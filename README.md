# Hypercore

### [See the full API docs at docs.pears.com](https://docs.pears.com/building-blocks/hypercore)

Hypercore is a secure, distributed append-only log.

Built for sharing large datasets and streams of real time data

## Features

* **Sparse replication.** Only download the data you are interested in.
* **Realtime.** Get the latest updates to the log fast and securely.
* **Performant.** Uses a simple flat file structure to maximize I/O performance.
* **Secure.** Uses signed merkle trees to verify log integrity in real time.
* **Modular.** Hypercore aims to do one thing and one thing well - distributing a stream of data.

Note that the latest release is Hypercore 10, which adds support for truncate and many other things.
Version 10 is not compatible with earlier versions (9 and earlier), but is considered LTS, meaning the storage format and wire protocol is forward compatible with future versions.

## Install

```sh
npm install hypercore
```

## API

#### `const core = new Hypercore(storage, [key], [options])`

Make a new Hypercore instance.

`storage` should be set to a directory where you want to store the data and core metadata.

``` js
const core = new Hypercore('./directory') // store data in ./directory
```

Alternatively you can pass a [Hypercore Storage](https://github.com/holepunchto/hypercore-storage) or use a [Corestore](https://github.com/holepunchto/corestore) if you want to make many Hypercores efficiently. Note that `random-access-storage` is no longer supported.

`key` can be set to a Hypercore key which is a hash of Hypercore's internal auth manifest, describing how to validate the Hypercore. If you do not set this, it will be loaded from storage. If nothing is previously stored, a new auth manifest will be generated giving you local write access to it.

`options` include:

``` js
{
  createIfMissing: true, // create a new Hypercore key pair if none was present in storage
  overwrite: false, // overwrite any old Hypercore that might already exist
  force: false, // Advanced option. Will force overwrite even if the header's key & the passed key don't match
  valueEncoding: 'json' | 'utf-8' | 'binary', // defaults to binary
  encodeBatch: batch => { ... }, // optionally apply an encoding to complete batches
  keyPair: kp, // optionally pass the public key and secret key as a key pair
  encryption: { key: buffer }, // the block encryption key
  onwait: () => {}, // hook that is called if gets are waiting for download
  timeout: 0, // wait at max some milliseconds (0 means no timeout)
  writable: true, // disable appends and truncates
  inflightRange: null, // Advanced option. Set to [minInflight, maxInflight] to change the min and max inflight blocks per peer when downloading.
  ongc: (session) => { ... }, // A callback called when the session is garbage collected
  onseq: (index, core) => { ... }, // A callback called when core.get(index) is called.
  notDownloadingLinger: 20000, // How many milliseconds to wait after downloading finishes keeping the connection open. Defaults to a random number between 20-40s
  allowFork: true, // Enables updating core when it forks
  userData: { foo: 'bar' }, // An object to assign to the local User Data storage
  manifest: undefined, // Advanced option. Set the manifest when creating the hypercore. See Manifest section for more info
  preload: undefined, // Advanced option. A promise that returns constructor options overrides before the core is opened
  storage: undefined, // An alternative to passing storage as a dedicated argument
  key: null, // An alternative to passing key as a dedicated argument
}
```

You can also set `valueEncoding` to any [compact-encoding](https://github.com/compact-encoding) instance.

`valueEncoding`s will be applied to individual blocks, even if you append batches. If you want to control encoding at the batch-level, you can use the `encodeBatch` option, which is a function that takes a batch and returns a binary-encoded batch. If you provide a custom `valueEncoding`, it will not be applied prior to `encodeBatch`.

The user may provide a custom encryption module as `opts.encryption`, which should satisfy the [HypercoreEncryption](https://github.com/holepunchto/hypercore-encryption) interface.

##### User Data

User Data is a key-value store that is persisted locally and is not replicated with the Hypercore. This is useful as a quick store for data only used by the current peer. For example, `autobase` uses User Data to store information such as encryption keys and connections between a peer's local writer and the Autobase's bootstrap core.

Keys are always strings and values can be strings or buffers.

See [`core.setUserData(key, value)`](#await-coresetuserdatakey-value) and [`core.getUserData(key)`](#const-value--await-coregetuserdatakey) for updating User Data.

##### Manifest

The manifest is metadata about authenticating a hypercore including things like the signers (only one by default) and the prologue. Manifest has the following structure:

```
{
  version: 1,                       // Version of the manifest format
  hash: 'blake2b',                  // Only Blake2b is supported currently
  allowPatch: false,                // Whether the hypercore can be "patched" to change the signers
  quorum: (signers.length / 2) + 1, // How many signers needed to verify a block
  signers,                          // Array of signers for the core
  prologue: null,                   // The tree hash and length of the core
  linked: null,                     // Array of associated core keys. Only supported in versions >= 2
  userData: null                    // Arbitrary buffer for User Data integral to the core. Only supported in versions >= 2
}
```

The `linked` property in the manifest is used to reference other hypercores that are associated with the current core. For example in `autobase` the encryption view is loaded from the `linked` property in the system view core. Note, as with everything in the manifest, changing the `linked` property changes the core's `key`.

Signers are an array of objects with the following structure:

```
{
  signature: 'ed25519',               // The signature method
  namespace: caps.DEFAULT_NAMESPACE,  // A cryptographic namespace for the signature
  publicKey: Buffer                   // Signer's public key
}
```

#### `const { length, byteLength } = await core.append(block, options = {})`

Append a block of data (or an array of blocks) to the core.
Returns the new length and byte length of the core.

``` js
// simple call append with a new block of data
await core.append(Buffer.from('I am a block of data'))

// pass an array to append multiple blocks as a batch
await core.append([Buffer.from('batch block 1'), Buffer.from('batch block 2')])
```

`options` include:

```
{
  writable: false // Enabled ignores writable check. Does not override whether core is writable.
  maxLength: undefined // The maximum resulting length of the core after appending
  keyPair: core.keyPair // KeyPair used to sign the block(s)
  signature: null // Set signature for block(s)
}
```

#### `const block = await core.get(index, [options])`

Get a block of data.
If the data is not available locally this method will prioritize and wait for the data to be downloaded.

``` js
// get block #42
const block = await core.get(42)

// get block #43, but only wait 5s
const blockIfFast = await core.get(43, { timeout: 5000 })

// get block #44, but only if we have it locally
const blockLocal = await core.get(44, { wait: false })
```

`options` include:

``` js
{
  wait: true, // wait for block to be downloaded
  onwait: () => {}, // hook that is called if the get is waiting for download
  timeout: 0, // wait at max some milliseconds (0 means no timeout)
  activeRequests: undefined, // Advanced option. Pass BlockRequest for replicating the block
  valueEncoding: 'json' | 'utf-8' | 'binary', // defaults to the core's valueEncoding
  decrypt: true, // automatically decrypts the block if encrypted
  raw: false, // Return block without decoding
}
```

#### `const has = await core.has(start, [end])`

Check if the core has all blocks between `start` and `end`.

#### `const updated = await core.update([options])`

Waits for initial proof of the new core length until all `findingPeers` calls has finished.

``` js
const updated = await core.update()

console.log('core was updated?', updated, 'length is', core.length)
```

`options` include:

``` js
{
  wait: false,
<<<<<<< HEAD
  length: 0 // minimum length (will hang until core.length is greater than or equal)
=======
  activeRequests: undefined, // Advanced option. Pass requests for replicating blocks
  force: false, // Force an update even if core is writable.
>>>>>>> 551a1b6a
}
```

Use `core.findingPeers()` or `{ wait: true }` to make `await core.update()` blocking.

#### `const [index, relativeOffset] = await core.seek(byteOffset, [options])`

Seek to a byte offset.

Returns `[index, relativeOffset]`, where `index` is the data block the `byteOffset` is contained in and `relativeOffset` is
the relative byte offset in the data block.

``` js
await core.append([Buffer.from('abc'), Buffer.from('d'), Buffer.from('efg')])

const first = await core.seek(1) // returns [0, 1]
const second = await core.seek(3) // returns [1, 0]
const third = await core.seek(5) // returns [2, 1]
```

``` js
{
  wait: true, // wait for data to be downloaded
  timeout: 0, // wait at max some milliseconds (0 means no timeout)
  activeRequests: undefined // Advanced option. Pass requests for replicating blocks
}
```

#### `const stream = core.createReadStream([options])`

Make a read stream to read a range of data out at once.

``` js
// read the full core
const fullStream = core.createReadStream()

// read from block 10-14
const partialStream = core.createReadStream({ start: 10, end: 15 })

// pipe the stream somewhere using the .pipe method on Node.js or consume it as
// an async iterator

for await (const data of fullStream) {
  console.log('data:', data)
}
```

`options` include:

``` js
{
  start: 0,
  end: core.length,
  wait: core.wait, // Whether to wait for updates from peers
  timeout: core.timeout, // How long to wait for updates from peers
  live: false, // Wait for next block keeping stream open / live
  snapshot: true // auto set end to core.length on open or update it on every read
}
```

#### `const bs = core.createByteStream([options])`

Make a byte stream to read a range of bytes.

``` js
// Read the full core
const fullStream = core.createByteStream()

// Read from byte 3, and from there read 50 bytes
const partialStream = core.createByteStream({ byteOffset: 3, byteLength: 50 })

// Consume it as an async iterator
for await (const data of fullStream) {
  console.log('data:', data)
}

// Or pipe it somewhere like any stream:
partialStream.pipe(process.stdout)
```

`options` include:

``` js
{
  byteOffset: 0, // Offset where to start from
  byteLength: core.byteLength - options.byteOffset, // How many bytes to read
  prefetch: 32 // How many bytes to download at a time
}
```

#### `const stream = core.createWriteStream()`

Make a write stream to append chunks as blocks.

``` js
const ws = core.createWriteStream()

// Listen for stream finishing
const done = new Promise(resolve => ws.on('finish', resolve))

for (const data of ['hello', 'world']) ws.write(data)
ws.end()

await done

console.log(await core.get(core.length - 2)) // 'hello'
console.log(await core.get(core.length - 1)) // 'world'
```

#### `const cleared = await core.clear(start, [end], [options])`

Clear stored blocks between `start` and `end`, reclaiming storage when possible.

``` js
await core.clear(4) // clear block 4 from your local cache
await core.clear(0, 10) // clear block 0-10 from your local cache
```

The core will also gossip to peers it is connected to, that is no longer has these blocks.

`options` include:
```js
{
  diff: false // Returned `cleared` bytes object is null unless you enable this
}
```

#### `await core.truncate(newLength, [options])`

Truncate the core to a smaller length.

Per default this will update the fork id of the core to `+ 1`, but you can set the fork id you prefer with the option `fork`.
Note that the fork id should be monotonely incrementing.

`options` include:
```js
{
  fork: core.fork + 1, // The new fork id after truncating
  keyPair: core.keyPair, // Key pair used for signing the truncation
  signature: null, // Set signature for truncation
}
```

If `options` is a number, it will be used as the `fork` id.

#### `const hash = await core.treeHash([length])`

Get the Merkle Tree hash of the core at a given length, defaulting to the current length of the core.

#### `const proof = await core.proof(opts)`

Generate a proof (a `TreeProof` instance) for the request `opts`.

`opts` include:

```
{
  block: { index, nodes }, // Block request
  hash: { index, nodes }, // Hash Request
  seek: { bytes, padding }, // Seek Request
  upgrade: { start, length } // Upgrade request
}
```

Note that you cannot seek & provide a block / hash request when upgrading.

#### `const batch = await core.verifyFullyRemote(proof)`

Return the merkle tree batch from the proof. Will throw if the proof cannot be verified.

Note that you cannot seek & provide a block / hash request when upgrading.

#### `const buffer = await core.signable([length], [fork])`

Return a buffer which encodes the core's `key`, tree hash (`core.treeHash()`), `length`, & `fork`. If the `length` & `fork` arguments are not provided, the current values for the core are used by default.

#### `const range = core.download([range])`

Download a range of data.

You can await when the range has been fully downloaded by doing:

```js
await range.done()
```

A range can have the following properties:

``` js
{
  start: startIndex,
  end: nonInclusiveEndIndex,
  blocks: [index1, index2, ...],
  linear: false, // download range linearly and not randomly
  activeRequests: undefined // Advanced option. Pass requests for replicating blocks
}
```

To download the full core continuously (often referred to as non sparse mode) do

``` js
// Note that this will never be considered downloaded as the range
// will keep waiting for new blocks to be appended.
core.download({ start: 0, end: -1 })
```

To download a discrete range of blocks pass a list of indices.

```js
core.download({ blocks: [4, 9, 7] })
```

To cancel downloading a range simply destroy the range instance.

``` js
// will stop downloading now
range.destroy()
```

#### `const ext = core.registerExtension(name, handlers = {})`

Register a custom protocol extension. This is a legacy implementation and is no longer recommended. Creating a [`Protomux`](https://github.com/holepunchto/protomux) protocol is recommended instead.

`handlers` include:

```
{
  encoding: 'json' | 'utf-8' | 'binary', // Compact encoding to use for messages. Defaults to buffer
  onmessage: (message, peer) => { ... } // Callback for when a message for the extension is receive
}
```

##### ext.send(message, peer)

Sends the `message` to a specific `peer`.

##### ext.broadcast(message)

Sends the `message` to all peers.

##### ext.destroy()

Unregister and remove extension from the hypercore.

#### `const session = core.session([options])`

Creates a new Hypercore instance that shares the same underlying core.

You must close any session you make.

Options are inherited from the parent instance, unless they are re-set.

`options` are the same as in the constructor with the follow additions:

```
{
  weak: false // Creates the session as a "weak ref" which closes when all non-weak sessions are closed
  exclusive: false, // Create a session with exclusive access to the core. Creating an exclusive session on a core with other exclusive sessions, will wait for the session with access to close before the next exclusive session is `ready`
  checkout: undefined, // A index to checkout the core at. Checkout sessions must be an atom or a named session
  atom: undefined, // A storage atom for making atomic batch changes across hypercores
  name: null, // Name the session creating a persisted branch of the core. Still beta so may break in the future
}
```

Atoms allow making atomic changes across multiple hypercores. Atoms can be created using a `core`'s `storage` (eg. `const atom = core.state.storage.createAtom()`). Changes made with an atom based session is not persisted until the atom is flushed via `await atom.flush()`, but can be read at any time. When atoms flush, all changes made outside of the atom will be clobbered as the core blocks will now match the atom's blocks. For example:

```js
const core = new Hypercore('./atom-example')
await core.ready()

await core.append('block 1')

const atom = core.state.storage.createAtom()
const atomicSession = core.session({ atom })

await core.append('block 2') // Add blocks not using the atom

await atomicSession.append('atom block 2') // Add different block to atom
await atom.flush()

console.log((await core.get(core.length - 1)).toString()) // prints 'atom block 2' not 'block 2'
```

#### `const { byteLength, length } = core.commit(session, opts = {})`

Attempt to apply blocks from the session to the `core`. `core` must be a default core, aka a non-named session.

Returns `null` if committing failed.

`opts` includes:

```
{
  length: session.length, // the core's length after committing the blocks
  treeLength: core.length, // The expected length of the core's merkle tree prior to commit
  keyPair: core.keyPair, // The keypair to use when committing
  signature: undefined, // The signature for the blocks being committed
}
```

#### `const snapshot = core.snapshot([options])`

Same as [`core.session(options)`](#const-session--coresessionoptions), but backed by a storage snapshot so will not truncate nor append.

#### `const info = await core.info([options])`

Get information about this core, such as its total size in bytes.

The object will look like this:

```js
Info {
  key: Buffer(...),
  discoveryKey: Buffer(...),
  length: 18,
  contiguousLength: 16,
  byteLength: 742,
  fork: 0,
  padding: 8,
  storage: {
    oplog: 8192, 
    tree: 4096, 
    blocks: 4096, 
    bitfield: 4096 
  }
}
```

`options` include:

```js
{
  storage: false // get storage estimates in bytes, disabled by default
}
```

#### `await core.close([{ error }])`

Fully close this core. Passing an error via `{ error }` is optional and all pending replicator requests will be rejected with the error.

#### `core.on('close')`

Emitted when the core has been fully closed.

#### `await core.ready()`

Wait for the core to fully open.

After this has called `core.length` and other properties have been set.

In general you do NOT need to wait for `ready`, unless checking a synchronous property,
as all internals await this themself.

#### `core.on('ready')`

Emitted after the core has initially opened all its internal state.

#### `core.writable`

Can we append to or truncate this core?

Populated after `ready` has been emitted. Will be `false` before the event.

#### `core.readable`

Can we read from this core? After closing the core this will be false.

Populated after `ready` has been emitted. Will be `false` before the event.

#### `core.id`

String containing the id (z-base-32 of the public key) identifying this core.

Populated after `ready` has been emitted. Will be `null` before the event.

#### `core.key`

Buffer containing the public key identifying this core.

Populated after `ready` has been emitted. Will be `null` before the event.

#### `core.keyPair`

Object containing buffers of the core's public and secret key

Populated after `ready` has been emitted. Will be `null` before the event.

#### `core.discoveryKey`

Buffer containing a key derived from the core's public key.
In contrast to `core.key` this key does not allow you to verify the data but can be used to announce or look for peers that are sharing the same core, without leaking the core key.

Populated after `ready` has been emitted. Will be `null` before the event.

#### `core.length`

How many blocks of data are available on this core.

Populated after `ready` has been emitted. Will be `0` before the event.

#### `core.signedLength`

How many blocks of data are available on this core that have been signed by a quorum. This is equal to `core.length` for Hypercores's with a single signer.

Populated after `ready` has been emitted. Will be `0` before the event.

#### `core.contiguousLength`

How many blocks are contiguously available starting from the first block of this core?

Populated after `ready` has been emitted. Will be `0` before the event.

#### `core.fork`

What is the current fork id of this core?

Populated after `ready` has been emitted. Will be `0` before the event.

#### `core.padding`

How much padding is applied to each block of this core? Will be `0` unless block encryption is enabled.

#### `core.peers`

Array of current peers the core is replicating with.

#### `await core.setEncryption(encryption)`

Set the encryption, which should satisfy the [HypercoreEncryption](https://github.com/holepunchto/hypercore-encryption) interface.

#### `await core.setEncryptionKey(key, [opts])`

Set the encryption key.

`opts` includes:

```
{
  block: false, // Whether the key is for block encryption
}
```

#### `core.setKeyPair(keyPair)`

Update the core's `keyPair`. Advanced as the `keyPair` is used throughout Hypercore, e.g. verifying blocks, identifying the core, etc.

#### `core.setActive(active)`

Set the core to be active or not. A core is considered 'active' if it should linger to download blocks from peers.

When calling `core.setActive(true)` make sure to later call `core.setActive(false)` to mark it as inactive otherwise the core's activity tracking will be inaccurate and keep replication channels open.

#### `await core.setUserData(key, value)`

Set a key in the User Data key-value store.

`key` is a string and `value` can be a string or buffer.

#### `const value = await core.getUserData(key)`

Return the value for a key in the User Data key-value store.

`key` is a string.

#### `const stream = core.replicate(isInitiatorOrReplicationStream, opts = {})`

Create a replication stream. You should pipe this to another Hypercore instance.

The `isInitiator` argument is a boolean indicating whether you are the initiator of the connection (ie the client)
or if you are the passive part (ie the server).

If you are using a P2P swarm like [Hyperswarm](https://github.com/hyperswarm/hyperswarm) you can know this by checking if the swarm connection is a client socket or server socket. In Hyperswarm you can check that using the [client property on the peer details object](https://github.com/hyperswarm/hyperswarm#swarmonconnection-socket-details--)

If you want to multiplex the replication over an existing Hypercore replication stream you can pass
another stream instance instead of the `isInitiator` boolean.

``` js
// assuming we have two cores, localCore + remoteCore, sharing the same key
// on a server
const net = require('net')
const server = net.createServer(function (socket) {
  socket.pipe(remoteCore.replicate(false)).pipe(socket)
})

// on a client
const socket = net.connect(...)
socket.pipe(localCore.replicate(true)).pipe(socket)
```

`opts` are same as [`Hypercore.createProtocolStream()`](#const-stream--hypercorecreateprotocolstreamisinitiator-opts--).

#### `const done = core.findingPeers()`

Create a hook that tells Hypercore you are finding peers for this core in the background. Call `done` when your current discovery iteration is done.
If you're using Hyperswarm, you'd normally call this after a `swarm.flush()` finishes.

This allows `core.update` to wait for either the `findingPeers` hook to finish or one peer to appear before deciding whether it should wait for a merkle tree update before returning.

#### `core.on('append')`

Emitted when the core has been appended to (i.e. has a new length / byteLength), either locally or remotely.

#### `core.on('truncate', ancestors, forkId)`

Emitted when the core has been truncated, either locally or remotely.

#### `core.on('peer-add')`

Emitted when a new connection has been established with a peer.

#### `core.on('peer-remove')`

Emitted when a peer's connection has been closed.

#### `core.on('upload', index, byteLength, peer)`

Emitted when a block is uploaded to a peer.

#### `core.on('download', index, byteLength, peer)`

Emitted when a block is downloaded from a peer.

#### `Hypercore.MAX_SUGGESTED_BLOCK_SIZE`

The constant for max size (15MB) for blocks appended to Hypercore. This max ensures blocks are replicated smoothly.

#### `const key = Hypercore.key(manifest, options = {})`

Returns the key for a given manifest.

`options` include:

```
{
  compat: false,  // Whether the manifest has a single singer whose public key is the key
  version,        // Manifest version if the manifest argument is the public key of a single singer
  namespace       // The signer namespace if the manifest argument is the public key of a single singer
}
```

#### `const dKey = Hypercore.discoveryKey(key)`

Returns the discovery key for the provided `key`.

#### `const bkey = Hypercore.blockEncryptionKey(key, encryptionKey)`

Returns a block encryption key derived from the `key` and `encryptionKey`.

#### `const mux = Hypercore.getProtocolMuxer(stream)`

Returns a protomux instance from the provided `stream` Hypercore protocol stream.

#### `const core = Hypercore.createCore(storage, opts)`

Returns the internal core using the `storage` and `opts` without creating a full Hypercore instance.

#### `const stream = Hypercore.createProtocolStream(isInitiator, opts = {})`

Create an encrypted noise stream with a protomux instance attached used for Hypercore's replication protocol.

`isInitiator` can be a framed stream, a protomux or a boolean for whether the stream should be the initiator in the noise handshake.

`opts` can include:

```
{
  keepAlive: true, // Whether to keep the stream alive
  ondiscoverykey: () => {}, // A handler for when a discovery key is set over the stream for corestore management
}
```

#### `const storage = Hypercore.defaultStorage(storage, opts = {})`

Returns a default hypercore storage. The `storage` argument can be a path where to create the `hypercore-storage` instance or an existing `hypercore-storage` instance. If an existing instance, it is immediately returned.<|MERGE_RESOLUTION|>--- conflicted
+++ resolved
@@ -182,12 +182,9 @@
 ``` js
 {
   wait: false,
-<<<<<<< HEAD
   length: 0 // minimum length (will hang until core.length is greater than or equal)
-=======
   activeRequests: undefined, // Advanced option. Pass requests for replicating blocks
   force: false, // Force an update even if core is writable.
->>>>>>> 551a1b6a
 }
 ```
 
