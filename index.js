--- conflicted
+++ resolved
@@ -751,12 +751,7 @@
     if (this.opened === false) await this.opening
 
     const activeRequests = (range && range.activeRequests) || this.activeRequests
-<<<<<<< HEAD
-
     return this.core.replicator.addRange(activeRequests, range)
-=======
-    return this.replicator.addRange(activeRequests, range)
->>>>>>> 9977a6f8
   }
 
   // TODO: get rid of this / deprecate it?
