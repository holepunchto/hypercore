var low = require('last-one-wins')
var remove = require('unordered-array-remove')
var set = require('unordered-set')
var MerkleGenerator = require('merkle-tree-stream/generator')
var flat = require('flat-tree')
var codecs = require('codecs')
var batcher = require('atomic-batcher')
var inherits = require('inherits')
var raf = require('random-access-file')
var bitfield = require('./lib/bitfield')
var sparseBitfield = require('sparse-bitfield')
var treeIndex = require('./lib/tree-index')
var storage = require('./lib/storage')
var crypto = require('hypercore-crypto')
var inspect = require('inspect-custom-symbol')
var pretty = require('pretty-hash')
var Nanoguard = require('nanoguard')
var safeBufferEquals = require('./lib/safe-buffer-equals')
var replicate = require('./lib/replicate')
var Protocol = require('hypercore-protocol')
var Message = require('abstract-extension')
var Nanoresource = require('nanoresource/emitter')
var { WriteStream, ReadStream } = require('hypercore-streams')

class Extension extends Message {
  broadcast (message) {
    const feed = this.local.handlers
    const buf = this.encoding.encode(message)
    for (const peer of feed.peers) {
      peer.extension(this.id, buf)
    }
  }

  send (message, peer) {
    peer.extension(this.id, this.encode(message))
  }
}

var defaultCrypto = {
  keyPair: crypto.keyPair,
  sign (data, sk, cb) {
    return cb(null, crypto.sign(data, sk))
  },
<<<<<<< HEAD

  verify (data, sig, pk, cb) {
    return cb(null, crypto.verify(data, sig, pk))
=======
  verify (sig, data, pk, cb) {
    return cb(null, crypto.verify(sig, data, pk))
>>>>>>> 0534b7a2
  }
}

module.exports = Feed

function Feed (createStorage, key, opts) {
  if (!(this instanceof Feed)) return new Feed(createStorage, key, opts)
  Nanoresource.call(this)

  if (typeof createStorage === 'string') createStorage = defaultStorage(createStorage)
  if (typeof createStorage !== 'function') throw new Error('Storage should be a function or string')

  if (typeof key === 'string') key = Buffer.from(key, 'hex')

  if (!Buffer.isBuffer(key) && !opts) {
    opts = key
    key = null
  }

  if (!opts) opts = {}

  var self = this

  var secretKey = opts.secretKey || null
  if (typeof secretKey === 'string') secretKey = Buffer.from(secretKey, 'hex')

  this.noiseKeyPair = opts.noiseKeyPair || Protocol.keyPair()
  this.live = opts.live !== false
  this.sparse = !!opts.sparse
  this.length = 0
  this.byteLength = 0
  this.maxRequests = opts.maxRequests || 16
  this.key = key || opts.key || null
  this.discoveryKey = this.key && crypto.discoveryKey(this.key)
  this.secretKey = secretKey
  this.bitfield = null
  this.tree = null
  this.writable = !!opts.writable
  this.readable = true
  this.downloading = opts.downloading !== false
  this.uploading = opts.uploading !== false
  this.allowPush = !!opts.allowPush
  this.peers = []
  this.ifAvailable = new Nanoguard()
  this.extensions = Extension.createLocal(this) // set Feed as the handlers

  this.crypto = opts.crypto || defaultCrypto

  // hooks
  this._onwrite = opts.onwrite || null

  this._expectedLength = -1
  this._indexing = !!opts.indexing
  this._createIfMissing = opts.createIfMissing !== false
  this._overwrite = !!opts.overwrite
  this._storeSecretKey = opts.storeSecretKey !== false
  this._alwaysIfAvailable = !!opts.ifAvailable
  this._merkle = null
<<<<<<< HEAD
  this._storage = storage(createStorage, { crypto: this.crypto, cacheSize: opts.storageCacheSize })
=======
  this._storage = storage(createStorage, opts)
>>>>>>> 0534b7a2
  this._batch = batcher(this._onwrite ? workHook : work)

  this.timeouts = opts.timeouts || {
    get (cb) {
      cb(null)
    },
    update (cb) {
      cb(null)
    }
  }

  this._seq = 0
  this._waiting = []
  this._selections = []
  this._reserved = sparseBitfield()
  this._synced = null
  this._downloadingSet = typeof opts.downloading === 'boolean'

  this._stats = (typeof opts.stats !== 'undefined' && !opts.stats) ? null : {
    downloadedBlocks: 0,
    downloadedBytes: 0,
    uploadedBlocks: 0,
    uploadedBytes: 0
  }

  this._codec = toCodec(opts.valueEncoding)
  this._sync = low(sync)
  if (!this.sparse) this.download({ start: 0, end: -1 })

  if (this.sparse && opts.eagerUpdate) {
    this.update(function loop (err) {
      if (err) self.emit('update-error', err)
      self.update(loop)
    })
  }

  // open it right away
  this.open(onerror)

  function onerror (err) {
    if (err) self.emit('error', err)
  }

  function workHook (values, cb) {
    if (!self._merkle) return self._reloadMerkleStateBeforeAppend(workHook, values, cb)
    self._appendHook(values, cb)
  }

  function work (values, cb) {
    if (!self._merkle) return self._reloadMerkleStateBeforeAppend(work, values, cb)
    self._append(values, cb)
  }

  function sync (_, cb) {
    self._syncBitfield(cb)
  }
}

inherits(Feed, Nanoresource)

Feed.discoveryKey = crypto.discoveryKey

Feed.prototype[inspect] = function (depth, opts) {
  var indent = ''
  if (typeof opts.indentationLvl === 'number') {
    while (indent.length < opts.indentationLvl) indent += ' '
  }
  return 'Hypercore(\n' +
    indent + '  key: ' + opts.stylize((this.key && pretty(this.key)), 'string') + '\n' +
    indent + '  discoveryKey: ' + opts.stylize((this.discoveryKey && pretty(this.discoveryKey)), 'string') + '\n' +
    indent + '  opened: ' + opts.stylize(this.opened, 'boolean') + '\n' +
    indent + '  sparse: ' + opts.stylize(this.sparse, 'boolean') + '\n' +
    indent + '  writable: ' + opts.stylize(this.writable, 'boolean') + '\n' +
    indent + '  length: ' + opts.stylize(this.length, 'number') + '\n' +
    indent + '  byteLength: ' + opts.stylize(this.byteLength, 'number') + '\n' +
    indent + '  peers: ' + opts.stylize(this.peers.length, 'number') + '\n' +
    indent + ')'
}

// TODO: instead of using a getter, update on remote-update/add/remove
Object.defineProperty(Feed.prototype, 'remoteLength', {
  enumerable: true,
  get: function () {
    var len = 0
    for (var i = 0; i < this.peers.length; i++) {
      var remoteLength = this.peers[i].remoteLength
      if (remoteLength > len) len = remoteLength
    }
    return len
  }
})

Object.defineProperty(Feed.prototype, 'stats', {
  enumerable: true,
  get: function () {
    if (!this._stats) return null
    var peerStats = []
    for (var i = 0; i < this.peers.length; i++) {
      var peer = this.peers[i]
      peerStats[i] = peer.stats
    }
    return {
      peers: peerStats,
      totals: this._stats
    }
  }
})

Feed.prototype.replicate = function (initiator, opts) {
  if ((!this._selections.length || this._selections[0].end !== -1) && !this.sparse && !(opts && opts.live)) {
    // hack!! proper fix is to refactor ./replicate to *not* clear our non-sparse selection
    this.download({ start: 0, end: -1 })
  }

  if (isOptions(initiator) && !opts) {
    opts = initiator
    initiator = opts.initiator
  }

  opts = opts || {}
  opts.stats = !!this._stats
  opts.noise = !(opts.noise === false && opts.encrypted === false)

  var stream = replicate(this, initiator, opts)
  this.emit('replicating', stream)
  return stream
}

Feed.prototype.registerExtension = function (name, handlers) {
  return this.extensions.add(name, handlers)
}

Feed.prototype.onextensionupdate = function () {
  for (const peer of this.peers) peer._updateOptions()
}

Feed.prototype.setDownloading = function (downloading) {
  if (this.downloading === downloading && this._downloadingSet) return
  this.downloading = downloading
  this._downloadingSet = true
  this.ready((err) => {
    if (err) return
    for (const peer of this.peers) peer.setDownloading(this.downloading)
  })
}

Feed.prototype.setUploading = function (uploading) {
  if (uploading === this.uploading) return
  this.uploading = uploading
  this.ready((err) => {
    if (err) return
    for (const peer of this.peers) peer.setUploading(this.uploading)
  })
}

// Alias the nanoresource open method
Feed.prototype.ready = Feed.prototype.open

Feed.prototype.update = function (opts, cb) {
  if (typeof opts === 'function') return this.update(-1, opts)
  if (typeof opts === 'number') opts = { minLength: opts }
  if (!opts) opts = {}
  if (!cb) cb = noop

  var self = this
  var len = typeof opts.minLength === 'number' ? opts.minLength : -1

  this.ready(function (err) {
    if (err) return cb(err)
    if (len === -1) len = self.length + 1
    if (self.length >= len) return cb(null)

    if (self.writable) cb = self._writeStateReloader(cb)

    var w = {
      hash: opts.hash !== false,
      bytes: 0,
      index: len - 1,
      options: opts,
      update: true,
      callback: cb
    }

    self._waiting.push(w)
    if (typeof opts.ifAvailable === 'boolean' ? opts.ifAvailable : self._alwaysIfAvailable) self._ifAvailable(w, len)
    self._updatePeers()
  })
}

// Used to hint to the update guard if it can bail early
Feed.prototype.setExpectedLength = function (len) {
  this._expectedLength = len
  this.ready((err) => {
    if (err) return

    this.ifAvailable.ready(() => {
      this._expectedLength = -1
    })

    if (this._expectedLength === -1 || this._expectedLength > this.length) return

    for (const w of this._waiting) {
      if (w.update && w.ifAvailable) w.callback(new Error('Expected length is less than current length'))
    }
  })
}

// Beware! This might break your core if you share forks with other people through replication
Feed.prototype.truncate = function (newLength, cb) {
  if (!cb) cb = noop
  const self = this

  this.ready(function (err) {
    if (err) return cb(err)

    self._roots(newLength, function (err, roots) {
      if (err) return cb(err)

      const oldLength = self.length
      if (oldLength <= newLength) return cb(null)

      let byteLength = 0
      for (const { size } of roots) byteLength += size

      for (let i = oldLength; i < newLength; i++) self.data.set(i, false)
      self.byteLength = byteLength
      self.length = newLength
      self.tree.truncate(2 * newLength)
      self._merkle = new MerkleGenerator(crypto, roots)

      self._sync(null, function (err) {
        if (err) return cb(err)
        self._storage.deleteSignatures(newLength, oldLength, cb)
      })
    })
  })
}

Feed.prototype._ifAvailable = function (w, minLength) {
  var cb = w.callback
  var called = false
  var self = this

  w.callback = done
  w.ifAvailable = true

  if (this._expectedLength > -1 && this._expectedLength <= this.length) {
    return process.nextTick(w.callback, new Error('Expected length is less than current length'))
  }

  this.timeouts.update(function () {
    if (self.closed) return done(new Error('Closed'))

    process.nextTick(readyNT, self.ifAvailable, function () {
      if (self.closed) return done(new Error('Closed'))
      if (self.length >= minLength || self.remoteLength >= minLength) return
      done(new Error('No update available from peers'))
    })
  })

  function done (err) {
    if (called) return
    called = true

    var i = self._waiting.indexOf(w)
    if (i > -1) remove(self._waiting, i)
    cb(err)
  }
}

Feed.prototype._ifAvailableGet = function (w) {
  var cb = w.callback
  var called = false
  var self = this

  w.callback = done

  self.timeouts.get(function () {
    if (self.closed) return done(new Error('Closed'))

    process.nextTick(readyNT, self.ifAvailable, function () {
      if (self.closed) return done(new Error('Closed'))

      for (var i = 0; i < self.peers.length; i++) {
        var peer = self.peers[i]
        if (peer.remoteBitfield.get(w.index)) return
      }
      done(new Error('Block not available from peers'))
    })
  })

  function done (err, data) {
    if (called) return
    called = true

    var i = self._waiting.indexOf(w)
    if (i > -1) remove(self._waiting, i)
    cb(err, data)
  }
}

// will reload the writable state. used by .update on a writable peer
Feed.prototype._writeStateReloader = function (cb) {
  var self = this
  return function (err) {
    if (err) return cb(err)
    self._reloadMerkleState(cb)
  }
}

Feed.prototype._reloadMerkleState = function (cb) {
  var self = this

  this._roots(self.length, function (err, roots) {
    if (err) return cb(err)
    self._merkle = new MerkleGenerator(crypto, roots)
    cb(null)
  })
}

Feed.prototype._reloadMerkleStateBeforeAppend = function (work, values, cb) {
  this._reloadMerkleState(function (err) {
    if (err) return cb(err)
    work(values, cb)
  })
}

Feed.prototype._open = function (cb) {
  var self = this
  var generatedKey = false
  var retryOpen = true

  // TODO: clean up the duplicate code below ...

  this._storage.openKey(function (_, key) {
    if (key && !self._overwrite && !self.key) self.key = key

    if (!self.key && self.live) {
      var keyPair = self.crypto.keyPair()
      self.secretKey = keyPair.secretKey
      self.key = keyPair.publicKey
      generatedKey = true
    }

    self.discoveryKey = self.key && crypto.discoveryKey(self.key)
    self._storage.open({ key: self.key, discoveryKey: self.discoveryKey }, onopen)
  })

  function onopen (err, state) {
    if (err) return cb(err)

    // if no key but we have data do a bitfield reset since we cannot verify the data.
    if (!state.key && state.bitfield.length) {
      self._overwrite = true
    }

    if (self._overwrite) {
      state.bitfield = []
      state.key = state.secretKey = null
    }

    self.bitfield = bitfield(state.bitfieldPageSize, state.bitfield)
    self.tree = treeIndex(self.bitfield.tree)
    self.length = self.tree.blocks()
    self._seq = self.length

    if (state.key && self.key && Buffer.compare(state.key, self.key) !== 0) {
      return self._forceClose(cb, new Error('Another hypercore is stored here'))
    }

    if (state.key) self.key = state.key
    if (state.secretKey) self.secretKey = state.secretKey

    if (!self.length) return onsignature(null, null)
    self._storage.getSignature(self.length - 1, onsignature)

    function onsignature (_, sig) {
      if (self.length) self.live = !!sig

      if ((generatedKey || !self.key) && !self._createIfMissing) {
        return self._forceClose(cb, new Error('No hypercore is stored here'))
      }

      if (!self.key && self.live) {
        var keyPair = self.crypto.keyPair()
        self.secretKey = keyPair.secretKey
        self.key = keyPair.publicKey
      }

      var writable = !!self.secretKey || self.key === null

      if (!writable && self.writable) return self._forceClose(cb, new Error('Feed is not writable'))
      self.writable = writable
      if (!self._downloadingSet) self.downloading = !writable
      self.discoveryKey = self.key && crypto.discoveryKey(self.key)

      if (self._storeSecretKey && !self.secretKey) {
        self._storeSecretKey = false
      }

      var shouldWriteKey = generatedKey || !safeBufferEquals(self.key, state.key)
      var shouldWriteSecretKey = self._storeSecretKey && (generatedKey || !safeBufferEquals(self.secretKey, state.secretKey))

      var missing = 1 +
        (shouldWriteKey ? 1 : 0) +
        (shouldWriteSecretKey ? 1 : 0) +
        (self._overwrite ? 1 : 0)
      var error = null

      if (shouldWriteKey) self._storage.key.write(0, self.key, done)
      if (shouldWriteSecretKey) self._storage.secretKey.write(0, self.secretKey, done)

      if (self._overwrite) {
        self._storage.bitfield.del(32, Infinity, done)
      }

      done(null)

      function done (err) {
        if (err) error = err
        if (--missing) return
        if (error) return self._forceClose(cb, error)
        self._roots(self.length, onroots)
      }

      function onroots (err, roots) {
        if (err && retryOpen) {
          retryOpen = false
          self.length--
          self._storage.getSignature(self.length - 1, onsignature)
          return
        }

        if (err) return self._forceClose(cb, err)

        self._merkle = new MerkleGenerator(crypto, roots)
        self.byteLength = roots.reduce(addSize, 0)
        self.emit('ready')

        cb(null)
      }
    }
  }
}

Feed.prototype.download = function (range, cb) {
  if (typeof range === 'function') return this.download(null, range)
  if (typeof range === 'number') range = { start: range, end: range + 1 }
  if (Array.isArray(range)) range = { blocks: range }
  if (!range) range = {}
  if (!cb) cb = noop
  if (!this.readable) return cb(new Error('Feed is closed'))

  // TODO: if no peers, check if range is already satisfied and nextTick(cb) if so
  // this._updatePeers does this for us when there is a peer though, so not critical

  // We need range.start, end for the want messages so make sure to infer these
  // when blocks are passed and start,end is not set
  if (range.blocks && typeof range.start !== 'number') {
    var min = -1
    var max = 0

    for (var i = 0; i < range.blocks.length; i++) {
      const blk = range.blocks[i]
      if (min === -1 || blk < min) min = blk
      if (blk >= max) max = blk + 1
    }

    range.start = min === -1 ? 0 : min
    range.end = max
  }

  var sel = {
    _index: this._selections.length,
    hash: !!range.hash,
    iterator: null,
    start: range.start || 0,
    end: range.end || -1,
    want: 0,
    linear: !!range.linear,
    blocks: range.blocks || null,
    blocksDownloaded: 0,
    requested: 0,
    callback: cb
  }

  sel.want = toWantRange(sel.start)

  this._selections.push(sel)
  this._updatePeers()

  return sel
}

Feed.prototype.undownload = function (range) {
  if (typeof range === 'number') range = { start: range, end: range + 1 }
  if (!range) range = {}

  if (range.callback && range._index > -1) {
    set.remove(this._selections, range)
    process.nextTick(range.callback, createError('ECANCELED', -11, 'Download was cancelled'))
    return
  }

  var start = range.start || 0
  var end = range.end || -1
  var hash = !!range.hash
  var linear = !!range.linear

  for (var i = 0; i < this._selections.length; i++) {
    var s = this._selections[i]

    if (s.start === start && s.end === end && s.hash === hash && s.linear === linear) {
      set.remove(this._selections, s)
      process.nextTick(range.callback, createError('ECANCELED', -11, 'Download was cancelled'))
      return
    }
  }
}

Feed.prototype.digest = function (index) {
  return this.tree.digest(2 * index)
}

Feed.prototype.proof = function (index, opts, cb) {
  if (typeof opts === 'function') return this.proof(index, null, opts)
  if (!this.opened) return this._readyAndProof(index, opts, cb)
  if (!opts) opts = {}

  var proof = this.tree.proof(2 * index, opts)
  if (!proof) return cb(new Error('No proof available for this index'))

  var needsSig = this.live && !!proof.verifiedBy
  var pending = proof.nodes.length + (needsSig ? 1 : 0)
  var error = null
  var signature = null
  var nodes = new Array(proof.nodes.length)

  if (!pending) return cb(null, { nodes: nodes, signature: null })

  for (var i = 0; i < proof.nodes.length; i++) {
    this._storage.getNode(proof.nodes[i], onnode)
  }
  if (needsSig) {
    this._storage.getSignature(proof.verifiedBy / 2 - 1, onsignature)
  }

  function onsignature (err, sig) {
    if (sig) signature = sig
    onnode(err, null)
  }

  function onnode (err, node) {
    if (err) error = err

    if (node) {
      nodes[proof.nodes.indexOf(node.index)] = node
    }

    if (--pending) return
    if (error) return cb(error)
    cb(null, { nodes: nodes, signature: signature })
  }
}

Feed.prototype._readyAndProof = function (index, opts, cb) {
  var self = this
  this.ready(function (err) {
    if (err) return cb(err)
    self.proof(index, opts, cb)
  })
}

Feed.prototype.put = function (index, data, proof, cb) {
  if (!this.opened) return this._readyAndPut(index, data, proof, cb)
  this._putBuffer(index, data === null ? null : this._codec.encode(data), proof, null, cb)
}

Feed.prototype.cancel = function (start, end) { // TODO: use same argument scheme as download
  if (typeof start !== 'symbol') {
    if (!end) end = start + 1

    // cancel these right away as .download does not wait for ready
    for (var i = this._selections.length - 1; i >= 0; i--) {
      var sel = this._selections[i]
      if (start <= sel.start && sel.end <= end) {
        this.undownload(sel)
      }
    }
  }

  // defer the last part until after ready as .get does that as well
  if (this.opened) this._cancel(start, end)
  else this._readyAndCancel(start, end)
}

Feed.prototype._cancel = function (start, end) {
  var i = 0

  if (typeof start === 'symbol') {
    for (i = this._waiting.length - 1; i >= 0; i--) {
      const w = this._waiting[i]
      if (w.options.cancel === start) {
        remove(this._waiting, i)
        this._reserved.set(w.index, false)
        if (w.callback) process.nextTick(w.callback, new Error('Request cancelled'))
        this._updatePeers()
        return
      }
    }
    return
  }

  for (i = start; i < end; i++) {
    this._reserved.set(i, false) // TODO: send cancel message if set returns true
  }

  for (i = this._waiting.length - 1; i >= 0; i--) {
    var w = this._waiting[i]
    if ((start <= w.start && w.end <= end) || (start <= w.index && w.index < end)) {
      remove(this._waiting, i)
      if (w.callback) process.nextTick(w.callback, new Error('Request cancelled'))
    }
  }
}

Feed.prototype.clear = function (start, end, opts, cb) { // TODO: use same argument scheme as download
  if (typeof end === 'function') return this.clear(start, start + 1, null, end)
  if (typeof opts === 'function') return this.clear(start, end, null, opts)
  if (!opts) opts = {}
  if (!end) end = start + 1
  if (!cb) cb = noop

  // TODO: this needs some work. fx we can only calc byte offset for blocks we know about
  // so internally we should make sure to only do that. We should use the merkle tree for this

  var self = this
  var byteOffset = start === 0 ? 0 : (typeof opts.byteOffset === 'number' ? opts.byteOffset : -1)
  var byteLength = typeof opts.byteLength === 'number' ? opts.byteLength : -1

  this.ready(function (err) {
    if (err) return cb(err)

    var modified = false

    // TODO: use a buffer.fill thing here to speed this up!

    for (var i = start; i < end; i++) {
      if (self.bitfield.set(i, false)) modified = true
    }

    if (!modified) return process.nextTick(cb)

    // TODO: write to a tmp/update file that we want to del this incase it crashes will del'ing

    self._unannounce({ start: start, length: end - start })
    if (opts.delete === false || self._indexing) return sync()
    if (byteOffset > -1) return onstartbytes(null, byteOffset)
    self._storage.dataOffset(start, [], onstartbytes)

    function sync () {
      self.emit('clear', start, end)
      self._sync(null, cb)
    }

    function onstartbytes (err, offset) {
      if (err) return cb(err)
      byteOffset = offset
      if (byteLength > -1) return onendbytes(null, byteLength + byteOffset)
      if (end === self.length) return onendbytes(null, self.byteLength)
      self._storage.dataOffset(end, [], onendbytes)
    }

    function onendbytes (err, end) {
      if (err) return cb(err)
      if (!self._storage.data.del) return sync() // Not all data storage impls del
      self._storage.data.del(byteOffset, end - byteOffset, sync)
    }
  })
}

Feed.prototype.signature = function (index, cb) {
  if (typeof index === 'function') return this.signature(this.length - 1, index)

  if (index < 0 || index >= this.length) return cb(new Error('No signature available for this index'))

  this._storage.nextSignature(index, cb)
}

Feed.prototype.verify = function (index, signature, cb) {
  var self = this

  this.rootHashes(index, function (err, roots) {
    if (err) return cb(err)

    var checksum = crypto.signable(roots, index + 1)

    verifyCompat(self, checksum, signature, function (err, valid) {
      if (err) return cb(err)

      if (!valid) return cb(new Error('Signature verification failed'))

      return cb(null, true)
    })
  })
}

Feed.prototype.rootHashes = function (index, cb) {
  this._getRootsToVerify(index * 2 + 2, {}, [], cb)
}

Feed.prototype.seek = function (bytes, opts, cb) {
  if (typeof opts === 'function') return this.seek(bytes, null, opts)
  if (!opts) opts = {}
  if (!this.opened) return this._readyAndSeek(bytes, opts, cb)

  var self = this

  if (bytes === this.byteLength) return process.nextTick(cb, null, this.length, 0)

  this._seek(bytes, function (err, index, offset) {
    if (!err && isBlock(index)) return done(index / 2, offset)
    if (opts.wait === false) return cb(err || new Error('Unable to seek to this offset'))

    var start = opts.start || 0
    var end = opts.end || -1

    if (!err) {
      var left = flat.leftSpan(index) / 2
      var right = flat.rightSpan(index) / 2 + 1

      if (left > start) start = left
      if (right < end || end === -1) end = right
    }

    if (end > -1 && end <= start) return cb(new Error('Unable to seek to this offset'))

    var w = {
      hash: opts.hash !== false,
      bytes: bytes,
      index: -1,
      ifAvailable: opts && typeof opts.ifAvailable === 'boolean' ? opts.ifAvailable : self._alwaysIfAvailable,
      start: start,
      end: end,
      want: toWantRange(start),
      requested: 0,
      callback: cb || noop
    }

    self._waiting.push(w)
    self._updatePeers()
    if (w.ifAvailable) self._ifAvailableSeek(w)
  })

  function done (index, offset) {
    for (var i = 0; i < self.peers.length; i++) {
      self.peers[i].haveBytes(bytes)
    }
    cb(null, index, offset)
  }
}

Feed.prototype._ifAvailableSeek = function (w) {
  var self = this
  var cb = w.callback

  self.timeouts.get(function () {
    if (self.closed) return done(new Error('Closed'))

    process.nextTick(readyNT, self.ifAvailable, function () {
      if (self.closed) return done(new Error('Closed'))

      let available = false
      for (const peer of self.peers) {
        const ite = peer._iterator
        let i = ite.seek(w.start).next(true)
        while (self.tree.get(i * 2) && i > -1) i = ite.next(true)
        if (i > -1 && (w.end === -1 || i < w.end)) {
          available = true
          break
        }
      }

      if (!available) done(new Error('Seek not available from peers'))
    })
  })

  function done (err) {
    var i = self._waiting.indexOf(w)
    if (i > -1) {
      remove(self._waiting, i)
      w.callback = noop
      cb(err)
    }
  }
}

Feed.prototype._seek = function (offset, cb) {
  if (offset === 0) return cb(null, 0, 0)

  var self = this
  var roots = flat.fullRoots(this.length * 2)
  var nearestRoot = 0

  loop(null, null)

  function onroot (top) {
    if (isBlock(top)) return cb(null, nearestRoot, offset)

    var left = flat.leftChild(top)
    while (!self.tree.get(left)) {
      if (isBlock(left)) return cb(null, nearestRoot, offset)
      left = flat.leftChild(left)
    }

    self._storage.getNode(left, onleftchild)
  }

  function onleftchild (err, node) {
    if (err) return cb(err)

    if (node.size > offset) {
      nearestRoot = node.index
      onroot(node.index)
    } else {
      offset -= node.size
      if (flat.parent(node.index) === nearestRoot) {
        nearestRoot = flat.sibling(node.index)
        onroot(nearestRoot)
      } else {
        onroot(flat.sibling(node.index))
      }
    }
  }

  function loop (err, node) {
    if (err) return cb(err)

    if (node) {
      if (node.size > offset) {
        nearestRoot = node.index
        return onroot(node.index)
      }
      offset -= node.size
    }

    if (!roots.length) return cb(new Error('Out of bounds'))
    self._storage.getNode(roots.shift(), loop)
  }
}

Feed.prototype._readyAndSeek = function (bytes, opts, cb) {
  var self = this
  this.ready(function (err) {
    if (err) return cb(err)
    self.seek(bytes, opts, cb)
  })
}

Feed.prototype._getBuffer = function (index, cb) {
  this._storage.getData(index, cb)
}

Feed.prototype._putBuffer = function (index, data, proof, from, cb) {
  // TODO: this nodes in proof are not instances of our Node prototype
  // but just similar. Check if this has any v8 perf implications.

  // TODO: if the proof contains a valid signature BUT fails, emit a critical error
  // --> feed should be considered dead

  var self = this
  var trusted = -1
  var missing = []
  var next = 2 * index
  var i = data ? 0 : 1

  while (true) {
    if (this.tree.get(next)) {
      trusted = next
      break
    }

    var sib = flat.sibling(next)
    next = flat.parent(next)

    if (i < proof.nodes.length && proof.nodes[i].index === sib) {
      i++
      continue
    }

    if (!this.tree.get(sib)) break
    missing.push(sib)
  }

  if (trusted === -1 && this.tree.get(next)) trusted = next

  var error = null
  var trustedNode = null
  var missingNodes = new Array(missing.length)
  var pending = missing.length + (trusted > -1 ? 1 : 0)

  for (i = 0; i < missing.length; i++) this._storage.getNode(missing[i], onmissing)
  if (trusted > -1) this._storage.getNode(trusted, ontrusted)
  if (!missing.length && trusted === -1) onmissingloaded(null)

  function ontrusted (err, node) {
    if (err) error = err
    if (node) trustedNode = node
    if (!--pending) onmissingloaded(error)
  }

  function onmissing (err, node) {
    if (err) error = err
    if (node) missingNodes[missing.indexOf(node.index)] = node
    if (!--pending) onmissingloaded(error)
  }

  function onmissingloaded (err) {
    if (err) return cb(err)
    self._verifyAndWrite(index, data, proof, missingNodes, trustedNode, from, cb)
  }
}

Feed.prototype._readyAndPut = function (index, data, proof, cb) {
  var self = this
  this.ready(function (err) {
    if (err) return cb(err)
    self.put(index, data, proof, cb)
  })
}

Feed.prototype._write = function (index, data, nodes, sig, from, cb) {
  if (!this._onwrite) return this._writeAfterHook(index, data, nodes, sig, from, cb)
  this._onwrite(index, data, from, writeHookDone(this, index, data, nodes, sig, from, cb))
}

function writeHookDone (self, index, data, nodes, sig, from, cb) {
  return function (err) {
    if (err) return cb(err)
    self._writeAfterHook(index, data, nodes, sig, from, cb)
  }
}

Feed.prototype._writeAfterHook = function (index, data, nodes, sig, from, cb) {
  var self = this
  var pending = nodes.length + 1 + (sig ? 1 : 0)
  var error = null

  for (var i = 0; i < nodes.length; i++) this._storage.putNode(nodes[i].index, nodes[i], ondone)
  if (data) this._storage.putData(index, data, nodes, ondone)
  else ondone()
  if (sig) this._storage.putSignature(sig.index, sig.signature, ondone)

  function ondone (err) {
    if (err) error = err
    if (--pending) return
    if (error) return cb(error)
    self._writeDone(index, data, nodes, from, cb)
  }
}

Feed.prototype._writeDone = function (index, data, nodes, from, cb) {
  for (var i = 0; i < nodes.length; i++) this.tree.set(nodes[i].index)
  this.tree.set(2 * index)

  if (data) {
    if (this.bitfield.set(index, true)) {
      if (this._stats) {
        this._stats.downloadedBlocks += 1
        this._stats.downloadedBytes += data.length
      }
      this.emit('download', index, data, from)
    }
    if (this.peers.length) this._announce({ start: index }, from)

    if (!this.writable) {
      if (!this._synced) this._synced = this.bitfield.iterator(0, this.length)
      if (this._synced.next() === -1) {
        this._synced.range(0, this.length)
        this._synced.seek(0)
        if (this._synced.next() === -1) {
          this.emit('sync')
        }
      }
    }
  }

  this._sync(null, cb)
}

Feed.prototype._verifyAndWrite = function (index, data, proof, localNodes, trustedNode, from, cb) {
  var visited = []
  var remoteNodes = proof.nodes
  var top = data ? new storage.Node(2 * index, crypto.data(data), data.length) : remoteNodes.shift()

  // check if we already have the hash for this node
  if (verifyNode(trustedNode, top)) {
    this._write(index, data, visited, null, from, cb)
    return
  }

  // keep hashing with siblings until we reach or trusted node
  while (true) {
    var node = null
    var next = flat.sibling(top.index)

    if (remoteNodes.length && remoteNodes[0].index === next) {
      node = remoteNodes.shift()
      visited.push(node)
    } else if (localNodes.length && localNodes[0].index === next) {
      node = localNodes.shift()
    } else {
      // we cannot create another parent, i.e. these nodes must be roots in the tree
      this._verifyRootsAndWrite(index, data, top, proof, visited, from, cb)
      return
    }

    visited.push(top)
    top = new storage.Node(flat.parent(top.index), crypto.parent(top, node), top.size + node.size)

    // the tree checks out, write the data and the visited nodes
    if (verifyNode(trustedNode, top)) {
      this._write(index, data, visited, null, from, cb)
      return
    }
  }
}

Feed.prototype._verifyRootsAndWrite = function (index, data, top, proof, nodes, from, cb) {
  var remoteNodes = proof.nodes
  var lastNode = remoteNodes.length ? remoteNodes[remoteNodes.length - 1].index : top.index
  var verifiedBy = Math.max(flat.rightSpan(top.index), flat.rightSpan(lastNode)) + 2
  var length = verifiedBy / 2
  var self = this

  this._getRootsToVerify(verifiedBy, top, remoteNodes, function (err, roots, extraNodes) {
    if (err) return cb(err)

    var checksum = crypto.signable(roots, length)
    var signature = null

    if (self.length && self.live && !proof.signature) {
      return cb(new Error('Remote did not include a signature'))
    }

    if (proof.signature) { // check signatures
      verifyCompat(self, checksum, proof.signature, function (err, valid) {
        if (err) return cb(err)
        if (!valid) return cb(new Error('Remote signature could not be verified'))

        signature = { index: verifiedBy / 2 - 1, signature: proof.signature }
        write()
      })
    } else { // check tree root
      if (Buffer.compare(checksum.slice(0, 32), self.key) !== 0) {
        return cb(new Error('Remote checksum failed'))
      }

      write()
    }

    function write () {
      self.live = !!signature

      if (length > self.length) {
        // TODO: only emit this after the info has been flushed to storage
        if (self.writable) self._merkle = null // We need to reload merkle state now
        self.length = length
        self._seq = length
        self.byteLength = roots.reduce(addSize, 0)
        if (self._synced) self._synced.seek(0, self.length)
        self.emit('append')
      }

      self._write(index, data, nodes.concat(extraNodes), signature, from, cb)
    }
  })
}

Feed.prototype._getRootsToVerify = function (verifiedBy, top, remoteNodes, cb) {
  var indexes = flat.fullRoots(verifiedBy)
  var roots = new Array(indexes.length)
  var nodes = []
  var error = null
  var pending = roots.length

  for (var i = 0; i < indexes.length; i++) {
    if (indexes[i] === top.index) {
      nodes.push(top)
      onnode(null, top)
    } else if (remoteNodes.length && indexes[i] === remoteNodes[0].index) {
      nodes.push(remoteNodes[0])
      onnode(null, remoteNodes.shift())
    } else if (this.tree.get(indexes[i])) {
      this._storage.getNode(indexes[i], onnode)
    } else {
      onnode(new Error('Missing tree roots needed for verify'))
    }
  }

  function onnode (err, node) {
    if (err) error = err
    if (node) roots[indexes.indexOf(node.index)] = node
    if (!--pending) done(error)
  }

  function done (err) {
    if (err) return cb(err)

    cb(null, roots, nodes)
  }
}

Feed.prototype._announce = function (message, from) {
  for (var i = 0; i < this.peers.length; i++) {
    var peer = this.peers[i]
    if (peer !== from) peer.have(message)
  }
}

Feed.prototype._unannounce = function (message) {
  for (var i = 0; i < this.peers.length; i++) this.peers[i].unhave(message)
}

Feed.prototype.downloaded = function (start, end, cb) {
  const count = this.bitfield.total(start, end)
  if (cb) process.nextTick(cb, null, count) // prepare async interface for this
  return count
}

Feed.prototype.has = function (start, end, cb) {
  if (typeof end === 'function') return this.has(start, undefined, end)
  if (end === undefined) {
    const res = this.bitfield.get(start)
    if (cb) process.nextTick(cb, null, res)
    return res
  }
  const total = end - start
  const res = total === this.bitfield.total(start, end)
  if (cb) process.nextTick(cb, null, res)
  return res
}

Feed.prototype.head = function (opts, cb) {
  if (typeof opts === 'function') return this.head({}, opts)
  var self = this
  this.ready(function (err) {
    if (err) return cb(err)
    if (opts && opts.update) self.update(opts, onupdate)
    else process.nextTick(onupdate)
  })

  function onupdate () {
    if (self.length === 0) cb(new Error('feed is empty'))
    else self.get(self.length - 1, opts, cb)
  }
}

Feed.prototype.get = function (index, opts, cb) {
  if (typeof opts === 'function') return this.get(index, null, opts)

  opts = { ...opts }
  if (!opts.cancel) opts.cancel = Symbol('hypercore-get')

  if (!this.opened) return this._readyAndGet(index, opts, cb)

  if (!this.readable) {
    process.nextTick(cb, new Error('Feed is closed'))
    return opts.cancel
  }

  if (opts.timeout) cb = timeoutCallback(cb, opts.timeout)

  if (!this.bitfield.get(index)) {
    if (opts && opts.wait === false) return process.nextTick(cb, new Error('Block not downloaded'))

    var w = { bytes: 0, hash: false, index: index, options: opts, requested: 0, callback: cb }
    this._waiting.push(w)

    if (opts && typeof opts.ifAvailable === 'boolean' ? opts.ifAvailable : this._alwaysIfAvailable) this._ifAvailableGet(w)

    this._updatePeers()
    if (opts.onwait) {
      const onwait = opts.onwait
      opts.onwait = null
      onwait(index)
    }
    return opts.cancel
  }

  if (opts && opts.valueEncoding) cb = wrapCodec(toCodec(opts.valueEncoding), cb)
  else if (this._codec !== codecs.binary) cb = wrapCodec(this._codec, cb)

  this._getBuffer(index, cb)
  return opts.cancel
}

Feed.prototype._readyAndGet = function (index, opts, cb) {
  var self = this
  this.ready(function (err) {
    if (err) return cb(err)
    self.get(index, opts, cb)
  })
  return opts.cancel
}

Feed.prototype.getBatch = function (start, end, opts, cb) {
  if (typeof opts === 'function') return this.getBatch(start, end, null, opts)
  if (!this.opened) return this._readyAndGetBatch(start, end, opts, cb)

  var self = this
  var wait = !opts || opts.wait !== false

  if (this.has(start, end)) return this._getBatch(start, end, opts, cb)
  if (!wait) return process.nextTick(cb, new Error('Block not downloaded'))

  if (opts && opts.timeout) cb = timeoutCallback(cb, opts.timeout)

  this.download({ start: start, end: end }, function (err) {
    if (err) return cb(err)
    self._getBatch(start, end, opts, cb)
  })
}

Feed.prototype._getBatch = function (start, end, opts, cb) {
  var enc = opts && opts.valueEncoding
  var codec = enc ? toCodec(enc) : this._codec

  this._storage.getDataBatch(start, end - start, onbatch)

  function onbatch (err, buffers) {
    if (err) return cb(err)

    var batch = new Array(buffers.length)

    for (var i = 0; i < buffers.length; i++) {
      try {
        batch[i] = codec ? codec.decode(buffers[i]) : buffers[i]
      } catch (err) {
        return cb(err)
      }
    }

    cb(null, batch)
  }
}

Feed.prototype._readyAndGetBatch = function (start, end, opts, cb) {
  var self = this
  this.ready(function (err) {
    if (err) return cb(err)
    self.getBatch(start, end, opts, cb)
  })
}

Feed.prototype._updatePeers = function () {
  for (var i = 0; i < this.peers.length; i++) this.peers[i].update()
}

Feed.prototype.createWriteStream = function (opts) {
  return new WriteStream(this, opts)
}

Feed.prototype.createReadStream = function (opts) {
  return new ReadStream(this, opts)
}

// TODO: when calling finalize on a live feed write an END_OF_FEED block (length === 0?)
Feed.prototype.finalize = function (cb) {
  if (!this.key) {
    this.key = crypto.tree(this._merkle.roots)
    this.discoveryKey = crypto.discoveryKey(this.key)
  }
  this._storage.key.write(0, this.key, cb)
}

Feed.prototype.append = function (batch, cb) {
  if (!cb) cb = noop

  var self = this
  var list = Array.isArray(batch) ? batch : [batch]
  this._batch(list, onappend)

  function onappend (err) {
    if (err) return cb(err)
    var seq = self._seq
    self._seq += list.length
    cb(null, seq)
  }
}

Feed.prototype.flush = function (cb) {
  this.append([], cb)
}

Feed.prototype.destroyStorage = function (cb) {
  const self = this

  this.close(function (err) {
    if (err) cb(err)
    else self._storage.destroy(cb)
  })
}

Feed.prototype._close = function (cb) {
  const self = this

  for (const peer of this.peers) {
    if (!peer._destroyed) peer._close()
  }

  this._forceClose(onclose, null)

  function onclose (err) {
    if (!err) self.emit('close')
    cb(err)
  }
}

Feed.prototype._forceClose = function (cb, error) {
  var self = this

  this.writable = false
  this.readable = false

  this._storage.close(function (err) {
    if (!err) err = error
    self._destroy(err || new Error('Feed is closed'))
    cb(err)
  })
}

Feed.prototype._destroy = function (err) {
  this.ifAvailable.destroy()

  while (this._waiting.length) {
    this._waiting.pop().callback(err)
  }
  while (this._selections.length) {
    this._selections.pop().callback(err)
  }
}

Feed.prototype._appendHook = function (batch, cb) {
  var self = this
  var missing = batch.length
  var error = null

  if (!missing) return this._append(batch, cb)
  for (var i = 0; i < batch.length; i++) {
    this._onwrite(i + this.length, batch[i], null, done)
  }

  function done (err) {
    if (err) error = err
    if (--missing) return
    if (error) return cb(error)
    self._append(batch, cb)
  }
}

Feed.prototype._append = function (batch, cb) {
  if (!this.opened) return this._readyAndAppend(batch, cb)
  if (!this.writable) return cb(new Error('This feed is not writable. Did you create it?'))

  var self = this
  var pending = 1
  var offset = 0
  var error = null
  var nodeBatch = new Array(batch.length ? batch.length * 2 - 1 : 0)
  var nodeOffset = this.length * 2
  var dataBatch = new Array(batch.length)

  if (!pending) return cb()

  for (var i = 0; i < batch.length; i++) {
    var data = this._codec.encode(batch[i])
    var nodes = this._merkle.next(data)

    // the replication stream rejects frames >8MB for DOS defense. Is configurable there, so
    // we could bubble that up here. For now just hardcode it so you can't accidentally "brick" your core
    // note: this is *only* for individual blocks and is just a sanity check. most blocks are <1MB
    if (data.length > 8388608) return cb(new Error('Individual blocks has be less than 8MB'))

    offset += data.length
    dataBatch[i] = data

    for (var j = 0; j < nodes.length; j++) {
      var node = nodes[j]
      if (node.index >= nodeOffset && node.index - nodeOffset < nodeBatch.length) {
        nodeBatch[node.index - nodeOffset] = node
      } else {
        pending++
        this._storage.putNode(node.index, node, done)
      }
    }
  }

  if (this.live && batch.length) {
    pending++
    this.crypto.sign(crypto.signable(this._merkle.roots, self.length + batch.length), this.secretKey, function (err, sig) {
      if (err) return done(err)
      self._storage.putSignature(self.length + batch.length - 1, sig, done)
    })
  }

  if (!this._indexing) {
    pending++
    if (dataBatch.length === 1) this._storage.data.write(this.byteLength, dataBatch[0], done)
    else this._storage.data.write(this.byteLength, Buffer.concat(dataBatch), done)
  }

  this._storage.putNodeBatch(nodeOffset, nodeBatch, done)

  function done (err) {
    if (err) error = err
    if (--pending) return
    if (error) return cb(error)

    var start = self.length

    // TODO: only emit append and update length / byteLength after the info has been flushed to storage
    self.byteLength += offset
    for (var i = 0; i < batch.length; i++) {
      self.bitfield.set(self.length, true)
      self.tree.set(2 * self.length++)
    }
    self.emit('append')

    var message = self.length - start > 1 ? { start: start, length: self.length - start } : { start: start }
    if (self.peers.length) self._announce(message)

    self._sync(null, cb)
  }
}

Feed.prototype._readyAndAppend = function (batch, cb) {
  var self = this
  this.ready(function (err) {
    if (err) return cb(err)
    self._append(batch, cb)
  })
}

Feed.prototype._readyAndCancel = function (start, end) {
  var self = this
  this.ready(function () {
    self._cancel(start, end)
  })
}

Feed.prototype._pollWaiting = function () {
  var len = this._waiting.length

  for (var i = 0; i < len; i++) {
    var next = this._waiting[i]
    if (!next.bytes && !this.bitfield.get(next.index) && (!next.hash || !this.tree.get(next.index * 2))) {
      continue
    }

    remove(this._waiting, i--)
    len--

    if (next.bytes) this.seek(next.bytes, next, next.callback)
    else if (next.update) this.update(next.index + 1, next.callback)
    else this.get(next.index, next.options, next.callback)
  }
}

Feed.prototype._syncBitfield = function (cb) {
  var missing = this.bitfield.pages.updates.length
  var next = null
  var error = null

  // All data / nodes have been written now. We still need to update the bitfields though

  // TODO 1: if the program fails during this write the bitfield might not have been fully written
  // HOWEVER, we can easily recover from this by traversing the tree and checking if the nodes exists
  // on disk. So if a get fails, it should try and recover once.

  // TODO 2: if .writable append bitfield updates into a single buffer for extra perf
  // Added benefit is that if the program exits while flushing the bitfield the feed will only get
  // truncated and not have missing chunks which is what you expect.

  if (!missing) {
    this._pollWaiting()
    return cb(null)
  }

  while ((next = this.bitfield.pages.lastUpdate()) !== null) {
    this._storage.putBitfield(next.offset, next.buffer, ondone)
  }

  this._pollWaiting()

  function ondone (err) {
    if (err) error = err
    if (--missing) return
    cb(error)
  }
}

Feed.prototype._roots = function (index, cb) {
  var roots = flat.fullRoots(2 * index)
  var result = new Array(roots.length)
  var pending = roots.length
  var error = null

  if (!pending) return cb(null, result)

  for (var i = 0; i < roots.length; i++) {
    this._storage.getNode(roots[i], onnode)
  }

  function onnode (err, node) {
    if (err) error = err
    if (node) result[roots.indexOf(node.index)] = node
    if (--pending) return
    if (error) return cb(error)
    cb(null, result)
  }
}

Feed.prototype.audit = function (cb) {
  if (!cb) cb = noop

  var self = this
  var report = {
    valid: 0,
    invalid: 0
  }

  this.ready(function (err) {
    if (err) return cb(err)

    var block = 0
    var max = self.length

    next()

    function onnode (err, node) {
      if (err) return ondata(null, null)
      self._storage.getData(block, ondata)

      function ondata (_, data) {
        var verified = data && crypto.data(data).equals(node.hash)
        if (verified) report.valid++
        else report.invalid++
        self.bitfield.set(block, verified)
        block++
        next()
      }
    }

    function next () {
      while (block < max && !self.bitfield.get(block)) block++
      if (block >= max) return done()
      self._storage.getNode(2 * block, onnode)
    }

    function done () {
      self._sync(null, function (err) {
        if (err) return cb(err)
        cb(null, report)
      })
    }
  })
}

Feed.prototype.extension = function (name, message) {
  var peers = this.peers

  for (var i = 0; i < peers.length; i++) {
    peers[i].extension(name, message)
  }
}

function noop () {}

function verifyNode (trusted, node) {
  return trusted && trusted.index === node.index && Buffer.compare(trusted.hash, node.hash) === 0
}

function addSize (size, node) {
  return size + node.size
}

function isBlock (index) {
  return (index & 1) === 0
}

function defaultStorage (dir) {
  return function (name) {
    try {
      var lock = name === 'bitfield' ? require('fd-lock') : null
    } catch (err) {}
    return raf(name, { directory: dir, lock: lock })
  }
}

function toCodec (enc) {
  // Switch to ndjson encoding if JSON is used. That way data files parse like ndjson \o/
  return codecs(enc === 'json' ? 'ndjson' : enc)
}

function wrapCodec (enc, cb) {
  return function (err, buf) {
    if (err) return cb(err)
    try {
      buf = enc.decode(buf)
    } catch (err) {
      return cb(err)
    }
    cb(null, buf)
  }
}

function timeoutCallback (cb, timeout) {
  var failed = false
  var id = setTimeout(ontimeout, timeout)
  return done

  function ontimeout () {
    failed = true
    // TODO: make libs/errors for all this stuff
    var err = new Error('ETIMEDOUT')
    err.code = 'ETIMEDOUT'
    cb(err)
  }

  function done (err, val) {
    if (failed) return
    clearTimeout(id)
    cb(err, val)
  }
}

function toWantRange (i) {
  return Math.floor(i / 1024 / 1024) * 1024 * 1024
}

function createError (code, errno, msg) {
  var err = new Error(msg)
  err.code = code
  err.errno = errno
  return err
}

function isOptions (initiator) {
  return !Protocol.isProtocolStream(initiator) &&
    typeof initiator === 'object' &&
    !!initiator &&
    typeof initiator.initiator === 'boolean'
}

function readyNT (ifAvailable, fn) {
  ifAvailable.ready(fn)
}

function verifyCompat (self, checksum, signature, cb) {
  self.crypto.verify(checksum, signature, self.key, function (err, valid) {
    if (err || valid) return cb(err, valid)
    // compat mode, will be removed in a later version
    self.crypto.verify(checksum.slice(0, 32), signature, self.key, cb)
  })
}<|MERGE_RESOLUTION|>--- conflicted
+++ resolved
@@ -41,14 +41,8 @@
   sign (data, sk, cb) {
     return cb(null, crypto.sign(data, sk))
   },
-<<<<<<< HEAD
-
   verify (data, sig, pk, cb) {
     return cb(null, crypto.verify(data, sig, pk))
-=======
-  verify (sig, data, pk, cb) {
-    return cb(null, crypto.verify(sig, data, pk))
->>>>>>> 0534b7a2
   }
 }
 
@@ -94,7 +88,6 @@
   this.peers = []
   this.ifAvailable = new Nanoguard()
   this.extensions = Extension.createLocal(this) // set Feed as the handlers
-
   this.crypto = opts.crypto || defaultCrypto
 
   // hooks
@@ -107,11 +100,7 @@
   this._storeSecretKey = opts.storeSecretKey !== false
   this._alwaysIfAvailable = !!opts.ifAvailable
   this._merkle = null
-<<<<<<< HEAD
-  this._storage = storage(createStorage, { crypto: this.crypto, cacheSize: opts.storageCacheSize })
-=======
-  this._storage = storage(createStorage, opts)
->>>>>>> 0534b7a2
+  this._storage = storage(createStorage, { ...opts, crypto: this.crypto })
   this._batch = batcher(this._onwrite ? workHook : work)
 
   this.timeouts = opts.timeouts || {
