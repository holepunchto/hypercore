const { EventEmitter } = require('events')
const isOptions = require('is-options')
const hypercoreCrypto = require('hypercore-crypto')
const CoreStorage = require('hypercore-on-the-rocks')
const c = require('compact-encoding')
const b4a = require('b4a')
const NoiseSecretStream = require('@hyperswarm/secret-stream')
const Protomux = require('protomux')
const z32 = require('z32')
const id = require('hypercore-id-encoding')
const safetyCatch = require('safety-catch')
const unslab = require('unslab')

const Replicator = require('./lib/replicator')
const Core = require('./lib/core')
const BlockEncryption = require('./lib/block-encryption')
const Info = require('./lib/info')
const Download = require('./lib/download')
const Batch = require('./lib/batch')
const { manifestHash, createManifest } = require('./lib/verifier')
const { ReadStream, WriteStream, ByteStream } = require('./lib/streams')
const {
  ASSERTION,
  BAD_ARGUMENT,
  SESSION_CLOSED,
  SESSION_NOT_WRITABLE,
  SNAPSHOT_NOT_AVAILABLE,
  DECODING_ERROR
} = require('hypercore-errors')

const promises = Symbol.for('hypercore.promises')
const inspect = Symbol.for('nodejs.util.inspect.custom')

// Hypercore actually does not have any notion of max/min block sizes
// but we enforce 15mb to ensure smooth replication (each block is transmitted atomically)
const MAX_SUGGESTED_BLOCK_SIZE = 15 * 1024 * 1024

module.exports = class Hypercore extends EventEmitter {
  constructor (storage, key, opts) {
    super()

    if (isOptions(storage) && !storage.db) {
      opts = storage
      storage = null
      key = opts.key || null
    } else if (isOptions(key)) {
      opts = key
      key = opts.key || null
    }

    if (key && typeof key === 'string') key = id.decode(key)
    if (!opts) opts = {}

    if (!storage) storage = opts.storage

    this[promises] = true

    this.storage = null
    this.crypto = opts.crypto || hypercoreCrypto
    this.core = null
    this.state = null
    this.replicator = null
    this.encryption = null
    this.extensions = new Map()

    this.valueEncoding = null
    this.encodeBatch = null
    this.activeRequests = []

    this.id = null
    this.key = key || null
    this.keyPair = opts.keyPair || null
    this.readable = true
    this.writable = false
    this.opened = false
    this.closed = false
    this.snapshotted = !!opts.snapshot
    this.draft = !!opts.draft
    this.sparse = opts.sparse !== false
    this.sessions = opts._sessions || [this]
    this.autoClose = !!opts.autoClose
    this.onwait = opts.onwait || null
    this.wait = opts.wait !== false
    this.timeout = opts.timeout || 0
    this.closing = null
    this.opening = null

    this._readonly = opts.writable === false
    this._preappend = preappend.bind(this)
    this._snapshot = null
    this._findingPeers = 0
    this._active = opts.active !== false

    this.opening = this._openSession(key, storage, opts)
    this.opening.catch(safetyCatch)
  }

  [inspect] (depth, opts) {
    let indent = ''
    if (typeof opts.indentationLvl === 'number') {
      while (indent.length < opts.indentationLvl) indent += ' '
    }

    let peers = ''
    const min = Math.min(this.peers.length, 5)

    for (let i = 0; i < min; i++) {
      const peer = this.peers[i]

      peers += indent + '    Peer(\n'
      peers += indent + '      remotePublicKey: ' + opts.stylize(toHex(peer.remotePublicKey), 'string') + '\n'
      peers += indent + '      remoteLength: ' + opts.stylize(peer.remoteLength, 'number') + '\n'
      peers += indent + '      remoteFork: ' + opts.stylize(peer.remoteFork, 'number') + '\n'
      peers += indent + '      remoteCanUpgrade: ' + opts.stylize(peer.remoteCanUpgrade, 'boolean') + '\n'
      peers += indent + '    )' + '\n'
    }

    if (this.peers.length > 5) {
      peers += indent + '  ... and ' + (this.peers.length - 5) + ' more\n'
    }

    if (peers) peers = '[\n' + peers + indent + '  ]'
    else peers = '[ ' + opts.stylize(0, 'number') + ' ]'

    return this.constructor.name + '(\n' +
      indent + '  id: ' + opts.stylize(this.id, 'string') + '\n' +
      indent + '  key: ' + opts.stylize(toHex(this.key), 'string') + '\n' +
      indent + '  discoveryKey: ' + opts.stylize(toHex(this.discoveryKey), 'string') + '\n' +
      indent + '  opened: ' + opts.stylize(this.opened, 'boolean') + '\n' +
      indent + '  closed: ' + opts.stylize(this.closed, 'boolean') + '\n' +
      indent + '  snapshotted: ' + opts.stylize(this.snapshotted, 'boolean') + '\n' +
      indent + '  sparse: ' + opts.stylize(this.sparse, 'boolean') + '\n' +
      indent + '  writable: ' + opts.stylize(this.writable, 'boolean') + '\n' +
      indent + '  length: ' + opts.stylize(this.length, 'number') + '\n' +
      indent + '  fork: ' + opts.stylize(this.fork, 'number') + '\n' +
      indent + '  sessions: [ ' + opts.stylize(this.sessions.length, 'number') + ' ]\n' +
      indent + '  activeRequests: [ ' + opts.stylize(this.activeRequests.length, 'number') + ' ]\n' +
      indent + '  peers: ' + peers + '\n' +
      indent + ')'
  }

  static MAX_SUGGESTED_BLOCK_SIZE = MAX_SUGGESTED_BLOCK_SIZE

  static key (manifest, { compat, version, namespace } = {}) {
    if (b4a.isBuffer(manifest)) manifest = { version, signers: [{ publicKey: manifest, namespace }] }
    return compat ? manifest.signers[0].publicKey : manifestHash(createManifest(manifest))
  }

  static discoveryKey (key) {
    return hypercoreCrypto.discoveryKey(key)
  }

  static getProtocolMuxer (stream) {
    return stream.noiseStream.userData
  }

  static createProtocolStream (isInitiator, opts = {}) {
    let outerStream = Protomux.isProtomux(isInitiator)
      ? isInitiator.stream
      : isStream(isInitiator)
        ? isInitiator
        : opts.stream

    let noiseStream = null

    if (outerStream) {
      noiseStream = outerStream.noiseStream
    } else {
      noiseStream = new NoiseSecretStream(isInitiator, null, opts)
      outerStream = noiseStream.rawStream
    }
    if (!noiseStream) throw BAD_ARGUMENT('Invalid stream')

    if (!noiseStream.userData) {
      const protocol = Protomux.from(noiseStream)

      if (opts.keepAlive !== false) {
        noiseStream.setKeepAlive(5000)
      }
      noiseStream.userData = protocol
    }

    if (opts.ondiscoverykey) {
      noiseStream.userData.pair({ protocol: 'hypercore/alpha' }, opts.ondiscoverykey)
    }

    return outerStream
  }

  static defaultStorage (storage, opts = {}) {
    if (typeof storage !== 'string') {
      // todo: validate it is rocksdb instance
      return storage
    }

    const directory = storage
    return new CoreStorage(directory, opts)
  }

  snapshot (opts) {
    return this.session({ ...opts, snapshot: true })
  }

  session (opts = {}) {
    if (this.closing) {
      // This makes the closing logic a lot easier. If this turns out to be a problem
      // in practice, open an issue and we'll try to make a solution for it.
      throw SESSION_CLOSED('Cannot make sessions on a closing core')
    }

    const sparse = opts.sparse === false ? false : this.sparse
    const wait = opts.wait === false ? false : this.wait
    const writable = opts.writable === false ? false : !this._readonly
    const onwait = opts.onwait === undefined ? this.onwait : opts.onwait
    const timeout = opts.timeout === undefined ? this.timeout : opts.timeout
    const Clz = opts.class || Hypercore
    const s = new Clz(this.storage, this.key, {
      ...opts,
      sparse,
      wait,
      onwait,
      timeout,
      writable,
      _opening: this.opening,
      _sessions: this.sessions
    })

    s._passCapabilities(this)

    if (this.opened) ensureEncryption(s, opts)
    this._addSession(s)

    return s
  }

  _addSession (s) {
    this.sessions.push(s)
  }

  async setEncryptionKey (encryptionKey, opts) {
    if (!this.opened) await this.opening
    this.encryption = encryptionKey ? new BlockEncryption(encryptionKey, this.key, { compat: this.core.compat, ...opts }) : null
  }

  setKeyPair (keyPair) {
    this.keyPair = keyPair
    this.writable = this._isWritable()
  }

  setActive (bool) {
    const active = !!bool
    if (active === this._active || this.closing) return
    this._active = active
    if (!this.opened) return
    this.replicator.updateActivity(this._active ? 1 : -1)
  }

  _passCapabilities (o) {
    if (!this.keyPair) this.keyPair = o.keyPair
    this.crypto = o.crypto
    this.id = o.id
    this.key = o.key
    this.core = o.core
    this.replicator = o.replicator
    this.encryption = o.encryption
    this.writable = this._isWritable()
    this.autoClose = o.autoClose

<<<<<<< HEAD
    if (o.state) this.state = this.draft ? o.state.memoryOverlay() : this.snapshotted ? o.state.snapshot() : o.state.ref()

    if (o.core) this.tracer.setParent(o.core.tracer)

=======
>>>>>>> 7dcd252d
    if (this.snapshotted && this.core && !this._snapshot) this._updateSnapshot()
  }

  async _openFromExisting (from, opts) {
    if (!from.opened) await from.opening

    // includes ourself as well, so the loop below also updates us
    const sessions = this.sessions

    for (const s of sessions) {
      s.sessions = from.sessions
      s._passCapabilities(from)
      s._addSession(s)
    }

    this.storage = from.storage
    this.replicator.findingPeers += this._findingPeers

    ensureEncryption(this, opts)

    // we need to manually fwd the encryption cap as the above removes it potentially
    if (this.encryption && !from.encryption) {
      for (const s of sessions) s.encryption = this.encryption
    }
  }

  async _openSession (key, storage, opts) {
    const isFirst = !opts._opening

    if (!isFirst) {
      await opts._opening
    }
    if (opts.preload) opts = { ...opts, ...(await this._retryPreload(opts.preload)) }

    if (isFirst) {
      await this._openCapabilities(key, storage, opts)

      // check we are the actual root and not a opts.from session
      if (!opts.from) {
        // Only the root session should pass capabilities to other sessions.
        for (let i = 0; i < this.sessions.length; i++) {
          const s = this.sessions[i]
          if (s !== this) s._passCapabilities(this)
        }
      }
    } else {
      ensureEncryption(this, opts)
    }

    if (opts.name) {
      // todo: need to make named sessions safe before ready
      // atm we always copy the state in passCapabilities
      await this.state.unref()
      this.state = await this.core.createSession(opts.name, opts.checkout, opts.refresh)

      if (opts.checkout !== undefined) {
        await this.state.truncate(opts.checkout, this.fork)
      }
    }

    if (opts.manifest && !this.core.header.manifest) {
      await this.core.setManifest(opts.manifest)
    }

    this.writable = this._isWritable()

    if (opts.valueEncoding) {
      this.valueEncoding = c.from(opts.valueEncoding)
    }
    if (opts.encodeBatch) {
      this.encodeBatch = opts.encodeBatch
    }

    // Start continous replication if not in sparse mode.
    if (!this.sparse) this.download({ start: 0, end: -1 })

    // This is a hidden option that's only used by Corestore.
    // It's required so that corestore can load a name from userData before 'ready' is emitted.
    if (opts._preready) await opts._preready(this)

    this.replicator.updateActivity(this._active ? 1 : 0)

    this.opened = true
    this.emit('ready')
  }

  async _retryPreload (preload) {
    while (true) { // TODO: better long term fix is allowing lib/core.js creation from the outside...
      const result = await preload()
      const from = result && result.from
      if (from) {
        if (!from.opened) await from.ready()
        if (from.closing) continue
      }
      return result
    }
  }

  async _openCapabilities (key, storage, opts) {
    if (opts.from) return this._openFromExisting(opts.from, opts)

    const unlocked = !!opts.unlocked
    this.storage = Hypercore.defaultStorage(opts.storage || storage, { unlocked, writable: !unlocked })

    this.core = await Core.open(this.storage, {
      compat: opts.compat,
      force: opts.force,
      sessions: this.sessions,
      createIfMissing: opts.createIfMissing,
      readonly: unlocked,
      discoveryKey: opts.discoveryKey,
      overwrite: opts.overwrite,
      key,
      keyPair: opts.keyPair,
      crypto: this.crypto,
      legacy: opts.legacy,
      manifest: opts.manifest,
      globalCache: opts.globalCache || null, // This is a temp option, not to be relied on unless you know what you are doing (no semver guarantees)
      onupdate: this._oncoreupdate.bind(this),
      onconflict: this._oncoreconflict.bind(this)
    })

    this.state = this.core.state

    if (opts.userData) {
      const batch = this.state.storage.createWriteBatch()
      for (const [key, value] of Object.entries(opts.userData)) {
        this.core.setUserData(batch, key, value)
      }
      await batch.flush()
    }

    this.key = this.core.header.key
    this.keyPair = this.core.header.keyPair
    this.id = z32.encode(this.key)

    this.replicator = new Replicator(this.core, this.key, {
      eagerUpgrade: true,
      notDownloadingLinger: opts.notDownloadingLinger,
      allowFork: opts.allowFork !== false,
      inflightRange: opts.inflightRange,
      onpeerupdate: this._onpeerupdate.bind(this),
      onupload: this._onupload.bind(this),
      oninvalid: this._oninvalid.bind(this)
    })

    this.replicator.findingPeers += this._findingPeers

    if (!this.encryption && opts.encryptionKey) {
      this.encryption = new BlockEncryption(opts.encryptionKey, this.key, { compat: this.core.compat, isBlockKey: opts.isBlockKey })
    }
  }

  _getSnapshot () {
    if (this.sparse) {
      return {
        length: this.state.tree.length,
        byteLength: this.state.tree.byteLength,
        fork: this.state.tree.fork,
        compatLength: this.state.tree.length
      }
    }

    return {
      length: this.state.header.hints.contiguousLength,
      byteLength: 0,
      fork: this.state.tree.fork,
      compatLength: this.state.header.hints.contiguousLength
    }
  }

  _updateSnapshot () {
    const prev = this._snapshot
    const next = this._snapshot = this._getSnapshot()

    if (!prev) return true
    return prev.length !== next.length || prev.fork !== next.fork
  }

  _isWritable () {
    return !this._readonly && !!(this.keyPair && this.keyPair.secretKey)
  }

  close ({ error, force = !!error } = {}) {
    if (this.closing) return this.closing

    this.closing = this._close(error || null, force)
    return this.closing
  }

  _forceClose (error) {
    const sessions = [...this.sessions]

    const closing = []
    for (const session of sessions) {
      if (session === this) continue
      closing.push(session.close({ error, force: false }))
    }

    return Promise.all(closing)
  }

  async _close (error, force) {
    if (this.opened === false) await this.opening

    const i = this.sessions.indexOf(this)
    if (i === -1) return

    this.sessions.splice(i, 1)
    this.readable = false
    this.writable = false
    this.closed = true
    this.opened = false

    const gc = []
    for (const ext of this.extensions.values()) {
      if (ext.session === this) gc.push(ext)
    }
    for (const ext of gc) ext.destroy()

    if (this.replicator !== null) {
      this.replicator.findingPeers -= this._findingPeers
      this.replicator.clearRequests(this.activeRequests, error)
      this.replicator.updateActivity(this._active ? -1 : 0)
    }

    this._findingPeers = 0

    if (force) {
      await this._forceClose(error)
    } else if (this.sessions.length || this.state.active > 1) {
      // check if there is still an active session
      await this.state.unref()

      // if this is the last session and we are auto closing, trigger that first to enforce error handling
      if (this.sessions.length === 1 && this.core.state.active === 1 && this.autoClose) await this.sessions[0].close({ error })
      // emit "fake" close as this is a session

      this.emit('close', false)
      return
    }

    if (this.replicator !== null) {
      await this.replicator.destroy()
    }

    await this.state.unref() // close after replicator
    await this.core.close()

    this.emit('close', true)
  }

  replicate (isInitiator, opts = {}) {
    // Only limitation here is that ondiscoverykey doesn't work atm when passing a muxer directly,
    // because it doesn't really make a lot of sense.
    if (Protomux.isProtomux(isInitiator)) return this._attachToMuxer(isInitiator, opts)

    // if same stream is passed twice, ignore the 2nd one before we make sessions etc
    if (isStream(isInitiator) && this._isAttached(isInitiator)) return isInitiator

    const protocolStream = Hypercore.createProtocolStream(isInitiator, opts)
    const noiseStream = protocolStream.noiseStream
    const protocol = noiseStream.userData
    const useSession = !!opts.session

    this._attachToMuxer(protocol, useSession)

    return protocolStream
  }

  _isAttached (stream) {
    return stream.userData && this.replicator && this.replicator.attached(stream.userData)
  }

  _attachToMuxer (mux, useSession) {
    if (this.opened) {
      this._attachToMuxerOpened(mux, useSession)
    } else {
      this.opening.then(this._attachToMuxerOpened.bind(this, mux, useSession), mux.destroy.bind(mux))
    }

    return mux
  }

  _attachToMuxerOpened (mux, useSession) {
    // If the user wants to, we can make this replication run in a session
    // that way the core wont close "under them" during replication
    this.replicator.attachTo(mux, useSession)
  }

  get discoveryKey () {
    return this.replicator === null ? null : this.replicator.discoveryKey
  }

  get manifest () {
    return this.core === null ? null : this.core.header.manifest
  }

  get length () {
    if (this._snapshot) return this._snapshot.length
    if (this.core === null) return 0
    if (!this.sparse) return this.contiguousLength
    return this.state.tree.length
  }

  get flushedLength () {
    return this.state === this.core.state ? this.core.tree.length : this.state.treeLength
  }

  /**
   * Deprecated. Use `const { byteLength } = await core.info()`.
   */
  get byteLength () {
    if (this._snapshot) return this._snapshot.byteLength
    if (this.core === null) return 0
    if (!this.sparse) return this.contiguousByteLength
    return this.state.tree.byteLength - (this.state.tree.length * this.padding)
  }

  get contiguousLength () {
    return this.core === null ? 0 : Math.min(this.core.tree.length, this.core.header.hints.contiguousLength)
  }

  get contiguousByteLength () {
    return 0
  }

  get fork () {
    return this.core === null ? 0 : this.core.tree.fork
  }

  get peers () {
    return this.replicator === null ? [] : this.replicator.peers
  }

  get encryptionKey () {
    return this.encryption && this.encryption.key
  }

  get padding () {
    return this.encryption === null ? 0 : this.encryption.padding
  }

  get globalCache () {
    return this.core && this.core.globalCache
  }

  ready () {
    return this.opening
  }

  _onupload (index, value, from) {
    const byteLength = value.byteLength - this.padding

    for (let i = 0; i < this.sessions.length; i++) {
      this.sessions[i].emit('upload', index, byteLength, from)
    }
  }

  _oninvalid (err, req, res, from) {
    for (let i = 0; i < this.sessions.length; i++) {
      this.sessions[i].emit('verification-error', err, req, res, from)
    }
  }

  async _oncoreconflict (proof, from) {
    await this.replicator.onconflict(from)

    for (const s of this.sessions) s.emit('conflict', proof.upgrade.length, proof.fork, proof)

    const err = new Error('Two conflicting signatures exist for length ' + proof.upgrade.length)
    await this._closeAllSessions(err)
  }

  async _closeAllSessions (err) {
    // this.sessions modifies itself when a session closes
    // This way we ensure we indeed iterate over all sessions
    const sessions = [...this.sessions]

    const all = []
    for (const s of sessions) all.push(s.close({ error: err, force: false })) // force false or else infinite recursion
    await Promise.allSettled(all)
  }

  _oncoreupdate ({ status, bitfield, value, from }) {
    if (status !== 0) {
      const truncatedNonSparse = (status & 0b1000) !== 0
      const appendedNonSparse = (status & 0b0100) !== 0
      const truncated = (status & 0b0010) !== 0
      const appended = (status & 0b0001) !== 0

      if (truncated) {
        this.replicator.ontruncate(bitfield.start, bitfield.length)
      }

      if ((status & 0b10011) !== 0) {
        this.replicator.onupgrade()
      }

      if (status & 0b10000) {
        for (let i = 0; i < this.sessions.length; i++) {
          const s = this.sessions[i]

          if (s.encryption && s.encryption.compat !== this.core.compat) {
            s.encryption = new BlockEncryption(s.encryption.key, this.key, { compat: this.core.compat, isBlockKey: s.encryption.isBlockKey })
          }
        }

        for (let i = 0; i < this.sessions.length; i++) {
          this.sessions[i].emit('manifest')
        }
      }

      for (let i = 0; i < this.sessions.length; i++) {
        const s = this.sessions[i]

        if (truncated) {
          // If snapshotted, make sure to update our compat so we can fail gets
          if (s._snapshot && bitfield.start < s._snapshot.compatLength) s._snapshot.compatLength = bitfield.start
        }

        if (s.sparse ? truncated : truncatedNonSparse) {
          s.emit('truncate', bitfield.start, this.core.tree.fork)
        }

        // For sparse sessions, immediately emit appends. If non-sparse, emit if contig length has updated
        if (s.sparse ? appended : appendedNonSparse) {
          s.emit('append')
        }
      }

      const contig = this.core.header.hints.contiguousLength

      // When the contig length catches up, broadcast the non-sparse length to peers
      if (appendedNonSparse && contig === this.core.tree.length) {
        for (const peer of this.peers) {
          if (peer.broadcastedNonSparse) continue

          peer.broadcastRange(0, contig)
          peer.broadcastedNonSparse = true
        }
      }
    }

    if (bitfield) {
      this.replicator.onhave(bitfield.start, bitfield.length, bitfield.drop)
    }

    if (value) {
      const byteLength = value.byteLength - this.padding

      for (let i = 0; i < this.sessions.length; i++) {
        this.sessions[i].emit('download', bitfield.start, byteLength, from)
      }
    }
  }

  _onpeerupdate (added, peer) {
    const name = added ? 'peer-add' : 'peer-remove'

    for (let i = 0; i < this.sessions.length; i++) {
      this.sessions[i].emit(name, peer)

      if (added) {
        for (const ext of this.sessions[i].extensions.values()) {
          peer.extensions.set(ext.name, ext)
        }
      }
    }
  }

  async setUserData (key, value, { flush = false } = {}) {
    if (this.opened === false) await this.opening
    await this.state.setUserData(key, value)
  }

  async getUserData (key) {
    if (this.opened === false) await this.opening
    const batch = this.state.storage.createReadBatch()
    const p = batch.getUserData(key)
    batch.tryFlush()
    return p
  }

  createTreeBatch () {
    return this.state.tree.batch()
  }

  findingPeers () {
    this._findingPeers++
    if (this.replicator !== null && !this.closing) this.replicator.findingPeers++

    let once = true

    return () => {
      if (this.closing || !once) return
      once = false
      this._findingPeers--
      if (this.replicator !== null && --this.replicator.findingPeers === 0) {
        this.replicator.updateAll()
      }
    }
  }

  async info (opts) {
    if (this.opened === false) await this.opening

    return Info.from(this, opts)
  }

  async update (opts) {
    if (this.opened === false) await this.opening
    if (this.closing !== null) return false

    if (this.writable && (!opts || opts.force !== true)) {
      if (!this.snapshotted) return false
      return this._updateSnapshot()
    }

    const remoteWait = this._shouldWait(opts, this.replicator.findingPeers > 0)

    let upgraded = false

    if (await this.replicator.applyPendingReorg()) {
      upgraded = true
    }

    if (!upgraded && remoteWait) {
      const activeRequests = (opts && opts.activeRequests) || this.activeRequests
      const req = this.replicator.addUpgrade(activeRequests)

      upgraded = await req.promise
    }

    if (!upgraded) return false
    if (this.snapshotted) return this._updateSnapshot()
    return true
  }

  batch ({ checkout = -1, autoClose = true, session = true, restore = false, clear = false } = {}) {
    return new Batch(session ? this.session() : this, checkout, autoClose, restore, clear)
  }

  async seek (bytes, opts) {
    if (this.opened === false) await this.opening
    if (!isValidIndex(bytes)) throw ASSERTION('seek is invalid')

    const tree = (opts && opts.tree) || this.state.tree
    const s = tree.seek(bytes, this.padding)

    const offset = await s.update()
    if (offset) return offset

    if (this.closing !== null) throw SESSION_CLOSED()

    if (!this._shouldWait(opts, this.wait)) return null

    const activeRequests = (opts && opts.activeRequests) || this.activeRequests
    const req = this.replicator.addSeek(activeRequests, s)

    const timeout = opts && opts.timeout !== undefined ? opts.timeout : this.timeout
    if (timeout) req.context.setTimeout(req, timeout)

    return req.promise
  }

  async has (start, end = start + 1) {
    if (this.opened === false) await this.opening
    if (!isValidIndex(start) || !isValidIndex(end)) throw ASSERTION('has range is invalid')

    if (end === start + 1) return this.state.bitfield.get(start)

    const i = this.state.bitfield.firstUnset(start)
    return i === -1 || i >= end
  }

  async get (index, opts) {
    if (this.opened === false) await this.opening
    if (!isValidIndex(index)) throw ASSERTION('block index is invalid')

    if (this.closing !== null) throw SESSION_CLOSED()

    const encoding = (opts && opts.valueEncoding && c.from(opts.valueEncoding)) || this.valueEncoding

    const req = this._get(index, opts)

    let block = await req
    if (!block) return null

    if (opts && opts.raw) return block

    if (this.encryption && (!opts || opts.decrypt !== false)) {
      // Copy the block as it might be shared with other sessions.
      block = b4a.from(block)

      this.encryption.decrypt(index, block)
    }

    return this._decode(encoding, block)
  }

  async clear (start, end = start + 1, opts) {
    if (this.opened === false) await this.opening
    if (this.closing !== null) throw SESSION_CLOSED()

    if (typeof end === 'object') {
      opts = end
      end = start + 1
    }

    if (!isValidIndex(start) || !isValidIndex(end)) throw ASSERTION('clear range is invalid')

    const cleared = (opts && opts.diff) ? { blocks: 0 } : null

    if (start >= end) return cleared
    if (start >= this.length) return cleared

    await this.state.clear(start, end, cleared)

    return cleared
  }

  async purge () {
    await this._closeAllSessions(null)
    await this.core.purge()
  }

  async _get (index, opts) {
    if (this.core.isFlushing) await this.core.flushed()

    const block = await readBlock(this.state.storage.createReadBatch(), index)

    if (block !== null) return block

    if (this.closing !== null) throw SESSION_CLOSED()

    // snapshot should check if core has block
    if (this._snapshot !== null) {
      checkSnapshot(this._snapshot, index)
      const coreBlock = await readBlock(this.core.state.storage.createReadBatch(), index)

      checkSnapshot(this._snapshot, index)
      if (coreBlock !== null) return coreBlock
    }

    // lets check the bitfield to see if we got it during the above async calls
    // this is the last resort before replication, so always safe.
    if (this.core.state.bitfield.get(index)) {
      return readBlock(this.state.storage.createReadBatch(), index)
    }

    if (!this._shouldWait(opts, this.wait)) return null

    if (opts && opts.onwait) opts.onwait(index, this)
    if (this.onwait) this.onwait(index, this)

    const activeRequests = (opts && opts.activeRequests) || this.activeRequests

    const req = this.replicator.addBlock(activeRequests, index)
    req.snapshot = index < this.length

    const timeout = opts && opts.timeout !== undefined ? opts.timeout : this.timeout
    if (timeout) req.context.setTimeout(req, timeout)

    const replicatedBlock = await req.promise
    if (this._snapshot !== null) checkSnapshot(this._snapshot, index)

    return maybeUnslab(replicatedBlock)
  }

  async restoreBatch (length, blocks) {
    if (this.opened === false) await this.opening
    return this.state.tree.restoreBatch(length)
  }

  _shouldWait (opts, defaultValue) {
    if (opts) {
      if (opts.wait === false) return false
      if (opts.wait === true) return true
    }
    return defaultValue
  }

  createReadStream (opts) {
    return new ReadStream(this, opts)
  }

  createWriteStream (opts) {
    return new WriteStream(this, opts)
  }

  createByteStream (opts) {
    return new ByteStream(this, opts)
  }

  download (range) {
    const req = this._download(range)

    // do not crash in the background...
    req.catch(safetyCatch)

    return new Download(req)
  }

  async _download (range) {
    if (this.opened === false) await this.opening

    const activeRequests = (range && range.activeRequests) || this.activeRequests

    return this.replicator.addRange(activeRequests, range)
  }

  // TODO: get rid of this / deprecate it?
  undownload (range) {
    range.destroy(null)
  }

  // TODO: get rid of this / deprecate it?
  cancel (request) {
    // Do nothing for now
  }

  async truncate (newLength = 0, opts = {}) {
    if (this.opened === false) await this.opening

    const {
      fork = this.state.tree.fork + 1,
      keyPair = this.keyPair,
      signature = null
    } = typeof opts === 'number' ? { fork: opts } : opts

    const isDefault = this.state === this.core.state
    const writable = !this._readonly && !!(signature || (keyPair && keyPair.secretKey))
    if (isDefault && writable === false && (newLength > 0 || fork !== this.state.tree.fork)) throw SESSION_NOT_WRITABLE()

    await this.state.truncate(newLength, fork, { keyPair, signature })

    // TODO: Should propagate from an event triggered by the oplog
    if (this.state === this.core.state) this.replicator.updateAll()
  }

  async append (blocks, opts = {}) {
    if (this.opened === false) await this.opening

    const isDefault = this.state === this.core.state

    const { keyPair = this.keyPair, signature = null } = opts
    const writable = !this._readonly && !!(signature || (keyPair && keyPair.secretKey))

    if (isDefault && writable === false) throw SESSION_NOT_WRITABLE()

    blocks = Array.isArray(blocks) ? blocks : [blocks]

    const preappend = this.encryption && this._preappend

    const buffers = this.encodeBatch !== null ? this.encodeBatch(blocks) : new Array(blocks.length)

    if (this.encodeBatch === null) {
      for (let i = 0; i < blocks.length; i++) {
        buffers[i] = this._encode(this.valueEncoding, blocks[i])
      }
    }
    for (const b of buffers) {
      if (b.byteLength > MAX_SUGGESTED_BLOCK_SIZE) {
        throw BAD_ARGUMENT('Appended block exceeds the maximum suggested block size')
      }
    }

    return this.state.append(buffers, { keyPair, signature, preappend })
  }

  async treeHash (length) {
    if (length === undefined) {
      await this.ready()
      length = this.state.tree.length
    }

    const roots = await this.state.tree.getRoots(length)
    return this.crypto.tree(roots)
  }

  registerExtension (name, handlers = {}) {
    if (this.extensions.has(name)) {
      const ext = this.extensions.get(name)
      ext.handlers = handlers
      ext.encoding = c.from(handlers.encoding || c.buffer)
      ext.session = this
      return ext
    }

    const ext = {
      name,
      handlers,
      encoding: c.from(handlers.encoding || c.buffer),
      session: this,
      send (message, peer) {
        const buffer = c.encode(this.encoding, message)
        peer.extension(name, buffer)
      },
      broadcast (message) {
        const buffer = c.encode(this.encoding, message)
        for (const peer of this.session.peers) {
          peer.extension(name, buffer)
        }
      },
      destroy () {
        for (const peer of this.session.peers) {
          if (peer.extensions.get(name) === ext) peer.extensions.delete(name)
        }
        this.session.extensions.delete(name)
      },
      _onmessage (state, peer) {
        const m = this.encoding.decode(state)
        if (this.handlers.onmessage) this.handlers.onmessage(m, peer)
      }
    }

    this.extensions.set(name, ext)
    for (const peer of this.peers) {
      peer.extensions.set(name, ext)
    }

    return ext
  }

  _encode (enc, val) {
    const state = { start: this.padding, end: this.padding, buffer: null }

    if (b4a.isBuffer(val)) {
      if (state.start === 0) return val
      state.end += val.byteLength
    } else if (enc) {
      enc.preencode(state, val)
    } else {
      val = b4a.from(val)
      if (state.start === 0) return val
      state.end += val.byteLength
    }

    state.buffer = b4a.allocUnsafe(state.end)

    if (enc) enc.encode(state, val)
    else state.buffer.set(val, state.start)

    return state.buffer
  }

  _decode (enc, block) {
    if (this.padding) block = block.subarray(this.padding)
    try {
      if (enc) return c.decode(enc, block)
    } catch {
      throw DECODING_ERROR()
    }
    return block
  }
}

function isStream (s) {
  return typeof s === 'object' && s && typeof s.pipe === 'function'
}

function toHex (buf) {
  return buf && b4a.toString(buf, 'hex')
}

function preappend (blocks) {
  const offset = this.state.tree.length
  const fork = this.state.tree.fork

  for (let i = 0; i < blocks.length; i++) {
    this.encryption.encrypt(offset + i, blocks[i], fork)
  }
}

function ensureEncryption (core, opts) {
  if (!opts.encryptionKey) return
  // Only override the block encryption if it's either not already set or if
  // the caller provided a different key.
  if (core.encryption && b4a.equals(core.encryption.key, opts.encryptionKey) && core.encryption.compat === core.core.compat) return
  core.encryption = new BlockEncryption(opts.encryptionKey, core.key, { compat: core.core ? core.core.compat : true, isBlockKey: opts.isBlockKey })
}

function isValidIndex (index) {
  return index === 0 || index > 0
}

function maybeUnslab (block) {
  // Unslab only when it takes up less then half the slab
  return block !== null && 2 * block.byteLength < block.buffer.byteLength ? unslab(block) : block
}

function checkSnapshot (snapshot, index) {
  if (index >= snapshot.compatLength) throw SNAPSHOT_NOT_AVAILABLE()
}

function readBlock (reader, index) {
  const promise = reader.getBlock(index)
  reader.tryFlush()
  return promise
}<|MERGE_RESOLUTION|>--- conflicted
+++ resolved
@@ -266,13 +266,8 @@
     this.writable = this._isWritable()
     this.autoClose = o.autoClose
 
-<<<<<<< HEAD
     if (o.state) this.state = this.draft ? o.state.memoryOverlay() : this.snapshotted ? o.state.snapshot() : o.state.ref()
 
-    if (o.core) this.tracer.setParent(o.core.tracer)
-
-=======
->>>>>>> 7dcd252d
     if (this.snapshotted && this.core && !this._snapshot) this._updateSnapshot()
   }
 
