--- conflicted
+++ resolved
@@ -9,7 +9,7 @@
 var codecs = require('codecs')
 var thunky = require('thunky')
 var batcher = require('atomic-batcher')
-var inherits = require('inherits')
+// var inherits = require('inherits')
 var events = require('events')
 var raf = require('random-access-file')
 var bitfield = require('./lib/bitfield')
@@ -25,6 +25,9 @@
 function Feed (createStorage, key, opts) {
   if (!(this instanceof Feed)) return new Feed(createStorage, key, opts)
   events.EventEmitter.call(this)
+
+  if (typeof createStorage === 'string') createStorage = defaultStorage(createStorage)
+  if (typeof createStorage !== 'function') throw new Error('Storage should be a function or string')
 
   if (typeof key === 'string') key = new Buffer(key, 'hex')
 
@@ -63,25 +66,7 @@
   this._overwrite = !!opts.overwrite
   this._storeSecretKey = opts.storeSecretKey !== false
   this._merkle = null
-<<<<<<< HEAD
-
-  // D4
-  let _that = this
-  if (typeof createStorage === 'function') {
-    let _createStorage = createStorage
-    createStorage = function (name) {
-      return _createStorage(name, _that)
-    }
-  } else if (typeof createStorage === 'string') {
-    createStorage = defaultStorage(createStorage)
-  } else {
-    throw new Error('Storage should be a function or string')
-  }
-
-  this._storage = storage(createStorage)
-=======
   this._storage = storage(createStorage, opts.storageCacheSize)
->>>>>>> b9736bf4
   this._batch = batcher(work)
 
   this._waiting = []
@@ -113,7 +98,9 @@
   }
 }
 
-inherits(Feed, events.EventEmitter)
+class Inherited extends events.EventEmitter {}
+Feed.prototype = Inherited.prototype
+Feed.prototype.constructor = Feed
 
 Feed.discoveryKey = crypto.discoveryKey
 
