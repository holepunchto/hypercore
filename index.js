const { EventEmitter } = require('events')
const isOptions = require('is-options')
const hypercoreCrypto = require('hypercore-crypto')
const CoreStorage = require('hypercore-on-the-rocks')
const c = require('compact-encoding')
const b4a = require('b4a')
const Xache = require('xache')
const NoiseSecretStream = require('@hyperswarm/secret-stream')
const Protomux = require('protomux')
const z32 = require('z32')
const id = require('hypercore-id-encoding')
const safetyCatch = require('safety-catch')
const { createTracer } = require('hypertrace')

const Replicator = require('./lib/replicator')
const Core = require('./lib/core')
const BlockEncryption = require('./lib/block-encryption')
const Info = require('./lib/info')
const Download = require('./lib/download')
const Batch = require('./lib/batch')
const { manifestHash, createManifest } = require('./lib/verifier')
const { ReadStream, WriteStream, ByteStream } = require('./lib/streams')
const {
  ASSERTION,
  BAD_ARGUMENT,
  SESSION_CLOSED,
  SESSION_NOT_WRITABLE,
  SNAPSHOT_NOT_AVAILABLE
} = require('hypercore-errors')

const promises = Symbol.for('hypercore.promises')
const inspect = Symbol.for('nodejs.util.inspect.custom')

// Hypercore actually does not have any notion of max/min block sizes
// but we enforce 15mb to ensure smooth replication (each block is transmitted atomically)
const MAX_SUGGESTED_BLOCK_SIZE = 15 * 1024 * 1024

module.exports = class Hypercore extends EventEmitter {
  constructor (storage, key, opts) {
    super()

    if (isOptions(storage) && !storage.db) {
      opts = storage
      storage = null
      key = opts.key || null
    } else if (isOptions(key)) {
      opts = key
      key = opts.key || null
    }

    if (key && typeof key === 'string') key = id.decode(key)
    if (!opts) opts = {}

    if (!storage) storage = opts.storage

    this[promises] = true

    this.tracer = createTracer(this)
    this.storage = null
    this.crypto = opts.crypto || hypercoreCrypto
    this.core = null
    this.replicator = null
    this.encryption = null
    this.extensions = new Map()
    this.cache = createCache(opts.cache)

    this.valueEncoding = null
    this.encodeBatch = null
    this.activeRequests = []

    this.id = null
    this.key = key || null
    this.keyPair = opts.keyPair || null
    this.readable = true
    this.writable = false
    this.opened = false
    this.closed = false
    this.snapshotted = !!opts.snapshot
    this.sparse = opts.sparse !== false
    this.sessions = opts._sessions || [this]
    this.autoClose = !!opts.autoClose
    this.onwait = opts.onwait || null
    this.wait = opts.wait !== false
    this.timeout = opts.timeout || 0
    this.closing = null
    this.opening = null

    this._readonly = opts.writable === false
    this._preappend = preappend.bind(this)
    this._snapshot = null
    this._findingPeers = 0
    this._active = opts.active !== false

    this.opening = this._openSession(key, storage, opts)
    this.opening.catch(safetyCatch)
  }

  [inspect] (depth, opts) {
    let indent = ''
    if (typeof opts.indentationLvl === 'number') {
      while (indent.length < opts.indentationLvl) indent += ' '
    }

    let peers = ''
    const min = Math.min(this.peers.length, 5)

    for (let i = 0; i < min; i++) {
      const peer = this.peers[i]

      peers += indent + '    Peer(\n'
      peers += indent + '      remotePublicKey: ' + opts.stylize(toHex(peer.remotePublicKey), 'string') + '\n'
      peers += indent + '      remoteLength: ' + opts.stylize(peer.remoteLength, 'number') + '\n'
      peers += indent + '      remoteFork: ' + opts.stylize(peer.remoteFork, 'number') + '\n'
      peers += indent + '      remoteCanUpgrade: ' + opts.stylize(peer.remoteCanUpgrade, 'boolean') + '\n'
      peers += indent + '    )' + '\n'
    }

    if (this.peers.length > 5) {
      peers += indent + '  ... and ' + (this.peers.length - 5) + ' more\n'
    }

    if (peers) peers = '[\n' + peers + indent + '  ]'
    else peers = '[ ' + opts.stylize(0, 'number') + ' ]'

    return this.constructor.name + '(\n' +
      indent + '  id: ' + opts.stylize(this.id, 'string') + '\n' +
      indent + '  key: ' + opts.stylize(toHex(this.key), 'string') + '\n' +
      indent + '  discoveryKey: ' + opts.stylize(toHex(this.discoveryKey), 'string') + '\n' +
      indent + '  opened: ' + opts.stylize(this.opened, 'boolean') + '\n' +
      indent + '  closed: ' + opts.stylize(this.closed, 'boolean') + '\n' +
      indent + '  snapshotted: ' + opts.stylize(this.snapshotted, 'boolean') + '\n' +
      indent + '  sparse: ' + opts.stylize(this.sparse, 'boolean') + '\n' +
      indent + '  writable: ' + opts.stylize(this.writable, 'boolean') + '\n' +
      indent + '  length: ' + opts.stylize(this.length, 'number') + '\n' +
      indent + '  fork: ' + opts.stylize(this.fork, 'number') + '\n' +
      indent + '  sessions: [ ' + opts.stylize(this.sessions.length, 'number') + ' ]\n' +
      indent + '  activeRequests: [ ' + opts.stylize(this.activeRequests.length, 'number') + ' ]\n' +
      indent + '  peers: ' + peers + '\n' +
      indent + ')'
  }

  static MAX_SUGGESTED_BLOCK_SIZE = MAX_SUGGESTED_BLOCK_SIZE

  static key (manifest, { compat, version, namespace } = {}) {
    if (b4a.isBuffer(manifest)) manifest = { version, signers: [{ publicKey: manifest, namespace }] }
    return compat ? manifest.signers[0].publicKey : manifestHash(createManifest(manifest))
  }

  static discoveryKey (key) {
    return hypercoreCrypto.discoveryKey(key)
  }

  static getProtocolMuxer (stream) {
    return stream.noiseStream.userData
  }

  static createProtocolStream (isInitiator, opts = {}) {
    let outerStream = Protomux.isProtomux(isInitiator)
      ? isInitiator.stream
      : isStream(isInitiator)
        ? isInitiator
        : opts.stream

    let noiseStream = null

    if (outerStream) {
      noiseStream = outerStream.noiseStream
    } else {
      noiseStream = new NoiseSecretStream(isInitiator, null, opts)
      outerStream = noiseStream.rawStream
    }
    if (!noiseStream) throw BAD_ARGUMENT('Invalid stream')

    if (!noiseStream.userData) {
      const protocol = Protomux.from(noiseStream)

      if (opts.keepAlive !== false) {
        noiseStream.setKeepAlive(5000)
      }
      noiseStream.userData = protocol
    }

    if (opts.ondiscoverykey) {
      noiseStream.userData.pair({ protocol: 'hypercore/alpha' }, opts.ondiscoverykey)
    }

    return outerStream
  }

  static defaultStorage (storage, opts = {}) {
    if (typeof storage !== 'string') {
      // todo: validate it is rocksdb instance
      return storage
    }

    const directory = storage
    return new CoreStorage(directory)
  }

  snapshot (opts) {
    return this.session({ ...opts, snapshot: true })
  }

  session (opts = {}) {
    if (this.closing) {
      // This makes the closing logic a lot easier. If this turns out to be a problem
      // in practice, open an issue and we'll try to make a solution for it.
      throw SESSION_CLOSED('Cannot make sessions on a closing core')
    }

    const sparse = opts.sparse === false ? false : this.sparse
    const wait = opts.wait === false ? false : this.wait
    const writable = opts.writable === false ? false : !this._readonly
    const onwait = opts.onwait === undefined ? this.onwait : opts.onwait
    const timeout = opts.timeout === undefined ? this.timeout : opts.timeout
    const Clz = opts.class || Hypercore
    const s = new Clz(this.storage, this.key, {
      ...opts,
      sparse,
      wait,
      onwait,
      timeout,
      writable,
      _opening: this.opening,
      _sessions: this.sessions
    })

    s._passCapabilities(this)

    // Configure the cache unless explicitly disabled.
    if (opts.cache !== false) {
      s.cache = opts.cache === true || !opts.cache ? this.cache : opts.cache
    }

    if (this.opened) ensureEncryption(s, opts)
    this._addSession(s)

    return s
  }

  _addSession (s) {
    this.sessions.push(s)
    if (this.core) this.core.active++
  }

  async setEncryptionKey (encryptionKey, opts) {
    if (!this.opened) await this.opening
    this.encryption = encryptionKey ? new BlockEncryption(encryptionKey, this.key, { compat: this.core.compat, ...opts }) : null
  }

  setKeyPair (keyPair) {
    this.keyPair = keyPair
    this.writable = this._isWritable()
  }

  _passCapabilities (o) {
    if (!this.keyPair) this.keyPair = o.keyPair
    this.crypto = o.crypto
    this.id = o.id
    this.key = o.key
    this.core = o.core
    this.replicator = o.replicator
    this.encryption = o.encryption
    this.writable = this._isWritable()
    this.autoClose = o.autoClose

    if (o.core) this.tracer.setParent(o.core.tracer)

    if (this.snapshotted && this.core && !this._snapshot) this._updateSnapshot()
  }

  async _openFromExisting (from, opts) {
    if (!from.opened) await from.opening

    // includes ourself as well, so the loop below also updates us
    const sessions = this.sessions

    for (const s of sessions) {
      s.sessions = from.sessions
      s._passCapabilities(from)
      s._addSession(s)
    }

    this.storage = from.storage
    this.replicator.findingPeers += this._findingPeers

    ensureEncryption(this, opts)

    // we need to manually fwd the encryption cap as the above removes it potentially
    if (this.encryption && !from.encryption) {
      for (const s of sessions) s.encryption = this.encryption
    }
  }

  async _openSession (key, storage, opts) {
    const isFirst = !opts._opening

    if (!isFirst) {
      await opts._opening
    }
    if (opts.preload) opts = { ...opts, ...(await this._retryPreload(opts.preload)) }
    if (this.cache === null && opts.cache) this.cache = createCache(opts.cache)

    if (isFirst) {
      await this._openCapabilities(key, storage, opts)

      // check we are the actual root and not a opts.from session
      if (!opts.from) {
        // Only the root session should pass capabilities to other sessions.
        for (let i = 0; i < this.sessions.length; i++) {
          const s = this.sessions[i]
          if (s !== this) s._passCapabilities(this)
        }
      }
    } else {
      ensureEncryption(this, opts)
    }

    if (opts.manifest && !this.core.header.manifest) {
      await this.core.setManifest(opts.manifest)
    }

    this.writable = this._isWritable()

    if (opts.valueEncoding) {
      this.valueEncoding = c.from(opts.valueEncoding)
    }
    if (opts.encodeBatch) {
      this.encodeBatch = opts.encodeBatch
    }

    // Start continous replication if not in sparse mode.
    if (!this.sparse) this.download({ start: 0, end: -1 })

    // This is a hidden option that's only used by Corestore.
    // It's required so that corestore can load a name from userData before 'ready' is emitted.
    if (opts._preready) await opts._preready(this)

    this.replicator.updateActivity(this._active ? 1 : 0)

    this.opened = true
    this.emit('ready')
  }

  async _retryPreload (preload) {
    while (true) { // TODO: better long term fix is allowing lib/core.js creation from the outside...
      const result = await preload()
      const from = result && result.from
      if (from) {
        if (!from.opened) await from.ready()
        if (from.closing) continue
      }
      return result
    }
  }

  async _openCapabilities (key, storage, opts) {
    if (opts.from) return this._openFromExisting(opts.from, opts)

    const unlocked = !!opts.unlocked
    this.storage = Hypercore.defaultStorage(opts.storage || storage, { unlocked, writable: !unlocked })

    this.core = await Core.open(this.storage, {
      compat: opts.compat,
      force: opts.force,
      sessions: this.sessions,
      createIfMissing: opts.createIfMissing,
      readonly: unlocked,
      overwrite: opts.overwrite,
      key,
      keyPair: opts.keyPair,
      crypto: this.crypto,
      legacy: opts.legacy,
      manifest: opts.manifest,
      onupdate: this._oncoreupdate.bind(this),
      onconflict: this._oncoreconflict.bind(this)
    })
    this.tracer.setParent(this.core.tracer)

    if (opts.userData) {
      const batch = this.core.storage.createWriteBatch()
      for (const [key, value] of Object.entries(opts.userData)) {
        this.core.userData(batch, key, value)
      }
      await batch.flush()
    }

    this.key = this.core.header.key
    this.keyPair = this.core.header.keyPair
    this.id = z32.encode(this.key)

    this.replicator = new Replicator(this.core, this.key, {
      eagerUpgrade: true,
      notDownloadingLinger: opts.notDownloadingLinger,
      allowFork: opts.allowFork !== false,
      inflightRange: opts.inflightRange,
      onpeerupdate: this._onpeerupdate.bind(this),
      onupload: this._onupload.bind(this),
      oninvalid: this._oninvalid.bind(this)
    })

    this.replicator.findingPeers += this._findingPeers

    if (!this.encryption && opts.encryptionKey) {
      this.encryption = new BlockEncryption(opts.encryptionKey, this.key, { compat: this.core.compat, isBlockKey: opts.isBlockKey })
    }
  }

  _getSnapshot () {
    if (this.sparse) {
      return {
        length: this.core.tree.length,
        byteLength: this.core.tree.byteLength,
        fork: this.core.tree.fork,
        compatLength: this.core.tree.length
      }
    }

    return {
      length: this.core.header.hints.contiguousLength,
      byteLength: 0,
      fork: this.core.tree.fork,
      compatLength: this.core.header.hints.contiguousLength
    }
  }

  _updateSnapshot () {
    const prev = this._snapshot
    const next = this._snapshot = this._getSnapshot()

    if (!prev) return true
    return prev.length !== next.length || prev.fork !== next.fork
  }

  _isWritable () {
    return !this._readonly && !!(this.keyPair && this.keyPair.secretKey)
  }

  close (err) {
    if (this.closing) return this.closing
    this.closing = this._close(err || null)
    return this.closing
  }

  async _close (err) {
    if (this.opened === false) await this.opening

    const i = this.sessions.indexOf(this)
    if (i === -1) return

    this.sessions.splice(i, 1)
    this.core.active--
    this.readable = false
    this.writable = false
    this.closed = true
    this.opened = false

    const gc = []
    for (const ext of this.extensions.values()) {
      if (ext.session === this) gc.push(ext)
    }
    for (const ext of gc) ext.destroy()

    if (this.replicator !== null) {
      this.replicator.findingPeers -= this._findingPeers
      this.replicator.clearRequests(this.activeRequests, err)
      this.replicator.updateActivity(this._active ? -1 : 0)
    }

    this._findingPeers = 0

    if (this.sessions.length || this.core.active > 0) {
      // if this is the last session and we are auto closing, trigger that first to enforce error handling
      if (this.sessions.length === 1 && this.core.active === 1 && this.autoClose) await this.sessions[0].close(err)
      // emit "fake" close as this is a session
      this.emit('close', false)
      return
    }

    if (this.replicator !== null) {
      this.replicator.destroy()
    }

    await this.core.close()

    this.emit('close', true)
  }

  replicate (isInitiator, opts = {}) {
    // Only limitation here is that ondiscoverykey doesn't work atm when passing a muxer directly,
    // because it doesn't really make a lot of sense.
    if (Protomux.isProtomux(isInitiator)) return this._attachToMuxer(isInitiator, opts)

    // if same stream is passed twice, ignore the 2nd one before we make sessions etc
    if (isStream(isInitiator) && this._isAttached(isInitiator)) return isInitiator

    const protocolStream = Hypercore.createProtocolStream(isInitiator, opts)
    const noiseStream = protocolStream.noiseStream
    const protocol = noiseStream.userData
    const useSession = !!opts.session

    this._attachToMuxer(protocol, useSession)

    return protocolStream
  }

  _isAttached (stream) {
    return stream.userData && this.replicator && this.replicator.attached(stream.userData)
  }

  _attachToMuxer (mux, useSession) {
    if (this.opened) {
      this._attachToMuxerOpened(mux, useSession)
    } else {
      this.opening.then(this._attachToMuxerOpened.bind(this, mux, useSession), mux.destroy.bind(mux))
    }

    return mux
  }

  _attachToMuxerOpened (mux, useSession) {
    // If the user wants to, we can make this replication run in a session
    // that way the core wont close "under them" during replication
    this.replicator.attachTo(mux, useSession)
  }

  get discoveryKey () {
    return this.replicator === null ? null : this.replicator.discoveryKey
  }

  get manifest () {
    return this.core === null ? null : this.core.header.manifest
  }

  get length () {
    if (this._snapshot) return this._snapshot.length
    if (this.core === null) return 0
    if (!this.sparse) return this.contiguousLength
    return this.core.tree.length
  }

  get indexedLength () {
    return this.length
  }

  /**
   * Deprecated. Use `const { byteLength } = await core.info()`.
   */
  get byteLength () {
    if (this._snapshot) return this._snapshot.byteLength
    if (this.core === null) return 0
    if (!this.sparse) return this.contiguousByteLength
    return this.core.tree.byteLength - (this.core.tree.length * this.padding)
  }

  get contiguousLength () {
    return this.core === null ? 0 : Math.min(this.core.tree.length, this.core.header.hints.contiguousLength)
  }

  get contiguousByteLength () {
    return 0
  }

  get fork () {
    return this.core === null ? 0 : this.core.tree.fork
  }

  get peers () {
    return this.replicator === null ? [] : this.replicator.peers
  }

  get encryptionKey () {
    return this.encryption && this.encryption.key
  }

  get padding () {
    return this.encryption === null ? 0 : this.encryption.padding
  }

  ready () {
    return this.opening
  }

  _onupload (index, value, from) {
    const byteLength = value.byteLength - this.padding

    for (let i = 0; i < this.sessions.length; i++) {
      this.sessions[i].emit('upload', index, byteLength, from)
    }
  }

  _oninvalid (err, req, res, from) {
    for (let i = 0; i < this.sessions.length; i++) {
      this.sessions[i].emit('verification-error', err, req, res, from)
    }
  }

  async _oncoreconflict (proof, from) {
    await this.replicator.onconflict(from)

    for (const s of this.sessions) s.emit('conflict', proof.upgrade.length, proof.fork, proof)

    const err = new Error('Two conflicting signatures exist for length ' + proof.upgrade.length)
    await this._closeAllSessions(err)
  }

  async _closeAllSessions (err) {
    // this.sessions modifies itself when a session closes
    // This way we ensure we indeed iterate over all sessions
    const sessions = [...this.sessions]

    const all = []
    for (const s of sessions) all.push(s.close(err))
    await Promise.allSettled(all)
  }

  _oncoreupdate (status, bitfield, value, from) {
    if (status !== 0) {
      const truncatedNonSparse = (status & 0b1000) !== 0
      const appendedNonSparse = (status & 0b0100) !== 0
      const truncated = (status & 0b0010) !== 0
      const appended = (status & 0b0001) !== 0

      if (truncated) {
        this.replicator.ontruncate(bitfield.start, bitfield.length)
      }

      if ((status & 0b10011) !== 0) {
        this.replicator.onupgrade()
      }

      if (status & 0b10000) {
        for (let i = 0; i < this.sessions.length; i++) {
          const s = this.sessions[i]

          if (s.encryption && s.encryption.compat !== this.core.compat) {
            s.encryption = new BlockEncryption(s.encryption.key, this.key, { compat: this.core.compat, isBlockKey: s.encryption.isBlockKey })
          }
        }

        for (let i = 0; i < this.sessions.length; i++) {
          this.sessions[i].emit('manifest')
        }
      }

      for (let i = 0; i < this.sessions.length; i++) {
        const s = this.sessions[i]

        if (truncated) {
          if (s.cache) s.cache.clear()

          // If snapshotted, make sure to update our compat so we can fail gets
          if (s._snapshot && bitfield.start < s._snapshot.compatLength) s._snapshot.compatLength = bitfield.start
        }

        if (s.sparse ? truncated : truncatedNonSparse) {
          s.emit('truncate', bitfield.start, this.core.tree.fork)
        }

        // For sparse sessions, immediately emit appends. If non-sparse, emit if contig length has updated
        if (s.sparse ? appended : appendedNonSparse) {
          s.emit('append')
        }
      }

      const contig = this.core.header.hints.contiguousLength

      // When the contig length catches up, broadcast the non-sparse length to peers
      if (appendedNonSparse && contig === this.core.tree.length) {
        for (const peer of this.peers) {
          if (peer.broadcastedNonSparse) continue

          peer.broadcastRange(0, contig)
          peer.broadcastedNonSparse = true
        }
      }
    }

    if (bitfield) {
      this.replicator.onhave(bitfield.start, bitfield.length, bitfield.drop)
    }

    if (value) {
      const byteLength = value.byteLength - this.padding

      for (let i = 0; i < this.sessions.length; i++) {
        this.sessions[i].emit('download', bitfield.start, byteLength, from)
      }
    }
  }

  _onpeerupdate (added, peer) {
    const name = added ? 'peer-add' : 'peer-remove'

    for (let i = 0; i < this.sessions.length; i++) {
      this.sessions[i].emit(name, peer)

      if (added) {
        for (const ext of this.sessions[i].extensions.values()) {
          peer.extensions.set(ext.name, ext)
        }
      }
    }
  }

  async setUserData (key, value, { flush = false } = {}) {
    if (this.opened === false) await this.opening
    const batch = this.core.storage.createWriteBatch()
    this.core.userData(batch, key, value)
    await batch.flush()
  }

  async getUserData (key) {
    if (this.opened === false) await this.opening
    const batch = this.core.storage.createReadBatch()
    const p = batch.getUserData(key)
    batch.tryFlush()
    return p
  }

  createTreeBatch () {
    return this.core.tree.batch()
  }

  findingPeers () {
    this._findingPeers++
    if (this.replicator !== null && !this.closing) this.replicator.findingPeers++

    let once = true

    return () => {
      if (this.closing || !once) return
      once = false
      this._findingPeers--
      if (this.replicator !== null && --this.replicator.findingPeers === 0) {
        this.replicator.updateAll()
      }
    }
  }

  async info (opts) {
    if (this.opened === false) await this.opening

    return Info.from(this, opts)
  }

  async update (opts) {
    if (this.opened === false) await this.opening
    if (this.closing !== null) return false

    if (this.writable && (!opts || opts.force !== true)) {
      if (!this.snapshotted) return false
      return this._updateSnapshot()
    }

    const remoteWait = this._shouldWait(opts, this.replicator.findingPeers > 0)

    let upgraded = false

    if (await this.replicator.applyPendingReorg()) {
      upgraded = true
    }

    if (!upgraded && remoteWait) {
      const activeRequests = (opts && opts.activeRequests) || this.activeRequests
      const req = this.replicator.addUpgrade(activeRequests)

      upgraded = await req.promise
    }

    if (!upgraded) return false
    if (this.snapshotted) return this._updateSnapshot()
    return true
  }

  batch ({ checkout = -1, autoClose = true, session = true, restore = false, clear = false } = {}) {
    return new Batch(session ? this.session() : this, checkout, autoClose, restore, clear)
  }

  async seek (bytes, opts) {
    if (this.opened === false) await this.opening
    if (!isValidIndex(bytes)) throw ASSERTION('seek is invalid')

    const tree = (opts && opts.tree) || this.core.tree
    const s = tree.seek(bytes, this.padding)

    const offset = await s.update()
    if (offset) return offset

    if (this.closing !== null) throw SESSION_CLOSED()

    if (!this._shouldWait(opts, this.wait)) return null

    const activeRequests = (opts && opts.activeRequests) || this.activeRequests
    const req = this.replicator.addSeek(activeRequests, s)

    const timeout = opts && opts.timeout !== undefined ? opts.timeout : this.timeout
    if (timeout) req.context.setTimeout(req, timeout)

    return req.promise
  }

  async has (start, end = start + 1) {
    if (this.opened === false) await this.opening
    if (!isValidIndex(start) || !isValidIndex(end)) throw ASSERTION('has range is invalid')

    if (end === start + 1) return this.core.bitfield.get(start)

    const i = this.core.bitfield.firstUnset(start)
    return i === -1 || i >= end
  }

  async get (index, opts) {
    if (this.opened === false) await this.opening
    if (!isValidIndex(index)) throw ASSERTION('block index is invalid')

    this.tracer.trace('get', { index })

    if (this.closing !== null) throw SESSION_CLOSED()
    if (this._snapshot !== null && index >= this._snapshot.compatLength) throw SNAPSHOT_NOT_AVAILABLE()

    const encoding = (opts && opts.valueEncoding && c.from(opts.valueEncoding)) || this.valueEncoding

    let req = this.cache && this.cache.get(index)
    if (!req) req = this._get(index, opts)

    let block = await req
    if (!block) return null

    if (opts && opts.raw) return block

    if (this.encryption && (!opts || opts.decrypt !== false)) {
      // Copy the block as it might be shared with other sessions.
      block = b4a.from(block)

      this.encryption.decrypt(index, block)
    }

    return this._decode(encoding, block)
  }

  async clear (start, end = start + 1, opts) {
    if (this.opened === false) await this.opening
    if (this.closing !== null) throw SESSION_CLOSED()

    if (typeof end === 'object') {
      opts = end
      end = start + 1
    }

    if (!isValidIndex(start) || !isValidIndex(end)) throw ASSERTION('clear range is invalid')

    const cleared = (opts && opts.diff) ? { blocks: 0 } : null

    if (start >= end) return cleared
    if (start >= this.length) return cleared

    await this.core.clear(start, end, cleared)

    return cleared
  }

  async purge () {
    await this._closeAllSessions(null)
    await this.core.purge()
  }

  async _get (index, opts) {
    let block

    if (this.core.bitfield.get(index)) {
      const reader = this.core.storage.createReadBatch()
      block = this.core.blocks.get(reader, index)
<<<<<<< HEAD
      await reader.flush()

=======
>>>>>>> 822c56f4
      if (this.cache) this.cache.set(index, block)
      await reader.flush()
    } else {
      if (!this._shouldWait(opts, this.wait)) return null

      if (opts && opts.onwait) opts.onwait(index, this)
      if (this.onwait) this.onwait(index, this)

      const activeRequests = (opts && opts.activeRequests) || this.activeRequests

      const req = this.replicator.addBlock(activeRequests, index)
      req.snapshot = index < this.length

      const timeout = opts && opts.timeout !== undefined ? opts.timeout : this.timeout
      if (timeout) req.context.setTimeout(req, timeout)

      block = this._cacheOnResolve(index, req.promise, this.core.tree.fork)
    }

    return block
  }

  async _cacheOnResolve (index, req, fork) {
    const block = await req

    if (this.cache && fork === this.core.tree.fork) {
      this.cache.set(index, Promise.resolve(block))
    }

    return block
  }

  _shouldWait (opts, defaultValue) {
    if (opts) {
      if (opts.wait === false) return false
      if (opts.wait === true) return true
    }
    return defaultValue
  }

  createReadStream (opts) {
    return new ReadStream(this, opts)
  }

  createWriteStream (opts) {
    return new WriteStream(this, opts)
  }

  createByteStream (opts) {
    return new ByteStream(this, opts)
  }

  download (range) {
    const req = this._download(range)

    // do not crash in the background...
    req.catch(safetyCatch)

    return new Download(req)
  }

  async _download (range) {
    if (this.opened === false) await this.opening

    this.tracer.trace('download', { range })

    const activeRequests = (range && range.activeRequests) || this.activeRequests

    return this.replicator.addRange(activeRequests, range)
  }

  // TODO: get rid of this / deprecate it?
  undownload (range) {
    range.destroy(null)
  }

  // TODO: get rid of this / deprecate it?
  cancel (request) {
    // Do nothing for now
  }

  async truncate (newLength = 0, opts = {}) {
    if (this.opened === false) await this.opening

    const {
      fork = this.core.tree.fork + 1,
      keyPair = this.keyPair,
      signature = null
    } = typeof opts === 'number' ? { fork: opts } : opts

    const writable = !this._readonly && !!(signature || (keyPair && keyPair.secretKey))
    if (writable === false && (newLength > 0 || fork !== this.core.tree.fork)) throw SESSION_NOT_WRITABLE()

    await this.core.truncate(newLength, fork, { keyPair, signature })

    // TODO: Should propagate from an event triggered by the oplog
    this.replicator.updateAll()
  }

  async append (blocks, opts = {}) {
    if (this.opened === false) await this.opening

    const { keyPair = this.keyPair, signature = null } = opts
    const writable = !this._readonly && !!(signature || (keyPair && keyPair.secretKey))

    if (writable === false) throw SESSION_NOT_WRITABLE()

    blocks = Array.isArray(blocks) ? blocks : [blocks]
    this.tracer.trace('append', { blocks })

    const preappend = this.encryption && this._preappend

    const buffers = this.encodeBatch !== null ? this.encodeBatch(blocks) : new Array(blocks.length)

    if (this.encodeBatch === null) {
      for (let i = 0; i < blocks.length; i++) {
        buffers[i] = this._encode(this.valueEncoding, blocks[i])
      }
    }
    for (const b of buffers) {
      if (b.byteLength > MAX_SUGGESTED_BLOCK_SIZE) {
        throw BAD_ARGUMENT('Appended block exceeds the maximum suggested block size')
      }
    }

    return this.core.append(buffers, { keyPair, signature, preappend })
  }

  async treeHash (length) {
    if (length === undefined) {
      await this.ready()
      length = this.core.tree.length
    }

    const roots = await this.core.tree.getRoots(length)
    return this.crypto.tree(roots)
  }

  registerExtension (name, handlers = {}) {
    if (this.extensions.has(name)) {
      const ext = this.extensions.get(name)
      ext.handlers = handlers
      ext.encoding = c.from(handlers.encoding || c.buffer)
      ext.session = this
      return ext
    }

    const ext = {
      name,
      handlers,
      encoding: c.from(handlers.encoding || c.buffer),
      session: this,
      send (message, peer) {
        const buffer = c.encode(this.encoding, message)
        peer.extension(name, buffer)
      },
      broadcast (message) {
        const buffer = c.encode(this.encoding, message)
        for (const peer of this.session.peers) {
          peer.extension(name, buffer)
        }
      },
      destroy () {
        for (const peer of this.session.peers) {
          if (peer.extensions.get(name) === ext) peer.extensions.delete(name)
        }
        this.session.extensions.delete(name)
      },
      _onmessage (state, peer) {
        const m = this.encoding.decode(state)
        if (this.handlers.onmessage) this.handlers.onmessage(m, peer)
      }
    }

    this.extensions.set(name, ext)
    for (const peer of this.peers) {
      peer.extensions.set(name, ext)
    }

    return ext
  }

  _encode (enc, val) {
    const state = { start: this.padding, end: this.padding, buffer: null }

    if (b4a.isBuffer(val)) {
      if (state.start === 0) return val
      state.end += val.byteLength
    } else if (enc) {
      enc.preencode(state, val)
    } else {
      val = b4a.from(val)
      if (state.start === 0) return val
      state.end += val.byteLength
    }

    state.buffer = b4a.allocUnsafe(state.end)

    if (enc) enc.encode(state, val)
    else state.buffer.set(val, state.start)

    return state.buffer
  }

  _decode (enc, block) {
    if (this.padding) block = block.subarray(this.padding)
    if (enc) return c.decode(enc, block)
    return block
  }
}

function isStream (s) {
  return typeof s === 'object' && s && typeof s.pipe === 'function'
}

function toHex (buf) {
  return buf && b4a.toString(buf, 'hex')
}

function preappend (blocks) {
  const offset = this.core.tree.length
  const fork = this.core.tree.fork

  for (let i = 0; i < blocks.length; i++) {
    this.encryption.encrypt(offset + i, blocks[i], fork)
  }
}

function ensureEncryption (core, opts) {
  if (!opts.encryptionKey) return
  // Only override the block encryption if it's either not already set or if
  // the caller provided a different key.
  if (core.encryption && b4a.equals(core.encryption.key, opts.encryptionKey) && core.encryption.compat === core.core.compat) return
  core.encryption = new BlockEncryption(opts.encryptionKey, core.key, { compat: core.core ? core.core.compat : true, isBlockKey: opts.isBlockKey })
}

function createCache (cache) {
  return cache === true ? new Xache({ maxSize: 65536, maxAge: 0 }) : (cache || null)
}

function isValidIndex (index) {
  return index === 0 || index > 0
}<|MERGE_RESOLUTION|>--- conflicted
+++ resolved
@@ -871,11 +871,7 @@
     if (this.core.bitfield.get(index)) {
       const reader = this.core.storage.createReadBatch()
       block = this.core.blocks.get(reader, index)
-<<<<<<< HEAD
-      await reader.flush()
-
-=======
->>>>>>> 822c56f4
+
       if (this.cache) this.cache.set(index, block)
       await reader.flush()
     } else {
