--- conflicted
+++ resolved
@@ -53,13 +53,8 @@
   this.length = 0
   this.byteLength = 0
   this.maxRequests = opts.maxRequests || 16
-<<<<<<< HEAD
-  this.key = key || null
+  this.key = key || opts.key || null
   this.discoveryKey = this.key && (opts.discoveryKey ? opts.discoveryKey : crypto.discoveryKey(this.key))
-=======
-  this.key = key || opts.key || null
-  this.discoveryKey = this.key && crypto.discoveryKey(this.key)
->>>>>>> e4ea0c55
   this.secretKey = secretKey
   this.bitfield = null
   this.tree = null
