--- conflicted
+++ resolved
@@ -943,28 +943,20 @@
     // Do nothing for now
   }
 
-<<<<<<< HEAD
-  async truncate (newLength = 0, fork = -1, opts = {}) {
-    if (this._batch) throw BATCH_UNFLUSHED()
-
-    if (this.opened === false) await this.opening
-    if (this.writable === false) throw SESSION_NOT_WRITABLE()
-
-    if (!opts.keyPair) opts.keyPair = this.keyPair
-
-    if (fork === -1) fork = this.core.tree.fork + 1
-
-    await this.core.truncate(newLength, fork, opts)
-=======
   async truncate (newLength = 0, opts = {}) {
     if (this.opened === false) await this.opening
     if (this.writable === false) throw SESSION_NOT_WRITABLE()
 
-    const { fork = this.core.tree.fork + 1, force = false } = typeof opts === 'number' ? { fork: opts } : opts
+    const {
+      fork = this.core.tree.fork + 1,
+      force = false,
+      keyPair = this.keyPair,
+      signature = null
+    } = typeof opts === 'number' ? { fork: opts } : opts
+
     if (this._batch && !force) throw BATCH_UNFLUSHED()
 
-    await this.core.truncate(newLength, fork, this.auth)
->>>>>>> ccb6de40
+    await this.core.truncate(newLength, fork, { keyPair, signature })
 
     // TODO: Should propagate from an event triggered by the oplog
     this.replicator.updateAll()
