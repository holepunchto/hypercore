--- conflicted
+++ resolved
@@ -9,11 +9,8 @@
 const Protomux = require('protomux')
 const z32 = require('z32')
 const id = require('hypercore-id-encoding')
-<<<<<<< HEAD
 const safetyCatch = require('safety-catch')
-=======
 const { createTracer } = require('hypertrace')
->>>>>>> bee72e6c
 
 const Replicator = require('./lib/replicator')
 const Core = require('./lib/core')
