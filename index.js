var low = require('last-one-wins')
var remove = require('unordered-array-remove')
var set = require('unordered-set')
var MerkleGenerator = require('merkle-tree-stream/generator')
var flat = require('flat-tree')
var codecs = require('codecs')
var batcher = require('atomic-batcher')
var inherits = require('inherits')
var bitfield = require('./lib/bitfield')
var sparseBitfield = require('sparse-bitfield')
var treeIndex = require('./lib/tree-index')
var storage = require('./lib/storage')
var crypto = require('hypercore-crypto')
var inspect = require('inspect-custom-symbol')
var pretty = require('pretty-hash')
var Nanoguard = require('nanoguard')
var safeBufferEquals = require('./lib/safe-buffer-equals')
var replicate = require('./lib/replicate')
var Protocol = require('hypercore-protocol')
var Message = require('abstract-extension')
var Nanoresource = require('nanoresource/emitter')
var defaultStorage = require('hypercore-default-storage')
var { WriteStream, ReadStream } = require('hypercore-streams')

class Extension extends Message {
  broadcast (message) {
    const feed = this.local.handlers
    const buf = this.encoding.encode(message)
    let broadcasted = false
    for (const peer of feed.peers) {
      broadcasted = true
      peer.extension(this.id, buf)
    }
    return broadcasted
  }

  send (message, peer) {
    peer.extension(this.id, this.encode(message))
  }
}

var defaultCrypto = {
  sign (data, sk, cb) {
    return cb(null, crypto.sign(data, sk))
  },
  verify (sig, data, pk, cb) {
    return cb(null, crypto.verify(sig, data, pk))
  }
}

module.exports = Feed

function Feed (createStorage, key, opts) {
  if (!(this instanceof Feed)) return new Feed(createStorage, key, opts)
  Nanoresource.call(this)

<<<<<<< HEAD
=======
  if (typeof createStorage === 'string') createStorage = defaultStorageDir(createStorage)
  if (typeof createStorage !== 'function') throw new Error('Storage should be a function or string')

>>>>>>> becc8ce8
  if (typeof key === 'string') key = Buffer.from(key, 'hex')

  if (!Buffer.isBuffer(key) && !opts) {
    opts = key
    key = null
  }

  if (!opts) opts = {}

  var self = this

  var secretKey = opts.secretKey || null
  if (typeof secretKey === 'string') secretKey = Buffer.from(secretKey, 'hex')

  this.noiseKeyPair = opts.noiseKeyPair || Protocol.keyPair()
  this.live = opts.live !== false
  this.sparse = !!opts.sparse
  this.length = 0
  this.byteLength = 0
  this.maxRequests = opts.maxRequests || 16
  this.key = key || opts.key || null
  this.discoveryKey = this.key && crypto.discoveryKey(this.key)
  this.secretKey = secretKey
  this.bitfield = null
  this.tree = null
  this.writable = !!opts.writable
  this.readable = true
  this.downloading = opts.downloading !== false
  this.uploading = opts.uploading !== false
  this.allowPush = !!opts.allowPush
  this.peers = []
  this.ifAvailable = new Nanoguard()
  this.extensions = Extension.createLocal(this) // set Feed as the handlers

  this.crypto = opts.crypto || defaultCrypto

  // hooks
  this._onwrite = opts.onwrite || null

  this._expectedLength = -1
  this._indexing = !!opts.indexing
  this._createIfMissing = opts.createIfMissing !== false
  this._overwrite = !!opts.overwrite
  this._storeSecretKey = opts.storeSecretKey !== false
  this._alwaysIfAvailable = !!opts.ifAvailable
  this._merkle = null
  this._storage = opts.storage || storage(createStorage, opts)
  this._batch = batcher(this._onwrite ? workHook : work)

  this.timeouts = opts.timeouts || {
    get (cb) {
      cb(null)
    },
    update (cb) {
      cb(null)
    }
  }

  this._seq = 0
  this._waiting = []
  this._selections = []
  this._reserved = sparseBitfield()
  this._synced = null
  this._downloadingSet = typeof opts.downloading === 'boolean'

  this._stats = (typeof opts.stats !== 'undefined' && !opts.stats) ? null : {
    downloadedBlocks: 0,
    downloadedBytes: 0,
    uploadedBlocks: 0,
    uploadedBytes: 0
  }

  this._codec = toCodec(opts.valueEncoding)
  this._sync = low(sync)
  if (!this.sparse) this.download({ start: 0, end: -1 })

  if (this.sparse && opts.eagerUpdate) {
    this.update(function loop (err) {
      if (err) self.emit('update-error', err)
      self.update(loop)
    })
  }

  // open it right away
  this.open(onerror)

  function onerror (err) {
    if (err) self.emit('error', err)
  }

  function workHook (values, cb) {
    if (!self._merkle) return self._reloadMerkleStateBeforeAppend(workHook, values, cb)
    self._appendHook(values, cb)
  }

  function work (values, cb) {
    if (!self._merkle) return self._reloadMerkleStateBeforeAppend(work, values, cb)
    self._append(values, cb)
  }

  function sync (_, cb) {
    self._syncBitfield(cb)
  }
}

inherits(Feed, Nanoresource)

Feed.discoveryKey = crypto.discoveryKey

Feed.prototype[inspect] = function (depth, opts) {
  var indent = ''
  if (typeof opts.indentationLvl === 'number') {
    while (indent.length < opts.indentationLvl) indent += ' '
  }
  return 'Hypercore(\n' +
    indent + '  key: ' + opts.stylize((this.key && pretty(this.key)), 'string') + '\n' +
    indent + '  discoveryKey: ' + opts.stylize((this.discoveryKey && pretty(this.discoveryKey)), 'string') + '\n' +
    indent + '  opened: ' + opts.stylize(this.opened, 'boolean') + '\n' +
    indent + '  sparse: ' + opts.stylize(this.sparse, 'boolean') + '\n' +
    indent + '  writable: ' + opts.stylize(this.writable, 'boolean') + '\n' +
    indent + '  length: ' + opts.stylize(this.length, 'number') + '\n' +
    indent + '  byteLength: ' + opts.stylize(this.byteLength, 'number') + '\n' +
    indent + '  peers: ' + opts.stylize(this.peers.length, 'number') + '\n' +
    indent + ')'
}

// TODO: instead of using a getter, update on remote-update/add/remove
Object.defineProperty(Feed.prototype, 'remoteLength', {
  enumerable: true,
  get: function () {
    var len = 0
    for (var i = 0; i < this.peers.length; i++) {
      var remoteLength = this.peers[i].remoteLength
      if (remoteLength > len) len = remoteLength
    }
    return len
  }
})

Object.defineProperty(Feed.prototype, 'stats', {
  enumerable: true,
  get: function () {
    if (!this._stats) return null
    var peerStats = []
    for (var i = 0; i < this.peers.length; i++) {
      var peer = this.peers[i]
      peerStats[i] = peer.stats
    }
    return {
      peers: peerStats,
      totals: this._stats
    }
  }
})

Feed.prototype.replicate = function (initiator, opts) {
  if ((!this._selections.length || this._selections[0].end !== -1) && !this.sparse && !(opts && opts.live)) {
    // hack!! proper fix is to refactor ./replicate to *not* clear our non-sparse selection
    this.download({ start: 0, end: -1 })
  }

  if (isOptions(initiator) && !opts) {
    opts = initiator
    initiator = opts.initiator
  }

  opts = opts || {}
  opts.stats = !!this._stats
  opts.noise = !(opts.noise === false && opts.encrypted === false)

  return replicate(this, initiator, opts)
}

Feed.prototype.registerExtension = function (name, handlers) {
  return this.extensions.add(name, handlers)
}

Feed.prototype.onextensionupdate = function () {
  for (const peer of this.peers) peer._updateOptions()
}

Feed.prototype.setDownloading = function (downloading) {
  if (this.downloading === downloading && this._downloadingSet) return
  this.downloading = downloading
  this._downloadingSet = true
  this.ready((err) => {
    if (err) return
    for (const peer of this.peers) peer.setDownloading(this.downloading)
  })
}

Feed.prototype.setUploading = function (uploading) {
  if (uploading === this.uploading) return
  this.uploading = uploading
  this.ready((err) => {
    if (err) return
    for (const peer of this.peers) peer.setUploading(this.uploading)
  })
}

// Alias the nanoresource open method
Feed.prototype.ready = Feed.prototype.open

Feed.prototype.update = function (opts, cb) {
  if (typeof opts === 'function') return this.update(-1, opts)
  if (typeof opts === 'number') opts = { minLength: opts }
  if (!opts) opts = {}
  if (!cb) cb = noop

  var self = this
  var len = typeof opts.minLength === 'number' ? opts.minLength : -1

  this.ready(function (err) {
    if (err) return cb(err)
    if (len === -1) len = self.length + 1
    if (self.length >= len) return cb(null)

    const ifAvailable = typeof opts.ifAvailable === 'boolean'
      ? opts.ifAvailable
      : self._alwaysIfAvailable

    if (ifAvailable && self.writable && !opts.force) return cb(new Error('No update available from peers'))
    if (self.writable) cb = self._writeStateReloader(cb)

    var w = {
      hash: opts.hash !== false,
      bytes: 0,
      index: len - 1,
      options: opts,
      update: true,
      callback: cb
    }

    self._waiting.push(w)
    if (ifAvailable) self._ifAvailable(w, len)
    self._updatePeers()
  })
}

// Used to hint to the update guard if it can bail early
Feed.prototype.setExpectedLength = function (len) {
  this._expectedLength = len
  this.ready((err) => {
    if (err) return

    this.ifAvailable.ready(() => {
      this._expectedLength = -1
    })

    if (this._expectedLength === -1 || this._expectedLength > this.length) return

    for (const w of this._waiting) {
      if (w.update && w.ifAvailable) w.callback(new Error('Expected length is less than current length'))
    }
  })
}

// Beware! This might break your core if you share forks with other people through replication
Feed.prototype.truncate = function (newLength, cb) {
  if (!cb) cb = noop
  const self = this

  this.ready(function (err) {
    if (err) return cb(err)

    self._roots(newLength, function (err, roots) {
      if (err) return cb(err)

      const oldLength = self.length
      if (oldLength <= newLength) return cb(null)

      let byteLength = 0
      for (const { size } of roots) byteLength += size

      for (let i = oldLength; i < newLength; i++) self.data.set(i, false)
      self.byteLength = byteLength
      self.length = newLength
      self.tree.truncate(2 * newLength)
      self._merkle = new MerkleGenerator(crypto, roots)

      self._sync(null, function (err) {
        if (err) return cb(err)
        self._storage.deleteSignatures(newLength, oldLength, cb)
      })
    })
  })
}

Feed.prototype._ifAvailable = function (w, minLength) {
  var cb = w.callback
  var called = false
  var self = this

  w.callback = done
  w.ifAvailable = true

  if (this._expectedLength > -1 && this._expectedLength <= this.length) {
    return process.nextTick(w.callback, new Error('Expected length is less than current length'))
  }

  this.timeouts.update(function () {
    if (self.closed) return done(new Error('Closed'))

    process.nextTick(readyNT, self.ifAvailable, function () {
      if (self.closed) return done(new Error('Closed'))
      if (self.length >= minLength || self.remoteLength >= minLength) return
      done(new Error('No update available from peers'))
    })
  })

  function done (err) {
    if (called) return
    called = true

    var i = self._waiting.indexOf(w)
    if (i > -1) remove(self._waiting, i)
    cb(err)
  }
}

Feed.prototype._ifAvailableGet = function (w) {
  var cb = w.callback
  var called = false
  var self = this

  w.callback = done

  self.timeouts.get(function () {
    if (self.closed) return done(new Error('Closed'))

    process.nextTick(readyNT, self.ifAvailable, function () {
      if (self.closed) return done(new Error('Closed'))

      for (var i = 0; i < self.peers.length; i++) {
        var peer = self.peers[i]
        if (peer.remoteBitfield.get(w.index)) return
      }
      done(new Error('Block not available from peers'))
    })
  })

  function done (err, data) {
    if (called) return
    called = true

    var i = self._waiting.indexOf(w)
    if (i > -1) remove(self._waiting, i)
    cb(err, data)
  }
}

// will reload the writable state. used by .update on a writable peer
Feed.prototype._writeStateReloader = function (cb) {
  var self = this
  return function (err) {
    if (err) return cb(err)
    self._reloadMerkleState(cb)
  }
}

Feed.prototype._reloadMerkleState = function (cb) {
  var self = this

  this._roots(self.length, function (err, roots) {
    if (err) return cb(err)
    self._merkle = new MerkleGenerator(crypto, roots)
    cb(null)
  })
}

Feed.prototype._reloadMerkleStateBeforeAppend = function (work, values, cb) {
  this._reloadMerkleState(function (err) {
    if (err) return cb(err)
    work(values, cb)
  })
}

Feed.prototype._open = function (cb) {
  var self = this
  var generatedKey = false
  var retryOpen = true

  // TODO: clean up the duplicate code below ...

  this._storage.openKey(function (_, key) {
    if (key && !self._overwrite && !self.key) self.key = key

    if (!self.key && self.live) {
      var keyPair = crypto.keyPair()
      self.secretKey = keyPair.secretKey
      self.key = keyPair.publicKey
      generatedKey = true
    }

    self.discoveryKey = self.key && crypto.discoveryKey(self.key)
    self._storage.open({ key: self.key, discoveryKey: self.discoveryKey }, onopen)
  })

  function onopen (err, state) {
    if (err) return cb(err)

    // if no key but we have data do a bitfield reset since we cannot verify the data.
    if (!state.key && state.bitfield.length) {
      self._overwrite = true
    }

    if (self._overwrite) {
      state.bitfield = []
      state.key = state.secretKey = null
    }

    self.bitfield = bitfield(state.bitfieldPageSize, state.bitfield)
    self.tree = treeIndex(self.bitfield.tree)
    self.length = self.tree.blocks()
    self._seq = self.length

    if (state.key && self.key && Buffer.compare(state.key, self.key) !== 0) {
      return self._forceClose(cb, new Error('Another hypercore is stored here'))
    }

    if (state.key) self.key = state.key
    if (state.secretKey) self.secretKey = state.secretKey

    if (!self.length) return onsignature(null, null)
    self._storage.getSignature(self.length - 1, onsignature)

    function onsignature (_, sig) {
      if (self.length) self.live = !!sig

      if ((generatedKey || !self.key) && !self._createIfMissing) {
        return self._forceClose(cb, new Error('No hypercore is stored here'))
      }

      if (!self.key && self.live) {
        var keyPair = crypto.keyPair()
        self.secretKey = keyPair.secretKey
        self.key = keyPair.publicKey
      }

      var writable = !!self.secretKey || self.key === null

      if (!writable && self.writable) return self._forceClose(cb, new Error('Feed is not writable'))
      self.writable = writable
      if (!self._downloadingSet) self.downloading = !writable
      self.discoveryKey = self.key && crypto.discoveryKey(self.key)

      if (self._storeSecretKey && !self.secretKey) {
        self._storeSecretKey = false
      }

      var shouldWriteKey = generatedKey || !safeBufferEquals(self.key, state.key)
      var shouldWriteSecretKey = self._storeSecretKey && (generatedKey || !safeBufferEquals(self.secretKey, state.secretKey))

      var missing = 1 +
        (shouldWriteKey ? 1 : 0) +
        (shouldWriteSecretKey ? 1 : 0) +
        (self._overwrite ? 1 : 0)
      var error = null

      if (shouldWriteKey) self._storage.writeKey(self.key, done)
      if (shouldWriteSecretKey) self._storage.writeSecretKey(self.secretKey, done)

      if (self._overwrite) {
        self._storage.delBitfield(done)
      }

      done(null)

      function done (err) {
        if (err) error = err
        if (--missing) return
        if (error) return self._forceClose(cb, error)
        self._roots(self.length, onroots)
      }

      function onroots (err, roots) {
        if (err && retryOpen) {
          retryOpen = false
          self.length--
          self._storage.getSignature(self.length - 1, onsignature)
          return
        }

        if (err) return self._forceClose(cb, err)

        self._merkle = new MerkleGenerator(crypto, roots)
        self.byteLength = roots.reduce(addSize, 0)
        self.emit('ready')

        cb(null)
      }
    }
  }
}

Feed.prototype.download = function (range, cb) {
  if (typeof range === 'function') return this.download(null, range)
  if (typeof range === 'number') range = { start: range, end: range + 1 }
  if (Array.isArray(range)) range = { blocks: range }
  if (!range) range = {}
  if (!cb) cb = noop
  if (!this.readable) return cb(new Error('Feed is closed'))

  // TODO: if no peers, check if range is already satisfied and nextTick(cb) if so
  // this._updatePeers does this for us when there is a peer though, so not critical

  // We need range.start, end for the want messages so make sure to infer these
  // when blocks are passed and start,end is not set
  if (range.blocks && typeof range.start !== 'number') {
    var min = -1
    var max = 0

    for (var i = 0; i < range.blocks.length; i++) {
      const blk = range.blocks[i]
      if (min === -1 || blk < min) min = blk
      if (blk >= max) max = blk + 1
    }

    range.start = min === -1 ? 0 : min
    range.end = max
  }

  var sel = {
    _index: this._selections.length,
    hash: !!range.hash,
    iterator: null,
    start: range.start || 0,
    end: range.end || -1,
    want: 0,
    linear: !!range.linear,
    blocks: range.blocks || null,
    blocksDownloaded: 0,
    requested: 0,
    callback: cb
  }

  sel.want = toWantRange(sel.start)

  this._selections.push(sel)
  this._updatePeers()

  return sel
}

Feed.prototype.undownload = function (range) {
  if (typeof range === 'number') range = { start: range, end: range + 1 }
  if (!range) range = {}

  if (range.callback && range._index > -1) {
    set.remove(this._selections, range)
    process.nextTick(range.callback, createError('ECANCELED', -11, 'Download was cancelled'))
    return
  }

  var start = range.start || 0
  var end = range.end || -1
  var hash = !!range.hash
  var linear = !!range.linear

  for (var i = 0; i < this._selections.length; i++) {
    var s = this._selections[i]

    if (s.start === start && s.end === end && s.hash === hash && s.linear === linear) {
      set.remove(this._selections, s)
      process.nextTick(range.callback, createError('ECANCELED', -11, 'Download was cancelled'))
      return
    }
  }
}

Feed.prototype.digest = function (index) {
  return this.tree.digest(2 * index)
}

Feed.prototype.proof = function (index, opts, cb) {
  if (typeof opts === 'function') return this.proof(index, null, opts)
  if (!this.opened) return this._readyAndProof(index, opts, cb)
  if (!opts) opts = {}

  var proof = this.tree.proof(2 * index, opts)
  if (!proof) return cb(new Error('No proof available for this index'))

  var needsSig = this.live && !!proof.verifiedBy
  var pending = proof.nodes.length + (needsSig ? 1 : 0)
  var error = null
  var signature = null
  var nodes = new Array(proof.nodes.length)

  if (!pending) return cb(null, { nodes: nodes, signature: null })

  for (var i = 0; i < proof.nodes.length; i++) {
    this._storage.getNode(proof.nodes[i], onnode)
  }
  if (needsSig) {
    this._storage.getSignature(proof.verifiedBy / 2 - 1, onsignature)
  }

  function onsignature (err, sig) {
    if (sig) signature = sig
    onnode(err, null)
  }

  function onnode (err, node) {
    if (err) error = err

    if (node) {
      nodes[proof.nodes.indexOf(node.index)] = node
    }

    if (--pending) return
    if (error) return cb(error)
    cb(null, { nodes: nodes, signature: signature })
  }
}

Feed.prototype._readyAndProof = function (index, opts, cb) {
  var self = this
  this.ready(function (err) {
    if (err) return cb(err)
    self.proof(index, opts, cb)
  })
}

Feed.prototype.put = function (index, data, proof, cb) {
  if (!this.opened) return this._readyAndPut(index, data, proof, cb)
  this._putBuffer(index, data === null ? null : this._codec.encode(data), proof, null, cb)
}

Feed.prototype.cancel = function (start, end) { // TODO: use same argument scheme as download
  if (typeof start !== 'symbol') {
    if (!end) end = start + 1

    // cancel these right away as .download does not wait for ready
    for (var i = this._selections.length - 1; i >= 0; i--) {
      var sel = this._selections[i]
      if (start <= sel.start && sel.end <= end) {
        this.undownload(sel)
      }
    }
  }

  // defer the last part until after ready as .get does that as well
  if (this.opened) this._cancel(start, end)
  else this._readyAndCancel(start, end)
}

Feed.prototype._cancel = function (start, end) {
  var i = 0

  if (typeof start === 'symbol') {
    for (i = this._waiting.length - 1; i >= 0; i--) {
      const w = this._waiting[i]
      if (w.options.cancel === start) {
        remove(this._waiting, i)
        this._reserved.set(w.index, false)
        if (w.callback) process.nextTick(w.callback, new Error('Request cancelled'))
        this._updatePeers()
        return
      }
    }
    return
  }

  for (i = start; i < end; i++) {
    this._reserved.set(i, false) // TODO: send cancel message if set returns true
  }

  for (i = this._waiting.length - 1; i >= 0; i--) {
    var w = this._waiting[i]
    if ((start <= w.start && w.end <= end) || (start <= w.index && w.index < end)) {
      remove(this._waiting, i)
      if (w.callback) process.nextTick(w.callback, new Error('Request cancelled'))
    }
  }
}

Feed.prototype.clear = function (start, end, opts, cb) { // TODO: use same argument scheme as download
  if (typeof end === 'function') return this.clear(start, start + 1, null, end)
  if (typeof opts === 'function') return this.clear(start, end, null, opts)
  if (!opts) opts = {}
  if (!end) end = start + 1
  if (!cb) cb = noop

  // TODO: this needs some work. fx we can only calc byte offset for blocks we know about
  // so internally we should make sure to only do that. We should use the merkle tree for this

  var self = this

  this.ready(function (err) {
    if (err) return cb(err)

    var modified = false

    // TODO: use a buffer.fill thing here to speed this up!

    for (var i = start; i < end; i++) {
      if (self.bitfield.set(i, false)) modified = true
    }

    if (!modified) return process.nextTick(cb)

    // TODO: write to a tmp/update file that we want to del this incase it crashes will del'ing

    self._unannounce({ start: start, length: end - start })
    if (opts.delete === false || self._indexing) return sync()
    self._storage.clearData(start, end, opts, sync)

    function sync () {
      self.emit('clear', start, end)
      self._sync(null, cb)
    }
  })
}

Feed.prototype.signature = function (index, cb) {
  if (typeof index === 'function') return this.signature(this.length - 1, index)

  if (index < 0 || index >= this.length) return cb(new Error('No signature available for this index'))

  this._storage.nextSignature(index, cb)
}

Feed.prototype.verify = function (index, signature, cb) {
  var self = this

  this.rootHashes(index, function (err, roots) {
    if (err) return cb(err)

    var checksum = crypto.signable(roots, index + 1)

    verifyCompat(self, checksum, signature, function (err, valid) {
      if (err) return cb(err)

      if (!valid) return cb(new Error('Signature verification failed'))

      return cb(null, true)
    })
  })
}

Feed.prototype.rootHashes = function (index, cb) {
  this._getRootsToVerify(index * 2 + 2, {}, [], cb)
}

Feed.prototype.seek = function (bytes, opts, cb) {
  if (typeof opts === 'function') return this.seek(bytes, null, opts)
  if (!opts) opts = {}
  if (!this.opened) return this._readyAndSeek(bytes, opts, cb)

  var self = this

  if (bytes === this.byteLength) return process.nextTick(cb, null, this.length, 0)

  this._seek(bytes, function (err, index, offset) {
    if (!err && isBlock(index)) return done(index / 2, offset)
    if (opts.wait === false) return cb(err || new Error('Unable to seek to this offset'))

    var start = opts.start || 0
    var end = opts.end || -1

    if (!err) {
      var left = flat.leftSpan(index) / 2
      var right = flat.rightSpan(index) / 2 + 1

      if (left > start) start = left
      if (right < end || end === -1) end = right
    }

    if (end > -1 && end <= start) return cb(new Error('Unable to seek to this offset'))

    var w = {
      hash: opts.hash !== false,
      bytes: bytes,
      index: -1,
      ifAvailable: opts && typeof opts.ifAvailable === 'boolean' ? opts.ifAvailable : self._alwaysIfAvailable,
      start: start,
      end: end,
      want: toWantRange(start),
      requested: 0,
      callback: cb || noop
    }

    self._waiting.push(w)
    self._updatePeers()
    if (w.ifAvailable) self._ifAvailableSeek(w)
  })

  function done (index, offset) {
    for (var i = 0; i < self.peers.length; i++) {
      self.peers[i].haveBytes(bytes)
    }
    cb(null, index, offset)
  }
}

Feed.prototype._ifAvailableSeek = function (w) {
  var self = this
  var cb = w.callback

  self.timeouts.get(function () {
    if (self.closed) return done(new Error('Closed'))

    process.nextTick(readyNT, self.ifAvailable, function () {
      if (self.closed) return done(new Error('Closed'))

      let available = false
      for (const peer of self.peers) {
        const ite = peer._iterator
        let i = ite.seek(w.start).next(true)
        while (self.tree.get(i * 2) && i > -1) i = ite.next(true)
        if (i > -1 && (w.end === -1 || i < w.end)) {
          available = true
          break
        }
      }

      if (!available) done(new Error('Seek not available from peers'))
    })
  })

  function done (err) {
    var i = self._waiting.indexOf(w)
    if (i > -1) {
      remove(self._waiting, i)
      w.callback = noop
      cb(err)
    }
  }
}

Feed.prototype._seek = function (offset, cb) {
  if (offset === 0) return cb(null, 0, 0)

  var self = this
  var roots = flat.fullRoots(this.length * 2)
  var nearestRoot = 0

  loop(null, null)

  function onroot (top) {
    if (isBlock(top)) return cb(null, nearestRoot, offset)

    var left = flat.leftChild(top)
    while (!self.tree.get(left)) {
      if (isBlock(left)) return cb(null, nearestRoot, offset)
      left = flat.leftChild(left)
    }

    self._storage.getNode(left, onleftchild)
  }

  function onleftchild (err, node) {
    if (err) return cb(err)

    if (node.size > offset) {
      nearestRoot = node.index
      onroot(node.index)
    } else {
      offset -= node.size
      if (flat.parent(node.index) === nearestRoot) {
        nearestRoot = flat.sibling(node.index)
        onroot(nearestRoot)
      } else {
        onroot(flat.sibling(node.index))
      }
    }
  }

  function loop (err, node) {
    if (err) return cb(err)

    if (node) {
      if (node.size > offset) {
        nearestRoot = node.index
        return onroot(node.index)
      }
      offset -= node.size
    }

    if (!roots.length) return cb(new Error('Out of bounds'))
    self._storage.getNode(roots.shift(), loop)
  }
}

Feed.prototype._readyAndSeek = function (bytes, opts, cb) {
  var self = this
  this.ready(function (err) {
    if (err) return cb(err)
    self.seek(bytes, opts, cb)
  })
}

Feed.prototype._getBuffer = function (index, cb) {
  this._storage.getData(index, cb)
}

Feed.prototype._putBuffer = function (index, data, proof, from, cb) {
  // TODO: this nodes in proof are not instances of our Node prototype
  // but just similar. Check if this has any v8 perf implications.

  // TODO: if the proof contains a valid signature BUT fails, emit a critical error
  // --> feed should be considered dead

  var self = this
  var trusted = -1
  var missing = []
  var next = 2 * index
  var i = data ? 0 : 1

  while (true) {
    if (this.tree.get(next)) {
      trusted = next
      break
    }

    var sib = flat.sibling(next)
    next = flat.parent(next)

    if (i < proof.nodes.length && proof.nodes[i].index === sib) {
      i++
      continue
    }

    if (!this.tree.get(sib)) break
    missing.push(sib)
  }

  if (trusted === -1 && this.tree.get(next)) trusted = next

  var error = null
  var trustedNode = null
  var missingNodes = new Array(missing.length)
  var pending = missing.length + (trusted > -1 ? 1 : 0)

  for (i = 0; i < missing.length; i++) this._storage.getNode(missing[i], onmissing)
  if (trusted > -1) this._storage.getNode(trusted, ontrusted)
  if (!missing.length && trusted === -1) onmissingloaded(null)

  function ontrusted (err, node) {
    if (err) error = err
    if (node) trustedNode = node
    if (!--pending) onmissingloaded(error)
  }

  function onmissing (err, node) {
    if (err) error = err
    if (node) missingNodes[missing.indexOf(node.index)] = node
    if (!--pending) onmissingloaded(error)
  }

  function onmissingloaded (err) {
    if (err) return cb(err)
    self._verifyAndWrite(index, data, proof, missingNodes, trustedNode, from, cb)
  }
}

Feed.prototype._readyAndPut = function (index, data, proof, cb) {
  var self = this
  this.ready(function (err) {
    if (err) return cb(err)
    self.put(index, data, proof, cb)
  })
}

Feed.prototype._write = function (index, data, nodes, sig, from, cb) {
  if (!this._onwrite) return this._writeAfterHook(index, data, nodes, sig, from, cb)
  this._onwrite(index, data, from, writeHookDone(this, index, data, nodes, sig, from, cb))
}

function writeHookDone (self, index, data, nodes, sig, from, cb) {
  return function (err) {
    if (err) return cb(err)
    self._writeAfterHook(index, data, nodes, sig, from, cb)
  }
}

Feed.prototype._writeAfterHook = function (index, data, nodes, sig, from, cb) {
  var self = this
  var pending = nodes.length + 1 + (sig ? 1 : 0)
  var error = null

  for (var i = 0; i < nodes.length; i++) this._storage.putNode(nodes[i].index, nodes[i], ondone)
  if (data) this._storage.putData(index, data, nodes, ondone)
  else ondone()
  if (sig) this._storage.putSignature(sig.index, sig.signature, ondone)

  function ondone (err) {
    if (err) error = err
    if (--pending) return
    if (error) return cb(error)
    self._writeDone(index, data, nodes, from, cb)
  }
}

Feed.prototype._writeDone = function (index, data, nodes, from, cb) {
  for (var i = 0; i < nodes.length; i++) this.tree.set(nodes[i].index)
  this.tree.set(2 * index)

  if (data) {
    if (this.bitfield.set(index, true)) {
      if (this._stats) {
        this._stats.downloadedBlocks += 1
        this._stats.downloadedBytes += data.length
      }
      this.emit('download', index, data, from)
    }
    if (this.peers.length) this._announce({ start: index }, from)

    if (!this.writable) {
      if (!this._synced) this._synced = this.bitfield.iterator(0, this.length)
      if (this._synced.next() === -1) {
        this._synced.range(0, this.length)
        this._synced.seek(0)
        if (this._synced.next() === -1) {
          this.emit('sync')
        }
      }
    }
  }

  this._sync(null, cb)
}

Feed.prototype._verifyAndWrite = function (index, data, proof, localNodes, trustedNode, from, cb) {
  var visited = []
  var remoteNodes = proof.nodes
  var top = data ? new storage.Node(2 * index, crypto.data(data), data.length) : remoteNodes.shift()

  // check if we already have the hash for this node
  if (verifyNode(trustedNode, top)) {
    this._write(index, data, visited, null, from, cb)
    return
  }

  // keep hashing with siblings until we reach or trusted node
  while (true) {
    var node = null
    var next = flat.sibling(top.index)

    if (remoteNodes.length && remoteNodes[0].index === next) {
      node = remoteNodes.shift()
      visited.push(node)
    } else if (localNodes.length && localNodes[0].index === next) {
      node = localNodes.shift()
    } else {
      // we cannot create another parent, i.e. these nodes must be roots in the tree
      this._verifyRootsAndWrite(index, data, top, proof, visited, from, cb)
      return
    }

    visited.push(top)
    top = new storage.Node(flat.parent(top.index), crypto.parent(top, node), top.size + node.size)

    // the tree checks out, write the data and the visited nodes
    if (verifyNode(trustedNode, top)) {
      this._write(index, data, visited, null, from, cb)
      return
    }
  }
}

Feed.prototype._verifyRootsAndWrite = function (index, data, top, proof, nodes, from, cb) {
  var remoteNodes = proof.nodes
  var lastNode = remoteNodes.length ? remoteNodes[remoteNodes.length - 1].index : top.index
  var verifiedBy = Math.max(flat.rightSpan(top.index), flat.rightSpan(lastNode)) + 2
  var length = verifiedBy / 2
  var self = this

  this._getRootsToVerify(verifiedBy, top, remoteNodes, function (err, roots, extraNodes) {
    if (err) return cb(err)

    var checksum = crypto.signable(roots, length)
    var signature = null

    if (self.length && self.live && !proof.signature) {
      return cb(new Error('Remote did not include a signature'))
    }

    if (proof.signature) { // check signatures
      verifyCompat(self, checksum, proof.signature, function (err, valid) {
        if (err) return cb(err)
        if (!valid) return cb(new Error('Remote signature could not be verified'))

        signature = { index: verifiedBy / 2 - 1, signature: proof.signature }
        write()
      })
    } else { // check tree root
      if (Buffer.compare(checksum.slice(0, 32), self.key) !== 0) {
        return cb(new Error('Remote checksum failed'))
      }

      write()
    }

    function write () {
      self.live = !!signature

      if (length > self.length) {
        // TODO: only emit this after the info has been flushed to storage
        if (self.writable) self._merkle = null // We need to reload merkle state now
        self.length = length
        self._seq = length
        self.byteLength = roots.reduce(addSize, 0)
        if (self._synced) self._synced.seek(0, self.length)
        self.emit('append')
      }

      self._write(index, data, nodes.concat(extraNodes), signature, from, cb)
    }
  })
}

Feed.prototype._getRootsToVerify = function (verifiedBy, top, remoteNodes, cb) {
  var indexes = flat.fullRoots(verifiedBy)
  var roots = new Array(indexes.length)
  var nodes = []
  var error = null
  var pending = roots.length

  for (var i = 0; i < indexes.length; i++) {
    if (indexes[i] === top.index) {
      nodes.push(top)
      onnode(null, top)
    } else if (remoteNodes.length && indexes[i] === remoteNodes[0].index) {
      nodes.push(remoteNodes[0])
      onnode(null, remoteNodes.shift())
    } else if (this.tree.get(indexes[i])) {
      this._storage.getNode(indexes[i], onnode)
    } else {
      onnode(new Error('Missing tree roots needed for verify'))
    }
  }

  function onnode (err, node) {
    if (err) error = err
    if (node) roots[indexes.indexOf(node.index)] = node
    if (!--pending) done(error)
  }

  function done (err) {
    if (err) return cb(err)

    cb(null, roots, nodes)
  }
}

Feed.prototype._announce = function (message, from) {
  for (var i = 0; i < this.peers.length; i++) {
    var peer = this.peers[i]
    if (peer !== from) peer.have(message)
  }
}

Feed.prototype._unannounce = function (message) {
  for (var i = 0; i < this.peers.length; i++) this.peers[i].unhave(message)
}

Feed.prototype.downloaded = function (start, end, cb) {
  const count = this.bitfield.total(start, end)
  if (cb) process.nextTick(cb, null, count) // prepare async interface for this
  return count
}

Feed.prototype.has = function (start, end, cb) {
  if (typeof end === 'function') return this.has(start, undefined, end)
  if (end === undefined) {
    const res = this.bitfield.get(start)
    if (cb) process.nextTick(cb, null, res)
    return res
  }
  const total = end - start
  const res = total === this.bitfield.total(start, end)
  if (cb) process.nextTick(cb, null, res)
  return res
}

Feed.prototype.head = function (opts, cb) {
  if (typeof opts === 'function') return this.head({}, opts)
  var self = this
  this.ready(function (err) {
    if (err) return cb(err)
    if (opts && opts.update) self.update(opts, onupdate)
    else process.nextTick(onupdate)
  })

  function onupdate () {
    if (self.length === 0) cb(new Error('feed is empty'))
    else self.get(self.length - 1, opts, cb)
  }
}

Feed.prototype.get = function (index, opts, cb) {
  if (typeof opts === 'function') return this.get(index, null, opts)

  opts = { ...opts }
  if (!opts.cancel) opts.cancel = Symbol('hypercore-get')

  if (!this.opened) return this._readyAndGet(index, opts, cb)

  if (!this.readable) {
    process.nextTick(cb, new Error('Feed is closed'))
    return opts.cancel
  }

  if (opts.timeout) cb = timeoutCallback(cb, opts.timeout)

  if (!this.bitfield.get(index)) {
    if (opts && opts.wait === false) return process.nextTick(cb, new Error('Block not downloaded'))

    var w = { bytes: 0, hash: false, index: index, options: opts, requested: 0, callback: cb }
    this._waiting.push(w)

    if (opts && typeof opts.ifAvailable === 'boolean' ? opts.ifAvailable : this._alwaysIfAvailable) this._ifAvailableGet(w)

    this._updatePeers()
    if (opts.onwait) {
      const onwait = opts.onwait
      opts.onwait = null
      onwait(index)
    }
    return opts.cancel
  }

  if (opts && opts.valueEncoding) cb = wrapCodec(toCodec(opts.valueEncoding), cb)
  else if (this._codec !== codecs.binary) cb = wrapCodec(this._codec, cb)

  this._getBuffer(index, cb)
  return opts.cancel
}

Feed.prototype._readyAndGet = function (index, opts, cb) {
  var self = this
  this.ready(function (err) {
    if (err) return cb(err)
    self.get(index, opts, cb)
  })
  return opts.cancel
}

Feed.prototype.getBatch = function (start, end, opts, cb) {
  if (typeof opts === 'function') return this.getBatch(start, end, null, opts)
  if (!this.opened) return this._readyAndGetBatch(start, end, opts, cb)

  var self = this
  var wait = !opts || opts.wait !== false

  if (this.has(start, end)) return this._getBatch(start, end, opts, cb)
  if (!wait) return process.nextTick(cb, new Error('Block not downloaded'))

  if (opts && opts.timeout) cb = timeoutCallback(cb, opts.timeout)

  this.download({ start: start, end: end }, function (err) {
    if (err) return cb(err)
    self._getBatch(start, end, opts, cb)
  })
}

Feed.prototype._getBatch = function (start, end, opts, cb) {
  var enc = opts && opts.valueEncoding
  var codec = enc ? toCodec(enc) : this._codec

  this._storage.getDataBatch(start, end - start, onbatch)

  function onbatch (err, buffers) {
    if (err) return cb(err)

    var batch = new Array(buffers.length)

    for (var i = 0; i < buffers.length; i++) {
      try {
        batch[i] = codec ? codec.decode(buffers[i]) : buffers[i]
      } catch (err) {
        return cb(err)
      }
    }

    cb(null, batch)
  }
}

Feed.prototype._readyAndGetBatch = function (start, end, opts, cb) {
  var self = this
  this.ready(function (err) {
    if (err) return cb(err)
    self.getBatch(start, end, opts, cb)
  })
}

Feed.prototype._updatePeers = function () {
  for (var i = 0; i < this.peers.length; i++) this.peers[i].update()
}

Feed.prototype.createWriteStream = function (opts) {
  return new WriteStream(this, opts)
}

Feed.prototype.createReadStream = function (opts) {
  return new ReadStream(this, opts)
}

// TODO: when calling finalize on a live feed write an END_OF_FEED block (length === 0?)
Feed.prototype.finalize = function (cb) {
  if (!this.key) {
    this.key = crypto.tree(this._merkle.roots)
    this.discoveryKey = crypto.discoveryKey(this.key)
  }
  this._storage.writeKey(this.key, cb)
}

Feed.prototype.append = function (batch, cb) {
  if (!cb) cb = noop

  var self = this
  var list = Array.isArray(batch) ? batch : [batch]
  this._batch(list, onappend)

  function onappend (err) {
    if (err) return cb(err)
    var seq = self._seq
    self._seq += list.length
    cb(null, seq)
  }
}

Feed.prototype.flush = function (cb) {
  this.append([], cb)
}

Feed.prototype.destroyStorage = function (cb) {
  const self = this

  this.close(function (err) {
    if (err) cb(err)
    else self._storage.destroy(cb)
  })
}

Feed.prototype._close = function (cb) {
  const self = this

  for (const peer of this.peers) {
    if (!peer._destroyed) peer._close()
  }

  this._forceClose(onclose, null)

  function onclose (err) {
    if (!err) self.emit('close')
    cb(err)
  }
}

Feed.prototype._forceClose = function (cb, error) {
  var self = this

  this.writable = false
  this.readable = false

  this._storage.close(function (err) {
    if (!err) err = error
    self._destroy(err || new Error('Feed is closed'))
    cb(err)
  })
}

Feed.prototype._destroy = function (err) {
  this.ifAvailable.destroy()

  while (this._waiting.length) {
    this._waiting.pop().callback(err)
  }
  while (this._selections.length) {
    this._selections.pop().callback(err)
  }
}

Feed.prototype._appendHook = function (batch, cb) {
  var self = this
  var missing = batch.length
  var error = null

  if (!missing) return this._append(batch, cb)
  for (var i = 0; i < batch.length; i++) {
    this._onwrite(i + this.length, batch[i], null, done)
  }

  function done (err) {
    if (err) error = err
    if (--missing) return
    if (error) return cb(error)
    self._append(batch, cb)
  }
}

Feed.prototype._append = function (batch, cb) {
  if (!this.opened) return this._readyAndAppend(batch, cb)
  if (!this.writable) return cb(new Error('This feed is not writable. Did you create it?'))

  var self = this
  var pending = 1
  var offset = 0
  var error = null
  var nodeBatch = new Array(batch.length ? batch.length * 2 - 1 : 0)
  var nodeOffset = this.length * 2
  var dataBatch = new Array(batch.length)

  if (!pending) return cb()

  for (var i = 0; i < batch.length; i++) {
    var data = this._codec.encode(batch[i])
    var nodes = this._merkle.next(data)

    // the replication stream rejects frames >8MB for DOS defense. Is configurable there, so
    // we could bubble that up here. For now just hardcode it so you can't accidentally "brick" your core
    // note: this is *only* for individual blocks and is just a sanity check. most blocks are <1MB
    if (data.length > 8388608) return cb(new Error('Individual blocks has be less than 8MB'))

    offset += data.length
    dataBatch[i] = data

    for (var j = 0; j < nodes.length; j++) {
      var node = nodes[j]
      if (node.index >= nodeOffset && node.index - nodeOffset < nodeBatch.length) {
        nodeBatch[node.index - nodeOffset] = node
      } else {
        pending++
        this._storage.putNode(node.index, node, done)
      }
    }
  }

  if (this.live && batch.length) {
    pending++
    this.crypto.sign(crypto.signable(this._merkle.roots, self.length + batch.length), this.secretKey, function (err, sig) {
      if (err) return done(err)
      self._storage.putSignature(self.length + batch.length - 1, sig, done)
    })
  }

  if (!this._indexing) {
    pending++
    this._storage.putDataBatch(self.length, dataBatch, { byteOffset: this.byteLength }, done)
  }

  this._storage.putNodeBatch(nodeOffset, nodeBatch, done)

  function done (err) {
    if (err) error = err
    if (--pending) return
    if (error) return cb(error)

    var start = self.length

    // TODO: only emit append and update length / byteLength after the info has been flushed to storage
    self.byteLength += offset
    for (var i = 0; i < batch.length; i++) {
      self.bitfield.set(self.length, true)
      self.tree.set(2 * self.length++)
    }
    self.emit('append')

    var message = self.length - start > 1 ? { start: start, length: self.length - start } : { start: start }
    if (self.peers.length) self._announce(message)

    self._sync(null, cb)
  }
}

Feed.prototype._readyAndAppend = function (batch, cb) {
  var self = this
  this.ready(function (err) {
    if (err) return cb(err)
    self._append(batch, cb)
  })
}

Feed.prototype._readyAndCancel = function (start, end) {
  var self = this
  this.ready(function () {
    self._cancel(start, end)
  })
}

Feed.prototype._pollWaiting = function () {
  var len = this._waiting.length

  for (var i = 0; i < len; i++) {
    var next = this._waiting[i]
    if (!next.bytes && !this.bitfield.get(next.index) && (!next.hash || !this.tree.get(next.index * 2))) {
      continue
    }

    remove(this._waiting, i--)
    len--

    if (next.bytes) this.seek(next.bytes, next, next.callback)
    else if (next.update) this.update(next.index + 1, next.callback)
    else this.get(next.index, next.options, next.callback)
  }
}

Feed.prototype._syncBitfield = function (cb) {
  var missing = this.bitfield.pages.updates.length
  var next = null
  var error = null

  // All data / nodes have been written now. We still need to update the bitfields though

  // TODO 1: if the program fails during this write the bitfield might not have been fully written
  // HOWEVER, we can easily recover from this by traversing the tree and checking if the nodes exists
  // on disk. So if a get fails, it should try and recover once.

  // TODO 2: if .writable append bitfield updates into a single buffer for extra perf
  // Added benefit is that if the program exits while flushing the bitfield the feed will only get
  // truncated and not have missing chunks which is what you expect.

  if (!missing) {
    this._pollWaiting()
    return cb(null)
  }

  while ((next = this.bitfield.pages.lastUpdate()) !== null) {
    this._storage.putBitfield(next.offset, next.buffer, ondone)
  }

  this._pollWaiting()

  function ondone (err) {
    if (err) error = err
    if (--missing) return
    cb(error)
  }
}

Feed.prototype._roots = function (index, cb) {
  var roots = flat.fullRoots(2 * index)
  var result = new Array(roots.length)
  var pending = roots.length
  var error = null

  if (!pending) return cb(null, result)

  for (var i = 0; i < roots.length; i++) {
    this._storage.getNode(roots[i], onnode)
  }

  function onnode (err, node) {
    if (err) error = err
    if (node) result[roots.indexOf(node.index)] = node
    if (--pending) return
    if (error) return cb(error)
    cb(null, result)
  }
}

Feed.prototype.audit = function (cb) {
  if (!cb) cb = noop

  var self = this
  var report = {
    valid: 0,
    invalid: 0
  }

  this.ready(function (err) {
    if (err) return cb(err)

    var block = 0
    var max = self.length

    next()

    function onnode (err, node) {
      if (err) return ondata(null, null)
      self._storage.getData(block, ondata)

      function ondata (_, data) {
        var verified = data && crypto.data(data).equals(node.hash)
        if (verified) report.valid++
        else report.invalid++
        self.bitfield.set(block, verified)
        block++
        next()
      }
    }

    function next () {
      while (block < max && !self.bitfield.get(block)) block++
      if (block >= max) return done()
      self._storage.getNode(2 * block, onnode)
    }

    function done () {
      self._sync(null, function (err) {
        if (err) return cb(err)
        cb(null, report)
      })
    }
  })
}

Feed.prototype.extension = function (name, message) {
  var peers = this.peers

  for (var i = 0; i < peers.length; i++) {
    peers[i].extension(name, message)
  }
}

function noop () {}

function verifyNode (trusted, node) {
  return trusted && trusted.index === node.index && Buffer.compare(trusted.hash, node.hash) === 0
}

function addSize (size, node) {
  return size + node.size
}

function isBlock (index) {
  return (index & 1) === 0
}

function toCodec (enc) {
  // Switch to ndjson encoding if JSON is used. That way data files parse like ndjson \o/
  return codecs(enc === 'json' ? 'ndjson' : enc)
}

function wrapCodec (enc, cb) {
  return function (err, buf) {
    if (err) return cb(err)
    try {
      buf = enc.decode(buf)
    } catch (err) {
      return cb(err)
    }
    cb(null, buf)
  }
}

function timeoutCallback (cb, timeout) {
  var failed = false
  var id = setTimeout(ontimeout, timeout)
  return done

  function ontimeout () {
    failed = true
    // TODO: make libs/errors for all this stuff
    var err = new Error('ETIMEDOUT')
    err.code = 'ETIMEDOUT'
    cb(err)
  }

  function done (err, val) {
    if (failed) return
    clearTimeout(id)
    cb(err, val)
  }
}

function toWantRange (i) {
  return Math.floor(i / 1024 / 1024) * 1024 * 1024
}

function createError (code, errno, msg) {
  var err = new Error(msg)
  err.code = code
  err.errno = errno
  return err
}

function defaultStorageDir (directory) {
  return function (name) {
    return defaultStorage(name, { directory })
  }
}

function isOptions (initiator) {
  return !Protocol.isProtocolStream(initiator) &&
    typeof initiator === 'object' &&
    !!initiator &&
    typeof initiator.initiator === 'boolean'
}

function readyNT (ifAvailable, fn) {
  ifAvailable.ready(fn)
}

function verifyCompat (self, checksum, signature, cb) {
  self.crypto.verify(checksum, signature, self.key, function (err, valid) {
    if (err || valid) return cb(err, valid)
    // compat mode, will be removed in a later version
    self.crypto.verify(checksum.slice(0, 32), signature, self.key, cb)
  })
}<|MERGE_RESOLUTION|>--- conflicted
+++ resolved
@@ -19,7 +19,6 @@
 var Protocol = require('hypercore-protocol')
 var Message = require('abstract-extension')
 var Nanoresource = require('nanoresource/emitter')
-var defaultStorage = require('hypercore-default-storage')
 var { WriteStream, ReadStream } = require('hypercore-streams')
 
 class Extension extends Message {
@@ -54,12 +53,6 @@
   if (!(this instanceof Feed)) return new Feed(createStorage, key, opts)
   Nanoresource.call(this)
 
-<<<<<<< HEAD
-=======
-  if (typeof createStorage === 'string') createStorage = defaultStorageDir(createStorage)
-  if (typeof createStorage !== 'function') throw new Error('Storage should be a function or string')
-
->>>>>>> becc8ce8
   if (typeof key === 'string') key = Buffer.from(key, 'hex')
 
   if (!Buffer.isBuffer(key) && !opts) {
@@ -1731,12 +1724,6 @@
   return err
 }
 
-function defaultStorageDir (directory) {
-  return function (name) {
-    return defaultStorage(name, { directory })
-  }
-}
-
 function isOptions (initiator) {
   return !Protocol.isProtocolStream(initiator) &&
     typeof initiator === 'object' &&
