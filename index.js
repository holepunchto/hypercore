const { EventEmitter } = require('events')
const RAF = require('random-access-file')
const isOptions = require('is-options')
const hypercoreCrypto = require('hypercore-crypto')
const c = require('compact-encoding')
const b4a = require('b4a')
const Xache = require('xache')
const NoiseSecretStream = require('@hyperswarm/secret-stream')
const Protomux = require('protomux')
const z32 = require('z32')

const Replicator = require('./lib/replicator')
const Core = require('./lib/core')
const BlockEncryption = require('./lib/block-encryption')
const Info = require('./lib/info')
const Download = require('./lib/download')
<<<<<<< HEAD
const Batch = require('./lib/batch')
const { ReadStream, WriteStream } = require('./lib/streams')
const {
  BAD_ARGUMENT,
  BATCH_ALREADY_EXISTS,
  BATCH_UNFLUSHED,
  SESSION_CLOSED,
  SESSION_NOT_WRITABLE,
  SNAPSHOT_NOT_AVAILABLE
} = require('./lib/errors')
=======
const { ReadStream, WriteStream, ByteStream } = require('./lib/streams')
const { BAD_ARGUMENT, SESSION_CLOSED, SESSION_NOT_WRITABLE, SNAPSHOT_NOT_AVAILABLE } = require('./lib/errors')
>>>>>>> 1c493f7d

const promises = Symbol.for('hypercore.promises')
const inspect = Symbol.for('nodejs.util.inspect.custom')

module.exports = class Hypercore extends EventEmitter {
  constructor (storage, key, opts) {
    super()

    if (isOptions(storage)) {
      opts = storage
      storage = null
      key = opts.key || null
    } else if (isOptions(key)) {
      opts = key
      key = opts.key || null
    }

    if (key && typeof key === 'string') {
      key = b4a.from(key, 'hex')
    }

    if (!opts) opts = {}

    if (!opts.crypto && key && key.byteLength !== 32) {
      throw BAD_ARGUMENT('Hypercore key should be 32 bytes')
    }

    if (!storage) storage = opts.storage

    this[promises] = true

    this.storage = null
    this.crypto = opts.crypto || hypercoreCrypto
    this.core = null
    this.replicator = null
    this.encryption = null
    this.extensions = new Map()
    this.cache = opts.cache === true ? new Xache({ maxSize: 65536, maxAge: 0 }) : (opts.cache || null)

    this.valueEncoding = null
    this.encodeBatch = null
    this.activeRequests = []

    this.id = null
    this.key = key || null
    this.keyPair = null
    this.readable = true
    this.writable = false
    this.opened = false
    this.closed = false
    this.snapshotted = !!opts.snapshot
    this.sparse = opts.sparse !== false
    this.sessions = opts._sessions || [this]
    this.auth = opts.auth || null
    this.autoClose = !!opts.autoClose
    this.onwait = opts.onwait || null
    this.wait = opts.wait !== false
    this.timeout = opts.timeout || 0
    this._readonly = opts.writable === false

    this.closing = null
    this.opening = this._openSession(key, storage, opts)
    this.opening.catch(noop)

    this._preappend = preappend.bind(this)
    this._snapshot = null
    this._batch = opts._batch || null
    this._findingPeers = 0
  }

  [inspect] (depth, opts) {
    let indent = ''
    if (typeof opts.indentationLvl === 'number') {
      while (indent.length < opts.indentationLvl) indent += ' '
    }

    let peers = ''
    const min = Math.min(this.peers.length, 5)

    for (let i = 0; i < min; i++) {
      const peer = this.peers[i]

      peers += indent + '    Peer(\n'
      peers += indent + '      remotePublicKey: ' + opts.stylize(toHex(peer.remotePublicKey), 'string') + '\n'
      peers += indent + '      remoteLength: ' + opts.stylize(peer.remoteLength, 'number') + '\n'
      peers += indent + '      remoteFork: ' + opts.stylize(peer.remoteFork, 'number') + '\n'
      peers += indent + '      remoteCanUpgrade: ' + opts.stylize(peer.remoteCanUpgrade, 'boolean') + '\n'
      peers += indent + '    )' + '\n'
    }

    if (this.peers.length > 5) {
      peers += indent + '  ... and ' + (this.peers.length - 5) + ' more\n'
    }

    if (peers) peers = '[\n' + peers + indent + '  ]'
    else peers = '[ ' + opts.stylize(0, 'number') + ' ]'

    return this.constructor.name + '(\n' +
      indent + '  key: ' + opts.stylize(toHex(this.key), 'string') + '\n' +
      indent + '  discoveryKey: ' + opts.stylize(toHex(this.discoveryKey), 'string') + '\n' +
      indent + '  opened: ' + opts.stylize(this.opened, 'boolean') + '\n' +
      indent + '  closed: ' + opts.stylize(this.closed, 'boolean') + '\n' +
      indent + '  snapshotted: ' + opts.stylize(this.snapshotted, 'boolean') + '\n' +
      indent + '  sparse: ' + opts.stylize(this.sparse, 'boolean') + '\n' +
      indent + '  writable: ' + opts.stylize(this.writable, 'boolean') + '\n' +
      indent + '  length: ' + opts.stylize(this.length, 'number') + '\n' +
      indent + '  fork: ' + opts.stylize(this.fork, 'number') + '\n' +
      indent + '  sessions: [ ' + opts.stylize(this.sessions.length, 'number') + ' ]\n' +
      indent + '  activeRequests: [ ' + opts.stylize(this.activeRequests.length, 'number') + ' ]\n' +
      indent + '  peers: ' + peers + '\n' +
      indent + ')'
  }

  static getProtocolMuxer (stream) {
    return stream.noiseStream.userData
  }

  static createProtocolStream (isInitiator, opts = {}) {
    let outerStream = Protomux.isProtomux(isInitiator)
      ? isInitiator.stream
      : isStream(isInitiator)
        ? isInitiator
        : opts.stream

    let noiseStream = null

    if (outerStream) {
      noiseStream = outerStream.noiseStream
    } else {
      noiseStream = new NoiseSecretStream(isInitiator, null, opts)
      outerStream = noiseStream.rawStream
    }
    if (!noiseStream) throw BAD_ARGUMENT('Invalid stream')

    if (!noiseStream.userData) {
      const protocol = Protomux.from(noiseStream)

      if (opts.ondiscoverykey) {
        protocol.pair({ protocol: 'hypercore/alpha' }, opts.ondiscoverykey)
      }
      if (opts.keepAlive !== false) {
        noiseStream.setKeepAlive(5000)
      }
      noiseStream.userData = protocol
    }

    return outerStream
  }

  static defaultStorage (storage, opts = {}) {
    if (typeof storage !== 'string') {
      if (!isRandomAccessClass(storage)) return storage
      const Cls = storage // just to satisfy standard...
      return name => new Cls(name)
    }

    const directory = storage
    const toLock = opts.unlocked ? null : (opts.lock || 'oplog')
    const pool = opts.pool || (opts.poolSize ? RAF.createPool(opts.poolSize) : null)
    const rmdir = !!opts.rmdir

    return createFile

    function createFile (name) {
      const lock = toLock === null ? false : isFile(name, toLock)
      const sparse = isFile(name, 'data') || isFile(name, 'bitfield') || isFile(name, 'tree')
      return new RAF(name, { directory, lock, sparse, pool: lock ? null : pool, rmdir })
    }

    function isFile (name, n) {
      return name === n || name.endsWith('/' + n)
    }
  }

  snapshot (opts) {
    return this.session({ ...opts, snapshot: true })
  }

  session (opts = {}) {
    if (this.closing) {
      // This makes the closing logic alot easier. If this turns out to be a problem
      // in practive, open an issue and we'll try to make a solution for it.
      throw SESSION_CLOSED('Cannot make sessions on a closing core')
    }

    const sparse = opts.sparse === false ? false : this.sparse
    const wait = opts.wait === false ? false : this.wait
    const writable = opts.writable === false ? false : !this._readonly
    const onwait = opts.onwait === undefined ? this.onwait : opts.onwait
    const timeout = opts.timeout === undefined ? this.timeout : opts.timeout
    const Clz = opts.class || Hypercore
    const s = new Clz(this.storage, this.key, {
      ...opts,
      sparse,
      wait,
      onwait,
      timeout,
      writable,
      _opening: this.opening,
      _sessions: this.sessions,
      _batch: this._batch
    })

    s._passCapabilities(this)

    // Configure the cache unless explicitly disabled.
    if (opts.cache !== false) {
      s.cache = opts.cache === true || !opts.cache ? this.cache : opts.cache
    }

    ensureEncryption(s, opts)

    this.sessions.push(s)

    return s
  }

  _passCapabilities (o) {
    if (!this.auth) this.auth = o.auth

    this.crypto = o.crypto
    this.id = o.id
    this.key = o.key
    this.core = o.core
    this.replicator = o.replicator
    this.encryption = o.encryption
    this.writable = !this._readonly && !!(this.auth && this.auth.sign)
    this.autoClose = o.autoClose

    if (this.snapshotted && this.core && !this._snapshot) this._updateSnapshot()
  }

  async _openFromExisting (from, opts) {
    await from.opening

    // includes ourself as well, so the loop below also updates us
    const sessions = this.sessions

    for (const s of sessions) {
      s.sessions = from.sessions
      s.sessions.push(s)
      s._passCapabilities(from)
    }

    this.storage = from.storage
    this.replicator.findingPeers += this._findingPeers

    ensureEncryption(this, opts)
  }

  async _openSession (key, storage, opts) {
    const isFirst = !opts._opening

    if (!isFirst) await opts._opening
    if (opts.preload) opts = { ...opts, ...(await opts.preload()) }

    const keyPair = (key && opts.keyPair)
      ? { ...opts.keyPair, publicKey: key }
      : key
        ? { publicKey: key, secretKey: null }
        : opts.keyPair

    // This only works if the hypercore was fully loaded,
    // but we only do this to validate the keypair to help catch bugs so yolo
    if (this.key && keyPair) keyPair.publicKey = this.key

    if (opts.auth) {
      this.auth = opts.auth
    } else if (opts.sign) {
      this.auth = Core.createAuth(this.crypto, keyPair, opts)
    } else if (keyPair && keyPair.secretKey) {
      this.auth = Core.createAuth(this.crypto, keyPair)
    }

    if (isFirst) {
      await this._openCapabilities(keyPair, storage, opts)
      // Only the root session should pass capabilities to other sessions.
      for (let i = 0; i < this.sessions.length; i++) {
        const s = this.sessions[i]
        if (s !== this) s._passCapabilities(this)
      }
    }

    if (!this.auth) this.auth = this.core.defaultAuth
    this.writable = !this._readonly && !!this.auth.sign

    if (opts.valueEncoding) {
      this.valueEncoding = c.from(opts.valueEncoding)
    }
    if (opts.encodeBatch) {
      this.encodeBatch = opts.encodeBatch
    }

    // Start continous replication if not in sparse mode.
    if (!this.sparse) this.download({ start: 0, end: -1 })

    // This is a hidden option that's only used by Corestore.
    // It's required so that corestore can load a name from userData before 'ready' is emitted.
    if (opts._preready) await opts._preready(this)

    this.opened = true
    this.emit('ready')
  }

  async _openCapabilities (keyPair, storage, opts) {
    if (opts.from) return this._openFromExisting(opts.from, opts)

    this.storage = Hypercore.defaultStorage(opts.storage || storage)

    this.core = await Core.open(this.storage, {
      force: opts.force,
      createIfMissing: opts.createIfMissing,
      overwrite: opts.overwrite,
      keyPair,
      crypto: this.crypto,
      legacy: opts.legacy,
      auth: opts.auth,
      onupdate: this._oncoreupdate.bind(this),
      onconflict: this._oncoreconflict.bind(this)
    })

    if (opts.userData) {
      for (const [key, value] of Object.entries(opts.userData)) {
        await this.core.userData(key, value)
      }
    }

    this.key = this.core.header.signer.publicKey
    this.keyPair = this.core.header.signer
    this.id = z32.encode(this.key)

    this.replicator = new Replicator(this.core, this.key, {
      eagerUpdate: true,
      allowFork: opts.allowFork !== false,
      onpeerupdate: this._onpeerupdate.bind(this),
      onupload: this._onupload.bind(this)
    })

    this.replicator.findingPeers += this._findingPeers

    if (!this.encryption && opts.encryptionKey) {
      this.encryption = new BlockEncryption(opts.encryptionKey, this.key)
    }
  }

  _getSnapshot () {
    if (this.sparse) {
      return {
        length: this.core.tree.length,
        byteLength: this.core.tree.byteLength,
        fork: this.core.tree.fork,
        compatLength: this.core.tree.length
      }
    }

    return {
      length: this.core.header.contiguousLength,
      byteLength: 0,
      fork: this.core.tree.fork,
      compatLength: this.core.header.contiguousLength
    }
  }

  _updateSnapshot () {
    const prev = this._snapshot
    const next = this._snapshot = this._getSnapshot()

    if (!prev) return true
    return prev.length !== next.length || prev.fork !== next.fork
  }

  close (err) {
    if (this.closing) return this.closing
    this.closing = this._close(err || null)
    return this.closing
  }

  async _close (err) {
    if (this.opened === false) await this.opening

    const i = this.sessions.indexOf(this)
    if (i === -1) return

    this.sessions.splice(i, 1)
    this.readable = false
    this.writable = false
    this.closed = true
    this.opened = false

    const gc = []
    for (const ext of this.extensions.values()) {
      if (ext.session === this) gc.push(ext)
    }
    for (const ext of gc) ext.destroy()

    if (this.replicator !== null) {
      this.replicator.findingPeers -= this._findingPeers
      this.replicator.clearRequests(this.activeRequests, err)
    }

    this._findingPeers = 0

    if (this.sessions.length) {
      // if this is the last session and we are auto closing, trigger that first to enforce error handling
      if (this.sessions.length === 1 && this.autoClose) await this.sessions[0].close(err)
      // emit "fake" close as this is a session
      this.emit('close', false)
      return
    }

    if (this.replicator !== null) {
      this.replicator.destroy()
    }

    await this.core.close()

    this.emit('close', true)
  }

  replicate (isInitiator, opts = {}) {
    // Only limitation here is that ondiscoverykey doesn't work atm when passing a muxer directly,
    // because it doesn't really make a lot of sense.
    if (Protomux.isProtomux(isInitiator)) return this._attachToMuxer(isInitiator, opts)

    const protocolStream = Hypercore.createProtocolStream(isInitiator, opts)
    const noiseStream = protocolStream.noiseStream
    const protocol = noiseStream.userData
    const useSession = !!opts.session

    this._attachToMuxer(protocol, useSession)

    return protocolStream
  }

  _attachToMuxer (mux, useSession) {
    if (this.opened) {
      this._attachToMuxerOpened(mux, useSession)
    } else {
      this.opening.then(this._attachToMuxerOpened.bind(this, mux, useSession), mux.destroy.bind(mux))
    }

    return mux
  }

  _attachToMuxerOpened (mux, useSession) {
    // If the user wants to, we can make this replication run in a session
    // that way the core wont close "under them" during replication
    const session = useSession ? this.session() : null
    this.replicator.attachTo(mux, session)
  }

  get discoveryKey () {
    return this.replicator === null ? null : this.replicator.discoveryKey
  }

  get length () {
    if (this._snapshot) return this._snapshot.length
    if (this.core === null) return 0
    if (!this.sparse) return this.contiguousLength
    return this.core.tree.length
  }

  get indexedLength () {
    return this.length
  }

  /**
   * Deprecated. Use `const { byteLength } = await core.info()`.
   */
  get byteLength () {
    if (this._snapshot) return this._snapshot.byteLength
    if (this.core === null) return 0
    if (!this.sparse) return this.contiguousByteLength
    return this.core.tree.byteLength - (this.core.tree.length * this.padding)
  }

  get contiguousLength () {
    return this.core === null ? 0 : this.core.header.contiguousLength
  }

  get contiguousByteLength () {
    return 0
  }

  get fork () {
    return this.core === null ? 0 : this.core.tree.fork
  }

  get peers () {
    return this.replicator === null ? [] : this.replicator.peers
  }

  get encryptionKey () {
    return this.encryption && this.encryption.key
  }

  get padding () {
    return this.encryption === null ? 0 : this.encryption.padding
  }

  ready () {
    return this.opening
  }

  _onupload (index, value, from) {
    const byteLength = value.byteLength - this.padding

    for (let i = 0; i < this.sessions.length; i++) {
      this.sessions[i].emit('upload', index, byteLength, from)
    }
  }

  async _oncoreconflict (proof, from) {
    await this.replicator.onconflict(from)

    for (const s of this.sessions) s.emit('conflict', proof.upgrade.length, proof.fork, proof)

    const err = new Error('Two conflicting signatures exist for length ' + proof.upgrade.length)
    await this._closeAllSessions(err)
  }

  async _closeAllSessions (err) {
    // this.sessions modifies itself when a session closes
    // This way we ensure we indeed iterate over all sessions
    const sessions = [...this.sessions]

    const all = []
    for (const s of sessions) all.push(s.close(err))
    await Promise.allSettled(all)
  }

  _oncoreupdate (status, bitfield, value, from) {
    if (status !== 0) {
      const truncatedNonSparse = (status & 0b1000) !== 0
      const appendedNonSparse = (status & 0b0100) !== 0
      const truncated = (status & 0b0010) !== 0
      const appended = (status & 0b0001) !== 0

      if (truncated) {
        this.replicator.ontruncate(bitfield.start)
      }

      if ((status & 0b0011) !== 0) {
        this.replicator.onupgrade()
      }

      for (let i = 0; i < this.sessions.length; i++) {
        const s = this.sessions[i]

        if (truncated) {
          if (s.cache) s.cache.clear()

          // If snapshotted, make sure to update our compat so we can fail gets
          if (s._snapshot && bitfield.start < s._snapshot.compatLength) s._snapshot.compatLength = bitfield.start
        }

        if (s.sparse ? truncated : truncatedNonSparse) {
          s.emit('truncate', bitfield.start, this.core.tree.fork)
        }

        // For sparse sessions, immediately emit appends. If non-sparse, emit if contig length has updated
        if (s.sparse ? appended : appendedNonSparse) {
          s.emit('append')
        }
      }

      const contig = this.core.header.contiguousLength

      // When the contig length catches up, broadcast the non-sparse length to peers
      if (appendedNonSparse && contig === this.core.tree.length) {
        for (const peer of this.peers) {
          if (peer.broadcastedNonSparse) continue

          peer.broadcastRange(0, contig)
          peer.broadcastedNonSparse = true
        }
      }
    }

    if (bitfield) {
      this.replicator.onhave(bitfield.start, bitfield.length, bitfield.drop)
    }

    if (value) {
      const byteLength = value.byteLength - this.padding

      for (let i = 0; i < this.sessions.length; i++) {
        this.sessions[i].emit('download', bitfield.start, byteLength, from)
      }
    }
  }

  _onpeerupdate (added, peer) {
    const name = added ? 'peer-add' : 'peer-remove'

    for (let i = 0; i < this.sessions.length; i++) {
      this.sessions[i].emit(name, peer)

      if (added) {
        for (const ext of this.sessions[i].extensions.values()) {
          peer.extensions.set(ext.name, ext)
        }
      }
    }
  }

  async setUserData (key, value) {
    if (this.opened === false) await this.opening
    return this.core.userData(key, value)
  }

  async getUserData (key) {
    if (this.opened === false) await this.opening
    for (const { key: savedKey, value } of this.core.header.userData) {
      if (key === savedKey) return value
    }
    return null
  }

  findingPeers () {
    this._findingPeers++
    if (this.replicator !== null && !this.closing) this.replicator.findingPeers++

    let once = true

    return () => {
      if (this.closing || !once) return
      once = false
      this._findingPeers--
      if (this.replicator !== null && --this.replicator.findingPeers === 0) {
        this.replicator.updateAll()
      }
    }
  }

  async info (opts) {
    if (this.opened === false) await this.opening

    return Info.from(this, opts)
  }

  async update (opts) {
    if (this.opened === false) await this.opening
    if (this.closing !== null) return false

    if (this.writable && (!opts || opts.force !== true)) {
      if (!this.snapshotted) return false
      return this._updateSnapshot()
    }

    const remoteWait = this._shouldWait(opts, this.replicator.findingPeers > 0)

    let upgraded = false

    if (await this.replicator.applyPendingReorg()) {
      upgraded = true
    }

    if (!upgraded && remoteWait) {
      const activeRequests = (opts && opts.activeRequests) || this.activeRequests
      const req = this.replicator.addUpgrade(activeRequests)

      upgraded = await req.promise
    }

    if (!upgraded) return false
    if (this.snapshotted) return this._updateSnapshot()
    return true
  }

  batch () {
    if (this._batch !== null) throw BATCH_ALREADY_EXISTS()
    const batch = new Batch(this)
    for (const session of this.sessions) session._batch = batch
    return batch
  }

  async seek (bytes, opts) {
    if (this.opened === false) await this.opening

    const s = this.core.tree.seek(bytes, this.padding)

    const offset = await s.update()
    if (offset) return offset

    if (this.closing !== null) throw SESSION_CLOSED()

    if (!this._shouldWait(opts, this.wait)) return null

    const activeRequests = (opts && opts.activeRequests) || this.activeRequests
    const req = this.replicator.addSeek(activeRequests, s)

    const timeout = opts && opts.timeout !== undefined ? opts.timeout : this.timeout
    if (timeout) req.context.setTimeout(req, timeout)

    return req.promise
  }

  async has (start, end = start + 1) {
    if (this.opened === false) await this.opening

    const length = end - start
    if (length <= 0) return false
    if (length === 1) return this.core.bitfield.get(start)

    const i = this.core.bitfield.firstUnset(start)
    return i === -1 || i >= end
  }

  async get (index, opts) {
    if (this.opened === false) await this.opening
    if (this.closing !== null) throw SESSION_CLOSED()
    if (this._snapshot !== null && index >= this._snapshot.compatLength) throw SNAPSHOT_NOT_AVAILABLE()

    const encoding = (opts && opts.valueEncoding && c.from(opts.valueEncoding)) || this.valueEncoding

    let req = this.cache && this.cache.get(index)
    if (!req) req = this._get(index, opts)

    let block = await req
    if (!block) return null

    if (this.encryption && (!opts || opts.decrypt !== false)) {
      // Copy the block as it might be shared with other sessions.
      block = b4a.from(block)

      this.encryption.decrypt(index, block)
    }

    return this._decode(encoding, block)
  }

  async clear (start, end = start + 1, opts) {
    if (this.opened === false) await this.opening
    if (this.closing !== null) throw SESSION_CLOSED()

    if (typeof end === 'object') {
      opts = end
      end = start + 1
    }

    const cleared = (opts && opts.diff) ? { blocks: 0 } : null

    if (start >= end) return cleared

    await this.core.clear(start, end, cleared)

    return cleared
  }

  async purge () {
    await this._closeAllSessions(null)
    await this.core.purge()
  }

  async _get (index, opts) {
    let block

    if (this.core.bitfield.get(index)) {
      block = this.core.blocks.get(index)

      if (this.cache) this.cache.set(index, block)
    } else {
      if (!this._shouldWait(opts, this.wait)) return null

      if (opts && opts.onwait) opts.onwait(index, this)
      if (this.onwait) this.onwait(index, this)

      const activeRequests = (opts && opts.activeRequests) || this.activeRequests

      const req = this.replicator.addBlock(activeRequests, index)

      const timeout = opts && opts.timeout !== undefined ? opts.timeout : this.timeout
      if (timeout) req.context.setTimeout(req, timeout)

      block = this._cacheOnResolve(index, req.promise, this.core.tree.fork)
    }

    return block
  }

  async _cacheOnResolve (index, req, fork) {
    const block = await req

    if (this.cache && fork === this.core.tree.fork) {
      this.cache.set(index, Promise.resolve(block))
    }

    return block
  }

  _shouldWait (opts, defaultValue) {
    if (opts) {
      if (opts.wait === false) return false
      if (opts.wait === true) return true
    }
    return defaultValue
  }

  createReadStream (opts) {
    return new ReadStream(this, opts)
  }

  createWriteStream (opts) {
    return new WriteStream(this, opts)
  }

  createByteStream (opts) {
    return new ByteStream(this, opts)
  }

  download (range) {
    const req = this._download(range)

    // do not crash in the background...
    req.catch(noop)

    return new Download(req)
  }

  async _download (range) {
    if (this.opened === false) await this.opening

    const activeRequests = (range && range.activeRequests) || this.activeRequests

    return this.replicator.addRange(activeRequests, range)
  }

  // TODO: get rid of this / deprecate it?
  undownload (range) {
    range.destroy(null)
  }

  // TODO: get rid of this / deprecate it?
  cancel (request) {
    // Do nothing for now
  }

  async truncate (newLength = 0, fork = -1) {
    if (this._batch && !this._batch.flushed) throw BATCH_UNFLUSHED()
    if (this.opened === false) await this.opening
    if (this.writable === false) throw SESSION_NOT_WRITABLE()

    if (fork === -1) fork = this.core.tree.fork + 1
    await this.core.truncate(newLength, fork, this.auth)

    // TODO: Should propagate from an event triggered by the oplog
    this.replicator.updateAll()
  }

  async append (blocks) {
    if (this._batch && !this._batch.flushed) throw BATCH_UNFLUSHED()
    if (this.opened === false) await this.opening
    if (this.writable === false) throw SESSION_NOT_WRITABLE()

    blocks = Array.isArray(blocks) ? blocks : [blocks]

    const preappend = this.encryption && this._preappend

    const buffers = this.encodeBatch !== null ? this.encodeBatch(blocks) : new Array(blocks.length)

    if (this.encodeBatch === null) {
      for (let i = 0; i < blocks.length; i++) {
        buffers[i] = this._encode(this.valueEncoding, blocks[i])
      }
    }

    return this.core.append(buffers, this.auth, { preappend })
  }

  async treeHash (length) {
    if (length === undefined) {
      await this.ready()
      length = this.core.tree.length
    }

    const roots = await this.core.tree.getRoots(length)
    return this.crypto.tree(roots)
  }

  registerExtension (name, handlers = {}) {
    if (this.extensions.has(name)) {
      const ext = this.extensions.get(name)
      ext.handlers = handlers
      ext.encoding = c.from(handlers.encoding || c.buffer)
      ext.session = this
      return ext
    }

    const ext = {
      name,
      handlers,
      encoding: c.from(handlers.encoding || c.buffer),
      session: this,
      send (message, peer) {
        const buffer = c.encode(this.encoding, message)
        peer.extension(name, buffer)
      },
      broadcast (message) {
        const buffer = c.encode(this.encoding, message)
        for (const peer of this.session.peers) {
          peer.extension(name, buffer)
        }
      },
      destroy () {
        for (const peer of this.session.peers) {
          if (peer.extensions.get(name) === ext) peer.extensions.delete(name)
        }
        this.session.extensions.delete(name)
      },
      _onmessage (state, peer) {
        const m = this.encoding.decode(state)
        if (this.handlers.onmessage) this.handlers.onmessage(m, peer)
      }
    }

    this.extensions.set(name, ext)
    for (const peer of this.peers) {
      peer.extensions.set(name, ext)
    }

    return ext
  }

  _encode (enc, val) {
    const state = { start: this.padding, end: this.padding, buffer: null }

    if (b4a.isBuffer(val)) {
      if (state.start === 0) return val
      state.end += val.byteLength
    } else if (enc) {
      enc.preencode(state, val)
    } else {
      val = b4a.from(val)
      if (state.start === 0) return val
      state.end += val.byteLength
    }

    state.buffer = b4a.allocUnsafe(state.end)

    if (enc) enc.encode(state, val)
    else state.buffer.set(val, state.start)

    return state.buffer
  }

  _decode (enc, block) {
    if (this.padding) block = block.subarray(this.padding)
    if (enc) return c.decode(enc, block)
    return block
  }
}

function noop () {}

function isStream (s) {
  return typeof s === 'object' && s && typeof s.pipe === 'function'
}

function isRandomAccessClass (fn) {
  return !!(typeof fn === 'function' && fn.prototype && typeof fn.prototype.open === 'function')
}

function toHex (buf) {
  return buf && b4a.toString(buf, 'hex')
}

function preappend (blocks) {
  const offset = this.core.tree.length
  const fork = this.core.tree.fork

  for (let i = 0; i < blocks.length; i++) {
    this.encryption.encrypt(offset + i, blocks[i], fork)
  }
}

function ensureEncryption (core, opts) {
  if (!opts.encryptionKey) return
  // Only override the block encryption if its either not already set or if
  // the caller provided a different key.
  if (core.encryption && b4a.equals(core.encryption.key, opts.encryptionKey)) return
  core.encryption = new BlockEncryption(opts.encryptionKey, core.key)
}<|MERGE_RESOLUTION|>--- conflicted
+++ resolved
@@ -14,9 +14,8 @@
 const BlockEncryption = require('./lib/block-encryption')
 const Info = require('./lib/info')
 const Download = require('./lib/download')
-<<<<<<< HEAD
 const Batch = require('./lib/batch')
-const { ReadStream, WriteStream } = require('./lib/streams')
+const { ReadStream, WriteStream, ByteStream } = require('./lib/streams')
 const {
   BAD_ARGUMENT,
   BATCH_ALREADY_EXISTS,
@@ -25,10 +24,6 @@
   SESSION_NOT_WRITABLE,
   SNAPSHOT_NOT_AVAILABLE
 } = require('./lib/errors')
-=======
-const { ReadStream, WriteStream, ByteStream } = require('./lib/streams')
-const { BAD_ARGUMENT, SESSION_CLOSED, SESSION_NOT_WRITABLE, SNAPSHOT_NOT_AVAILABLE } = require('./lib/errors')
->>>>>>> 1c493f7d
 
 const promises = Symbol.for('hypercore.promises')
 const inspect = Symbol.for('nodejs.util.inspect.custom')
