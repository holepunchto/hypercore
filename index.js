--- conflicted
+++ resolved
@@ -878,26 +878,19 @@
   async _get (index, opts) {
     if (this.core.isFlushing) await this.core.flushed()
 
-    let block = await readBlock(this.state.createReadBatch(), index)
-
-<<<<<<< HEAD
-    const block = await promise
+    const block = await readBlock(this.state.createReadBatch(), index)
+
     if (block !== null) return block
 
-=======
     // snapshot should check if core has block
-    if (block === null && this._snapshot !== null) {
+    if (this._snapshot !== null) {
       checkSnapshot(this._snapshot, index)
-      block = await readBlock(this.core.state.createReadBatch(), index)
+      const coreBlock = await readBlock(this.core.state.createReadBatch(), index)
+
       checkSnapshot(this._snapshot, index)
-    }
-
-    if (block !== null) {
-      if (this.cache) this.cache.set(index, Promise.resolve(block))
-      return block
-    }
-
->>>>>>> cade0cd0
+      if (coreBlock !== null) return coreBlock
+    }
+
     if (!this._shouldWait(opts, this.wait)) return null
 
     if (opts && opts.onwait) opts.onwait(index, this)
@@ -911,11 +904,10 @@
     const timeout = opts && opts.timeout !== undefined ? opts.timeout : this.timeout
     if (timeout) req.context.setTimeout(req, timeout)
 
-<<<<<<< HEAD
-    return maybeUnslab(await req.promise)
-=======
-    return this._cacheOnResolve(index, req.promise, this.state.tree.fork)
->>>>>>> cade0cd0
+    const replicatedBlock = await req.promise
+    if (this._snapshot !== null) checkSnapshot(this._snapshot, index)
+
+    return maybeUnslab(replicatedBlock)
   }
 
   async restoreBatch (length, blocks) {
@@ -923,26 +915,6 @@
     return this.state.tree.restoreBatch(length)
   }
 
-<<<<<<< HEAD
-=======
-  async _cacheOnResolve (index, req, fork) {
-    const resolved = await req
-
-    // Unslab only when it takes up less then half the slab
-    const block = resolved !== null && 2 * resolved.byteLength < resolved.buffer.byteLength
-      ? unslab(resolved)
-      : resolved
-
-    if (this._snapshot !== null) checkSnapshot(this._snapshot, index)
-
-    if (this.cache && fork === this.core.tree.fork) {
-      this.cache.set(index, Promise.resolve(block))
-    }
-
-    return block
-  }
-
->>>>>>> cade0cd0
   _shouldWait (opts, defaultValue) {
     if (opts) {
       if (opts.wait === false) return false
@@ -1154,11 +1126,11 @@
   return index === 0 || index > 0
 }
 
-<<<<<<< HEAD
 function maybeUnslab (block) {
   // Unslab only when it takes up less then half the slab
   return block !== null && 2 * block.byteLength < block.buffer.byteLength ? unslab(block) : block
-=======
+}
+
 function checkSnapshot (snapshot, index) {
   if (index >= snapshot.compatLength) throw SNAPSHOT_NOT_AVAILABLE()
 }
@@ -1167,5 +1139,4 @@
   const promise = reader.getBlock(index)
   reader.tryFlush()
   return promise
->>>>>>> cade0cd0
 }