--- conflicted
+++ resolved
@@ -728,11 +728,8 @@
   t.alike(nodes, [0, 1, 2, 3, 4, 5, 6, 7, 8, 9, 10, 11, 12, 13, 14, 16, 17, 18, 19, 20, 21, 22, 24, 25, 26, 28])
 })
 
-<<<<<<< HEAD
-test.skip('buffer of cached nodes is copied to small slab', async function (t) {
-=======
 test('roots get unslabbed', async function (t) {
-  const tree = await create()
+  const { tree, storage } = await create(t)
 
   const b = tree.batch()
 
@@ -740,7 +737,10 @@
     b.append(b4a.from([i]))
   }
 
-  b.commit()
+  const wb = storage.createWriteBatch()
+  await b.commit(wb)
+  await wb.flush()
+  b.finalise()
 
   t.is(tree.roots.length > 1, true, 'sanity check')
 
@@ -764,8 +764,7 @@
   )
 })
 
-test('buffer of cached nodes is copied to small slab', async function (t) {
->>>>>>> de993dc0
+test.skip('buffer of cached nodes is copied to small slab', async function (t) {
   // RAM does not use slab-allocated memory,
   // so we need to us random-access-file to reproduce this issue
   const { tree, storage } = await create(t)
