--- conflicted
+++ resolved
@@ -858,7 +858,6 @@
   await batch.close()
 })
 
-<<<<<<< HEAD
 test('batch commit under replication', async function (t) {
   const core = new Hypercore(await t.tmp())
   await core.ready()
@@ -896,7 +895,8 @@
   await clone.close()
   await core.close()
   await batch.close()
-=======
+})
+
 test('batch catchup to same length', async function (t) {
   const core = await create(t)
 
@@ -963,5 +963,4 @@
   t.is(deps[0].length, core.length)
 
   await b.close()
->>>>>>> 56a1cb36
 })