--- conflicted
+++ resolved
@@ -738,9 +738,5 @@
 async function getContiguousLengthInStorage (hypercore) {
   const storageRx = hypercore.core.storage.read()
   const [res] = await Promise.all([storageRx.getHints(), storageRx.tryFlush()])
-<<<<<<< HEAD
-  return res ? res.contiguousLength : null
-=======
-  return res?.contiguousLength || null
->>>>>>> d582d964
+  return res === null ? null : res.contiguousLength
 }