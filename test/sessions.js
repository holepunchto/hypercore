--- conflicted
+++ resolved
@@ -6,7 +6,7 @@
 
 const Hypercore = require('../')
 
-test.skip('sessions - can create writable sessions from a read-only core', async function (t) {
+test('sessions - can create writable sessions from a read-only core', async function (t) {
   t.plan(5)
 
   const keyPair = crypto.keyPair()
@@ -37,7 +37,7 @@
   t.is(core.length, 1)
 })
 
-test.skip('sessions - writable session with custom sign function', async function (t) {
+test('sessions - writable session with custom sign function', async function (t) {
   t.plan(5)
 
   const keyPair = crypto.keyPair()
@@ -73,33 +73,6 @@
   t.is(core.length, 1)
 })
 
-<<<<<<< HEAD
-test.skip('sessions - writable session with invalid keypair throws', async function (t) {
-  t.plan(2)
-
-  const keyPair1 = crypto.keyPair()
-  const keyPair2 = crypto.keyPair()
-
-  try {
-    const core = new Hypercore(RAM, keyPair2.publicKey) // Create a new core in read-only mode.
-    const session = core.session({ keyPair: keyPair1 })
-    await session.ready()
-    t.fail('invalid keypair did not throw')
-  } catch {
-    t.pass('invalid keypair threw')
-  }
-
-  try {
-    const core = new Hypercore(RAM, keyPair1.publicKey, { keyPair: keyPair2 }) // eslint-disable-line
-    await core.ready()
-    t.fail('invalid keypair did not throw')
-  } catch {
-    t.pass('invalid keypair threw')
-  }
-})
-
-=======
->>>>>>> 2e2e6cc4
 test('sessions - auto close', async function (t) {
   const core = new Hypercore(RAM, { autoClose: true })
 
