const Hypercore = require('../../')
<<<<<<< HEAD
const createTempDir = require('test-tmp')
const CoreStorage = require('hypercore-storage')
const safetyCatch = require('safety-catch')
=======
const RAM = require('random-access-memory')
const DebuggingStream = require('debugging-stream')
>>>>>>> 9977a6f8

exports.create = async function (t, ...args) {
  const dir = await createTempDir(t)

  const db = new CoreStorage(dir)

  const core = new Hypercore(db, ...args)
  await core.ready()

  t.teardown(() => core.close(), { order: 1 })

  return core
}

const createStorage = exports.createStorage = async function (t, dir) {
  if (!dir) dir = await createTempDir(t)
  return new CoreStorage(dir)
}

exports.createStored = async function (t) {
  const dir = await createTempDir(t)
  let db = null

  return async function (...args) {
    if (db) await db.close()
    db = await createStorage(t, dir)
    return new Hypercore(db, ...args)
  }
}

exports.replicate = function replicate (a, b, t, opts = {}) {
  const s1 = a.replicate(true, { keepAlive: false, ...opts })
  const s2 = b.replicate(false, { keepAlive: false, ...opts })

  const closed1 = new Promise(resolve => s1.once('close', resolve))
  const closed2 = new Promise(resolve => s2.once('close', resolve))

  s1.on('error', err => {
    safetyCatch(err)
    t.comment(`replication stream error (initiator): ${err}`)
  })
  s2.on('error', err => {
    safetyCatch(err)
    t.comment(`replication stream error (responder): ${err}`)
  })

  if (opts.teardown !== false) {
    t.teardown(async function () {
      s1.destroy()
      s2.destroy()
      await closed1
      await closed2
    })
  }

  s1.pipe(s2).pipe(s1)

  return [s1, s2]
}

exports.unreplicate = function unreplicate (streams) {
  return Promise.all(streams.map((s) => {
    return new Promise((resolve) => {
      s.on('error', () => {})
      s.on('close', resolve)
      s.destroy()
    })
  }))
}

exports.replicateDebugStream = function replicate (a, b, t, opts = {}) {
  const { latency, speed, jitter } = opts

  const s1 = a.replicate(true, { keepAlive: false, ...opts })
  const s2Base = b.replicate(false, { keepAlive: false, ...opts })
  const s2 = new DebuggingStream(s2Base, { latency, speed, jitter })

  s1.on('error', err => t.comment(`replication stream error (initiator): ${err}`))
  s2.on('error', err => t.comment(`replication stream error (responder): ${err}`))

  if (opts.teardown !== false) {
    t.teardown(async function () {
      let missing = 2
      await new Promise(resolve => {
        s1.on('close', onclose)
        s1.destroy()

        s2.on('close', onclose)
        s2.destroy()

        function onclose () {
          if (--missing === 0) resolve()
        }
      })
    })
  }

  s1.pipe(s2).pipe(s1)

  return [s1, s2]
}

exports.eventFlush = async function eventFlush () {
  await new Promise(resolve => setImmediate(resolve))
}<|MERGE_RESOLUTION|>--- conflicted
+++ resolved
@@ -1,12 +1,8 @@
 const Hypercore = require('../../')
-<<<<<<< HEAD
 const createTempDir = require('test-tmp')
 const CoreStorage = require('hypercore-storage')
 const safetyCatch = require('safety-catch')
-=======
-const RAM = require('random-access-memory')
 const DebuggingStream = require('debugging-stream')
->>>>>>> 9977a6f8
 
 exports.create = async function (t, ...args) {
   const dir = await createTempDir(t)
