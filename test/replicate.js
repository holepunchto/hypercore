const test = require('brittle')
const b4a = require('b4a')
const NoiseSecretStream = require('@hyperswarm/secret-stream')
const { create, createStored, replicate, unreplicate, eventFlush, replicateDebugStream } = require('./helpers')
const { makeStreamPair } = require('./helpers/networking.js')
const Hypercore = require('../')

const DEBUG = false

test('basic replication', async function (t) {
  const a = await create(t)

  await a.append(['a', 'b', 'c', 'd', 'e'])

  const b = await create(t, a.key)

  let d = 0
  b.on('download', () => d++)

  replicate(a, b, t)

  const r = b.download({ start: 0, end: a.length })

  await r.done()

  t.is(d, 5)
})

test('basic replication stats', async function (t) {
  const a = await create(t)

  await a.append(['a', 'b', 'c', 'd', 'e'])

  const b = await create(t, a.key)

  const aStats = a.core.replicator.stats
  const bStats = b.core.replicator.stats

  t.is(aStats.wireSync.rx, 0, 'wireSync init 0')
  t.is(aStats.wireSync.tx, 0, 'wireSync init 0')
  t.is(aStats.wireRequest.rx, 0, 'wireRequests init 0')
  t.is(aStats.wireRequest.tx, 0, 'wireRequests init 0')
  t.is(aStats.wireData.rx, 0, 'wireData init 0')
  t.is(aStats.wireData.tx, 0, 'wireData init 0')
  t.is(aStats.wireWant.rx, 0, 'wireWant init 0')
  t.is(aStats.wireWant.tx, 0, 'wireWant init 0')
  t.is(aStats.wireBitfield.rx, 0, 'wireBitfield init 0')
  t.is(aStats.wireBitfield.tx, 0, 'wireBitfield init 0')
  t.is(aStats.wireRange.rx, 0, 'wireRange init 0')
  t.is(aStats.wireRange.tx, 0, 'wireRange init 0')
  t.is(aStats.wireExtension.rx, 0, 'wireExtension init 0')
  t.is(aStats.wireExtension.tx, 0, 'wireExtension init 0')
  t.is(aStats.wireCancel.rx, 0, 'wireCancel init 0')
  t.is(aStats.wireCancel.tx, 0, 'wireCancel init 0')
  t.is(aStats.hotswaps, 0, 'hotswaps init 0')

  const initStatsLength = [...Object.keys(aStats)].length
  t.is(initStatsLength, 9, 'Expected amount of stats')

  replicate(a, b, t)

  b.get(10).catch(() => {}) // does not exist (for want messages0)
  const r = b.download({ start: 0, end: a.length })

  await r.done()

  const aPeerStats = a.core.replicator.peers[0].stats
  t.alike(aPeerStats, aStats, 'same stats for peer as entire replicator (when there is only 1 peer)')

  t.ok(aStats.wireSync.rx > 0, 'wiresync incremented')
  t.is(aStats.wireSync.rx, bStats.wireSync.tx, 'wireSync received == transmitted')

  t.ok(aStats.wireRequest.rx > 0, 'wireRequests incremented')
  t.is(aStats.wireRequest.rx, bStats.wireRequest.tx, 'wireRequests received == transmitted')

  t.ok(bStats.wireData.rx > 0, 'wireRequests incremented')
  t.is(aStats.wireData.tx, bStats.wireData.rx, 'wireData received == transmitted')

  t.ok(aStats.wireWant.rx > 0, 'wireWant incremented')
  t.is(bStats.wireWant.tx, aStats.wireWant.rx, 'wireWant received == transmitted')

  t.ok(bStats.wireRange.rx > 0, 'wireRange incremented')
  t.is(aStats.wireRange.tx, bStats.wireRange.rx, 'wireRange received == transmitted')

  // extension messages
  const aExt = a.registerExtension('test-extension', {
    encoding: 'utf-8'
  })
  aExt.send('hello', a.peers[0])
  await new Promise(resolve => setImmediate(resolve))
  t.ok(bStats.wireExtension.rx > 0, 'extension incremented')
  t.is(aStats.wireExtension.tx, bStats.wireExtension.rx, 'extension received == transmitted')

  // bitfield messages
  await b.clear(1)
  const c = await create(t, a.key)
  replicate(c, b, t)
  c.get(1).catch(() => {})
  await new Promise(resolve => setTimeout(resolve, 1000))
  await c.core.storage.db.idle()
  const cStats = c.core.replicator.stats
  t.ok(cStats.wireBitfield.rx > 0, 'bitfield incremented')
  t.is(bStats.wireBitfield.tx, cStats.wireBitfield.rx, 'bitfield received == transmitted')

  t.is(initStatsLength, [...Object.keys(aStats)].length, 'No stats were dynamically added')

  await a.close()
  await b.close()
  await c.close()
})

test('basic downloading is set immediately after ready', async function (t) {
  t.plan(2)

  const createA = await createStored(t)
  const a = await createA()

  a.on('ready', function () {
    t.ok(a.core.replicator.downloading)
  })

  const createB = await createStored(t)
  const b = await createB({ active: false })

  b.on('ready', function () {
    t.absent(b.core.replicator.downloading)
  })

  t.teardown(async () => {
    await a.close()
    await b.close()
  })
})

test('basic replication from fork', async function (t) {
  const a = await create(t)

  await a.append(['a', 'b', 'c', 'd', 'e'])
  await a.truncate(4)
  await a.append('e')

  t.is(a.fork, 1)

  const b = await create(t, a.key)

  replicate(a, b, t)

  let d = 0
  b.on('download', () => d++)

  const r = b.download({ start: 0, end: a.length })

  await r.done()

  t.is(d, 5)
  t.is(a.fork, b.fork)
})

test('eager replication from bigger fork', async function (t) {
  const a = await create(t)
  const b = await create(t, a.key)

  await a.append(['a', 'b', 'c', 'd', 'e', 'g', 'h', 'i', 'j', 'k'])
  await a.truncate(4)
  await a.append(['FORKED', 'g', 'h', 'i', 'j', 'k'])

  // replication has to start here so that fork is not set in upgrade
  replicate(a, b, t)

  t.is(a.fork, 1)

  let d = 0
  b.on('download', () => d++)

  const r = b.download({ start: 0, end: a.length })
  await r.done()

  t.is(d, a.length)
  t.is(a.fork, b.fork)
})

test('eager replication of updates per default', async function (t) {
  const a = await create(t)
  const b = await create(t, a.key)

  replicate(a, b, t)

  const appended = new Promise(resolve => {
    b.on('append', function () {
      t.pass('appended')
      resolve()
    })
  })

  await a.append(['a', 'b', 'c', 'd', 'e', 'g', 'h', 'i', 'j', 'k'])
  await appended
})

test('bigger download range', async function (t) {
  const a = await create(t)
  const b = await create(t, a.key)

  replicate(a, b, t)

  for (let i = 0; i < 20; i++) await a.append('data')

  const downloaded = new Set()

  b.on('download', function (index) {
    downloaded.add(index)
  })

  const r = b.download({ start: 0, end: a.length })
  await r.done()

  t.is(b.length, a.length, 'same length')
  t.is(downloaded.size, a.length, 'downloaded all')
})

test('high latency reorg', async function (t) {
  const a = await create(t)
  const b = await create(t, a.key)

  const s = replicate(a, b, t, { teardown: false })

  for (let i = 0; i < 50; i++) await a.append('data')

  {
    const r = b.download({ start: 0, end: a.length })
    await r.done()
  }

  s[0].destroy()
  s[1].destroy()

  await a.truncate(30)

  for (let i = 0; i < 50; i++) await a.append('fork')

  replicate(a, b, t)

  {
    const r = b.download({ start: 0, end: a.length })
    await r.done()
  }

  let same = 0

  for (let i = 0; i < a.length; i++) {
    const ba = await a.get(i)
    const bb = await b.get(i)
    if (b4a.equals(ba, bb)) same++
  }

  t.is(a.fork, 1)
  t.is(a.fork, b.fork)
  t.is(same, 80)
})

test('invalid signature fails', async function (t) {
  t.plan(1)

  const a = await create(t, null)
  const b = await create(t, a.key)

  a.core.verifier = {
    sign () {
      return b4a.alloc(64)
    },
    verify (s, sig) {
      return false
    }
  }

  b.on('verification-error', function (err) {
    t.is(err.code, 'INVALID_SIGNATURE')
  })

  await a.append(['a', 'b', 'c', 'd', 'e'])

  replicate(a, b, t)
})

test('more invalid signatures fails', async function (t) {
  const a = await create(t, null)

  await a.append(['a', 'b'], { signature: b4a.alloc(64) })

  await t.test('replication fails after bad append', async function (sub) {
    sub.plan(1)

    const b = await create(t, a.key)
    replicate(a, b, sub)

    b.on('verification-error', function (err) {
      sub.is(err.code, 'INVALID_SIGNATURE')
    })

    b.get(0).then(() => sub.fail('should not get block'), () => {})
    sub.teardown(() => b.close())
  })

  await a.truncate(1, { signature: b4a.alloc(64) })

  await t.test('replication fails after bad truncate', async function (sub) {
    sub.plan(1)

    const b = await create(t, a.key)
    replicate(a, b, sub)

    b.on('verification-error', function (err) {
      sub.is(err.code, 'INVALID_SIGNATURE')
    })

    b.get(0).then(() => sub.fail('should not get block'), () => {})
    sub.teardown(() => b.close())
  })

  await a.append('good')

  await t.test('replication works again', async function (sub) {
    const b = await create(t, a.key)
    replicate(a, b, sub)

    await new Promise(resolve => setImmediate(resolve))

    sub.alike(await b.get(0), b4a.from('a'), 'got block')

    sub.teardown(() => b.close())
  })
})

test('invalid capability fails', async function (t) {
  t.plan(2)

  const a = await create(t)
  const b = await create(t)

  b.core.discoveryKey = a.discoveryKey

  await a.append(['a', 'b', 'c', 'd', 'e'])

  const [s1, s2] = replicate(a, b, t)

  s1.on('error', (err) => {
    t.ok(err, 'stream closed')
  })

  // TODO: move this to the verification-error handler like above...
  s2.on('error', (err) => {
    t.is(err.code, 'INVALID_CAPABILITY')
  })

  return new Promise((resolve) => {
    let missing = 2

    s1.on('close', onclose)
    s2.on('close', onclose)

    function onclose () {
      if (--missing === 0) resolve()
    }
  })
})

test('update with zero length', async function (t) {
  const a = await create(t)
  const b = await create(t, a.key)

  replicate(a, b, t)

  await b.update() // should not hang
  t.is(b.length, 0)
})

test('basic multiplexing', async function (t) {
  const a1 = await create(t)
  const a2 = await create(t)

  const b1 = await create(t, a1.key)
  const b2 = await create(t, a2.key)

  const a = a1.replicate(a2.replicate(true, { keepAlive: false }))
  const b = b1.replicate(b2.replicate(false, { keepAlive: false }))

  a.pipe(b).pipe(a)

  await a1.append('hi')
  t.alike(await b1.get(0), b4a.from('hi'))

  await a2.append('ho')
  t.alike(await b2.get(0), b4a.from('ho'))

  a.destroy()
  b.destroy()
})

test('async multiplexing', async function (t) {
  const a1 = await create(t)
  const b1 = await create(t, a1.key)

  const a = a1.replicate(true, { keepAlive: false })
  const b = b1.replicate(false, { keepAlive: false })

  a.pipe(b).pipe(a)

  const a2 = await create(t)
  await a2.append('ho')

  const b2 = await create(t, a2.key)

  // b2 doesn't replicate immediately.
  a2.replicate(a)
  await eventFlush()
  b2.replicate(b)

  await new Promise(resolve => b2.once('peer-add', resolve))

  t.is(b2.peers.length, 1)
  t.alike(await b2.get(0), b4a.from('ho'))

  a.destroy()
  b.destroy()
})

test('multiplexing with external noise stream', async function (t) {
  const a1 = await create(t)
  const a2 = await create(t)

  const b1 = await create(t, a1.key)
  const b2 = await create(t, a2.key)

  const n1 = new NoiseSecretStream(true)
  const n2 = new NoiseSecretStream(false)
  n1.rawStream.pipe(n2.rawStream).pipe(n1.rawStream)

  const s1 = a1.replicate(n1, { keepAlive: false })
  const s2 = a2.replicate(n1, { keepAlive: false })
  const s3 = b1.replicate(n2, { keepAlive: false })
  const s4 = b2.replicate(n2, { keepAlive: false })

  await a1.append('hi')
  t.alike(await b1.get(0), b4a.from('hi'))

  await a2.append('ho')
  t.alike(await b2.get(0), b4a.from('ho'))

  s1.destroy()
  s2.destroy()
  s3.destroy()
  s4.destroy()
})

test('multiplexing with createProtocolStream (ondiscoverykey is not called)', async function (t) {
  t.plan(2)

  const a1 = await create(t)
  const a2 = await create(t)

  const b1 = await create(t, a1.key)
  const b2 = await create(t, a2.key)

  const n1 = new NoiseSecretStream(true)
  const n2 = new NoiseSecretStream(false)
  n1.rawStream.pipe(n2.rawStream).pipe(n1.rawStream)

  const stream1 = Hypercore.createProtocolStream(n1, {
    ondiscoverykey: function (discoveryKey) {
      t.fail()
    }
  })
  const stream2 = Hypercore.createProtocolStream(n2, {
    ondiscoverykey: function (discoveryKey) {
      t.fail()
    }
  })

  const s1 = a1.replicate(stream1, { keepAlive: false })
  const s2 = a2.replicate(stream1, { keepAlive: false })
  const s3 = b1.replicate(stream2, { keepAlive: false })
  const s4 = b2.replicate(stream2, { keepAlive: false })

  await a1.append('hi')
  t.alike(await b1.get(0), b4a.from('hi'))

  await a2.append('ho')
  t.alike(await b2.get(0), b4a.from('ho'))

  s1.destroy()
  s2.destroy()
  s3.destroy()
  s4.destroy()
})

test('multiplexing with createProtocolStream (ondiscoverykey is called)', async function (t) {
  t.plan(4)

  const a1 = await create(t)
  const a2 = await create(t)

  const b1 = await create(t, a1.key)
  const b2 = await create(t, a2.key)

  const n1 = new NoiseSecretStream(true)
  const n2 = new NoiseSecretStream(false)
  n1.rawStream.pipe(n2.rawStream).pipe(n1.rawStream)

  const stream1 = Hypercore.createProtocolStream(n1, {
    ondiscoverykey: function (discoveryKey) {
      if (b4a.equals(a1.discoveryKey, discoveryKey)) {
        a1.replicate(stream1, { keepAlive: false })
        t.pass()
      }

      if (b4a.equals(a2.discoveryKey, discoveryKey)) {
        a2.replicate(stream1, { keepAlive: false })
        t.pass()
      }
    }
  })
  const stream2 = Hypercore.createProtocolStream(n2, {
    ondiscoverykey: function (discoveryKey) {
      t.fail()
    }
  })

  const s1 = b1.replicate(stream2, { keepAlive: false })
  const s2 = b2.replicate(stream2, { keepAlive: false })

  await a1.append('hi')
  t.alike(await b1.get(0), b4a.from('hi'))

  await a2.append('ho')
  t.alike(await b2.get(0), b4a.from('ho'))

  s1.destroy()
  s2.destroy()
})

test('seeking while replicating', async function (t) {
  const a = await create(t)
  const b = await create(t, a.key)

  replicate(a, b, t)

  await a.append(['hello', 'this', 'is', 'test', 'data'])

  t.alike(await b.seek(6), [1, 1])
})

test('seek with no wait', async function (t) {
  t.plan(2)

  const a = await create(t)
  const b = await create(t, a.key)

  replicate(a, b, t)

  t.is(await a.seek(6, { wait: false }), null)

  await a.append(['hello', 'this', 'is', 'test', 'data'])

  t.alike(await a.seek(6, { wait: false }), [1, 1])
})

test('seek with timeout', async function (t) {
  t.plan(1)

  const a = await create(t)

  try {
    await a.seek(6, { timeout: 1 })
    t.fail('should have timeout')
  } catch (err) {
    t.is(err.code, 'REQUEST_TIMEOUT')
  }
})

test('seek with session options', async function (t) {
  t.plan(3)

  const a = await create(t)

  const s1 = a.session({ wait: false })

  t.is(await s1.seek(6), null)
  await s1.append(['hello', 'this', 'is', 'test', 'data'])
  t.alike(await s1.seek(6, { wait: false }), [1, 1])

  await s1.close()

  const s2 = a.session({ timeout: 1 })

  try {
    await s2.seek(100)
    t.fail('should have timeout')
  } catch (err) {
    t.is(err.code, 'REQUEST_TIMEOUT')
  }

  await s2.close()
})

test('multiplexing multiple times over the same stream', async function (t) {
  const a1 = await create(t)

  await a1.append('hi')

  const b1 = await create(t, a1.key)

  const n1 = new NoiseSecretStream(true)
  const n2 = new NoiseSecretStream(false)

  n1.rawStream.pipe(n2.rawStream).pipe(n1.rawStream)

  const s1 = a1.replicate(n1, { keepAlive: false })
  const s2 = b1.replicate(n2, { keepAlive: false })
  const s3 = b1.replicate(n2, { keepAlive: false })

  t.ok(await b1.update({ wait: true }), 'update once')
  t.absent(await a1.update({ wait: true }), 'writer up to date')
  t.absent(await b1.update({ wait: true }), 'update again')

  t.is(b1.length, a1.length, 'same length')

  s1.destroy()
  s2.destroy()
  s3.destroy()
})

test('destroying a stream and re-replicating works', async function (t) {
  const core = await create(t)

  while (core.length < 33) await core.append(b4a.from('#' + core.length))

  const clone = await create(t, core.key)

  let s1 = core.replicate(true, { keepAlive: false })
  let s2 = clone.replicate(false, { keepAlive: false })

  s1.pipe(s2).pipe(s1)

  await s2.opened

  const all = []
  for (let i = 0; i < 33; i++) {
    all.push(clone.get(i))
  }

  clone.once('download', function () {
    // simulate stream failure in the middle of bulk downloading
    s1.destroy()
  })

  await new Promise((resolve) => s1.once('close', resolve))

  // retry
  s1 = core.replicate(true, { keepAlive: false })
  s2 = clone.replicate(false, { keepAlive: false })

  s1.pipe(s2).pipe(s1)

  const blocks = await Promise.all(all)

  t.is(blocks.length, 33, 'downloaded 33 blocks')

  s1.destroy()
  s2.destroy()
})

test('replicate discrete range', async function (t) {
  const a = await create(t)

  await a.append(['a', 'b', 'c', 'd', 'e'])

  const b = await create(t, a.key)

  let d = 0
  b.on('download', () => d++)

  replicate(a, b, t)

  const r = b.download({ blocks: [0, 2, 3] })
  await r.done()

  t.is(d, 3)
  t.alike(await b.get(0), b4a.from('a'))
  t.alike(await b.get(2), b4a.from('c'))
  t.alike(await b.get(3), b4a.from('d'))
})

test('replicate discrete empty range', async function (t) {
  const a = await create(t)

  await a.append(['a', 'b', 'c', 'd', 'e'])

  const b = await create(t, a.key)

  let d = 0
  b.on('download', () => d++)

  replicate(a, b, t)

  const r = b.download({ blocks: [] })

  await r.done()

  t.is(d, 0)
})

test('get with { wait: false } returns null if block is not available', async function (t) {
  const a = await create(t)

  await a.append('a')

  const b = await create(t, a.key, { valueEncoding: 'utf-8' })

  replicate(a, b, t)

  t.is(await b.get(0, { wait: false }), null)
  t.is(await b.get(0), 'a')
})

test('request cancellation regression', async function (t) {
  t.plan(2)

  const a = await create(t)
  const b = await create(t, a.key)

  let errored = 0

  // do not connect the two

  b.get(0).catch(onerror)
  b.get(1).catch(onerror)
  b.get(2).catch(onerror)

  // have to wait for the storage lookup here, TODO: add a flush sort of api for testing this
  await new Promise(resolve => setTimeout(resolve, 500))

  // No explict api to trigger this (maybe we add a cancel signal / abort controller?) but cancel get(1)
  b.activeRequests[1].context.detach(b.activeRequests[1])

  await b.close()

  t.is(b.activeRequests.length, 0)
  t.is(errored, 3)

  function onerror () {
    errored++
  }
})

test('findingPeers makes update wait for first peer', async function (t) {
  t.plan(2)

  const a = await create(t)
  const b = await create(t, a.key)

  await a.append('hi')

  t.is(await b.update(), false)

  const done = b.findingPeers()

  const u = b.update()
  await eventFlush()

  replicate(a, b, t)

  t.is(await u, true)
  done()
})

test('findingPeers + done makes update return false if no peers', async function (t) {
  t.plan(2)

  const a = await create(t)
  const b = await create(t, a.key)

  await a.append('hi')

  t.is(await b.update(), false)

  const done = b.findingPeers()

  const u = b.update()
  await eventFlush()

  done()
  t.is(await u, false)
})

test.skip('can disable downloading from a peer', async function (t) {
  const a = await create(t)

  await a.append(['a', 'b', 'c', 'd', 'e'])

  const b = await create(t, a.key, { valueEncoding: 'utf-8' })
  const c = await create(t, a.key, { valueEncoding: 'utf-8' })

  const [aStream] = replicate(b, a, t)
  replicate(b, c, t)
  replicate(a, c, t)

  {
    const r = c.download({ start: 0, end: a.length })
    await r.done()
  }

  const aPeer = b.peers[0].stream.rawStream === aStream
    ? b.peers[0]
    : b.peers[1]

  aPeer.setDownloading(false)

  let aUploads = 0
  let cUploads = 0

  c.on('upload', function () {
    cUploads++
  })
  a.on('upload', function () {
    aUploads++
  })

  {
    const r = b.download({ start: 0, end: a.length })
    await r.done()
  }

  t.is(aUploads, 0)
  t.is(cUploads, a.length)
})

test('contiguous length', async function (t) {
  const a = await create(t)

  await a.append(['a', 'b', 'c', 'd', 'e'])
  t.is(a.contiguousLength, 5, 'a has all blocks')

  const b = await create(t, a.key)
  t.is(b.contiguousLength, 0)

  replicate(a, b, t)

  await b.download({ blocks: [0, 2, 4] }).done()
  t.is(b.contiguousLength, 1, 'b has 0 through 1')

  await b.download({ blocks: [1] }).done()
  t.is(b.contiguousLength, 3, 'b has 0 through 2')

  await b.download({ blocks: [3] }).done()
  t.is(b.contiguousLength, 5, 'b has all blocks')
})

test('contiguous length after fork', async function (t) {
  const a = await create(t)
  const b = await create(t, a.key)

  const s = replicate(a, b, t, { teardown: false })

  await a.append(['a', 'b', 'c', 'd', 'e'])

  await unreplicate(s)

  await a.truncate(2)
  await a.append('f')
  t.is(a.contiguousLength, 3, 'a has all blocks after fork')

  replicate(a, b, t)

  await b.download({ start: 0, end: a.length }).done()
  t.is(b.contiguousLength, 3, 'b has all blocks after fork')
})

test('one inflight request to a peer per block', async function (t) {
  const a = await create(t)
  const b = await create(t, a.key)

  let uploads = 0
  a.on('upload', function (index) {
    if (index === 2) uploads++
  })

  await a.append(['a', 'b', 'c', 'd', 'e'])

  replicate(a, b, t)

  await eventFlush()

  const r1 = b.get(2)
  await Promise.resolve()
  const r2 = b.get(2)

  await r1
  await r2

  t.is(uploads, 1)
})

test.skip('non-sparse replication', async function (t) {
  const a = await create(t)
  const b = await create(t, a.key, { sparse: false })

  await a.append(['a', 'b', 'c', 'd', 'e'])

  replicate(a, b, t)

  const download = t.test('download')

  download.plan(6)

  let contiguousLength = 0

  b
    // The tree length should be updated to the full length when the first block
    // is downloaded.
    .once('download', () => download.is(b.core.tree.length, 5))

    // When blocks are downloaded, the reported length should always match the
    // contiguous length.
    .on('download', (i) => {
      download.is(b.length, b.contiguousLength, `block ${i}`)
    })

    // Appends should only be emitted when the contiguous length is updated and
    // never when it's zero.
    .on('append', () => {
      if (contiguousLength >= b.contiguousLength) {
        download.fail('append emitted before contiguous length updated')
      }

      contiguousLength = b.contiguousLength
    })

  await download

  t.is(contiguousLength, b.length)
})

test('download blocks if available', async function (t) {
  const a = await create(t)
  const b = await create(t, a.key)

  replicate(a, b, t)

  await a.append(['a', 'b', 'c', 'd', 'e'])
  await eventFlush()

  let d = 0
  b.on('download', () => d++)

  const r = b.download({ blocks: [1, 3, 6], ifAvailable: true })
  await r.done()

  t.is(d, 2)
})

test('download range if available', async function (t) {
  const a = await create(t)
  const b = await create(t, a.key)

  replicate(a, b, t)

  await a.append(['a', 'b', 'c', 'd', 'e'])
  await eventFlush()

  let d = 0
  b.on('download', () => d++)

  const r = b.download({ start: 2, end: 6, ifAvailable: true })
  await r.done()

  t.is(d, 3)
})

test('download blocks if available, destroy midway', async function (t) {
  const a = await create(t)
  const b = await create(t, a.key)

  const s = replicate(a, b, t, { teardown: false })

  await a.append(['a', 'b', 'c', 'd', 'e'])
  await eventFlush()

  let d = 0
  b.on('download', () => {
    if (d++ === 0) unreplicate(s)
  })

  const r = b.download({ blocks: [1, 3, 6], ifAvailable: true })
  await r.done()

  t.pass('range resolved')
})

test('download blocks available from when only a partial set is available', async function (t) {
  const a = await create(t)
  const b = await create(t, a.key)
  const c = await create(t, a.key)

  replicate(a, b, t)
  replicate(b, c, t)

  await a.append(['a', 'b', 'c', 'd', 'e'])
  await eventFlush()

  await b.get(2)
  await b.get(3)

  const r = c.download({ start: 0, end: -1, ifAvailable: true })
  await r.done()

  t.ok(!(await c.has(0)))
  t.ok(!(await c.has(1)))
  t.ok(await c.has(2))
  t.ok(await c.has(3))
  t.ok(!(await c.has(4)))
})

test('download range resolves immediately if no peers', async function (t) {
  const a = await create(t)
  const b = await create(t, a.key)

  // no replication

  const r = b.download({ start: 0, end: 5, ifAvailable: true })
  await r.done()

  t.pass('range resolved')
})

test('download available blocks on non-sparse update', async function (t) {
  const a = await create(t)
  const b = await create(t, a.key, { sparse: false })

  replicate(a, b, t)

  await a.append(['a', 'b', 'c', 'd', 'e'])
  await b.update()

  t.is(b.contiguousLength, b.length)
})

test('downloaded blocks are unslabbed if small', async function (t) {
  const a = await create(t)

  await a.append(Buffer.alloc(1))

  const b = await create(t, a.key)

  replicate(a, b, t)

  t.is(b.contiguousLength, 0, 'sanity check: we want to receive the downloaded buffer (not from fs)')
  const block = await b.get(0)

  t.is(block.buffer.byteLength, 1, 'unslabbed block')
})

test('downloaded blocks are not unslabbed if bigger than half of slab size', async function (t) {
  const a = await create(t)

  await a.append(Buffer.alloc(5000))
  t.is(
    Buffer.poolSize < 5000 * 2,
    true,
    'Sanity check (adapt test if fails)'
  )

  const b = await create(t, a.key)

  replicate(a, b, t)

  t.is(b.contiguousLength, 0, 'sanity check: we want to receive the downloaded buffer (not from fs)')
  const block = await b.get(0)

  t.is(
    block.buffer.byteLength !== block.byteLength,
    true,
    'No unslab if big block' // slab includes the protomux frame
  )
})

test('sparse replication without gossiping', async function (t) {
  t.plan(4)

  const a = await create(t)
  const b = await create(t, a.key)

  await a.append(['a', 'b', 'c'])

  let s

  s = replicate(a, b, t, { teardown: false })
  await b.download({ start: 0, end: 3 }).done()
  await unreplicate(s)

  await a.append(['d', 'e', 'f', 'd'])

  s = replicate(a, b, t, { teardown: false })
  await b.download({ start: 4, end: 7 }).done()
  await unreplicate(s)

  await t.test('block', async function (t) {
    const c = await create(t, a.key)

    s = replicate(b, c, t, { teardown: false })
    t.teardown(() => unreplicate(s))

    t.alike(await c.get(4), b4a.from('e'))
  })

  await t.test('range', async function (t) {
    const c = await create(t, a.key)

    replicate(b, c, t)

    await c.download({ start: 4, end: 6 }).done()
    t.pass('resolved')
  })

  await t.test('discrete range', async function (t) {
    const c = await create(t, a.key)

    replicate(b, c, t)

    await c.download({ blocks: [4, 6] }).done()

    t.pass('resolved')
  })

  await t.test('seek', async function (t) {
    const c = await create(t, a.key)

    replicate(b, c, t)

    t.alike(await c.seek(4), [4, 0])
  })
})

test('force update writable cores', async function (t) {
  const a = await create(t)
  const b = await create(t, a.key, { header: a.core.header.manifest })

  await a.append(['a', 'b', 'c', 'd', 'e'])

  replicate(a, b, t)

  await b.update()

  t.is(a.length, 5)
  t.is(b.length, 0, "new device didn't bootstrap its state from the network")

  await b.update({ force: true, wait: true })

  t.is(
    b.length,
    a.length,
    'new device did bootstrap its state from the network'
  )
})

test('replicate to writable cores after clearing', async function (t) {
  const a = await create(t)
  const b = await create(t, a.key)

  await a.append(['a', 'b', 'c', 'd', 'e'])

  replicate(a, b, t)
  await b.download({ start: 0, end: 5 }).downloaded()

  await a.clear(0, 5) // clear all data

  t.not(await a.has(2)) // make sure a does not have it
  t.ok(await b.has(2)) // make sure b has it

  const c = await a.get(2)

  t.alike(c, b4a.from('c'))
})

test('large linear download', async function (t) {
  const n = 1000

  const a = await create(t)

  for (let i = 0; i < n; i++) await a.append(i.toString())

  const b = await create(t, a.key)

  let d = 0
  b.on('download', () => d++)

  replicate(a, b, t)

  const r = b.download({ start: 0, end: n, linear: true })

  await r.done()

  t.is(d, 1000)
})

test('replicate range that fills initial size of bitfield page', async function (t) {
  const a = await create(t)
  await a.append(new Array(2 ** 15).fill('a'))

  const b = await create(t, a.key)

  let d = 0
  b.on('download', () => d++)

  replicate(a, b, t)

  const r = b.download({ start: 0, end: a.length })
  await r.done()

  t.is(d, a.length)
})

test('replicate range that overflows initial size of bitfield page', async function (t) {
  const a = await create(t)
  await a.append(new Array(2 ** 15 + 1).fill('a'))

  const b = await create(t, a.key)

  let d = 0
  b.on('download', () => d++)

  replicate(a, b, t)

  const r = b.download({ start: 0, end: a.length })
  await r.done()

  t.is(d, a.length)
})

test('replicate ranges in reverse order', async function (t) {
  const a = await create(t)
  await a.append(['a', 'b'])

  const b = await create(t, a.key)

  let d = 0
  b.on('download', () => d++)

  replicate(a, b, t)

  const ranges = [[1, 1], [0, 1]] // Order is important

  for (const [start, length] of ranges) {
    const r = b.download({ start, length })
    await r.done()
  }

  t.is(d, a.length)
})

test('cancel block', async function (t) {
  t.plan(4)

  const a = await create(t)
  const b = await create(t, a.key)

  await a.append(['a', 'b', 'c'])

  const [n1, n2] = makeStreamPair(t, { latency: [50, 50] })
  a.replicate(n1)
  b.replicate(n2)

  const session = b.session()
  const cancelling = waitForRequestBlock(session).then(() => session.close())
  try {
    await session.get(0)
    t.fail('Should have failed')
  } catch (err) {
    t.is(err.code, 'REQUEST_CANCELLED')
  }
  await cancelling

  t.alike(await b.get(1), b4a.from('b'))

  t.ok(a.core.replicator.stats.wireCancel.rx > 0, 'wireCancel stats incremented')
  t.is(a.core.replicator.stats.wireCancel.rx, b.core.replicator.stats.wireCancel.tx, 'wireCancel stats consistent')

  await a.close()
  await b.close()
  await session.close()

  n1.destroy()
  n2.destroy()
})

test('try cancel block from a different session', async function (t) {
  t.plan(3)

  const a = await create(t)
  const b = await create(t, a.key)

  await a.append(['a', 'b', 'c'])

  const [n1, n2] = makeStreamPair(t, { latency: [50, 50] })
  a.replicate(n1)
  b.replicate(n2)

  const s1 = b.session()
  const s2 = b.session()

  const cancelling = waitForRequestBlock(s1).then(() => s1.close())

  const b1 = s1.get(0)
  const b2 = s2.get(0)

  try {
    await b1
    t.fail('Should have failed')
  } catch (err) {
    t.is(err.code, 'REQUEST_CANCELLED')
  }

  await cancelling

  t.alike(await b2, b4a.from('a'))
  t.alike(await s2.get(1), b4a.from('b'))
  await s2.close()

  await a.close()
  await b.close()

  n1.destroy()
  n2.destroy()
})

test('retry failed block requests to another peer', async function (t) {
  t.plan(6)

  const a = await create(t)
  const b = await create(t, a.key)
  const c = await create(t, a.key)

  await a.append(['1', '2', '3'])

  const [n1, n2] = makeStreamPair(t, { latency: [50, 50] })
  a.replicate(n1)
  b.replicate(n2)

  const [n3, n4] = makeStreamPair(t, { latency: [50, 50] })
  a.replicate(n3)
  c.replicate(n4)

  const [n5, n6] = makeStreamPair(t, { latency: [50, 50] })
  b.replicate(n5)
  c.replicate(n6)

  await b.download({ start: 0, end: a.length }).done()

  t.is(a.contiguousLength, 3)
  t.is(b.contiguousLength, 3)
  t.is(c.contiguousLength, 0)

  let once = false

  // "c" will make a block request, then whoever gets the request first "a" or "b" we destroy that replication stream
  a.once('upload', onupload.bind(null, a, 'a'))
  b.once('upload', onupload.bind(null, b, 'b'))

  t.alike(await c.get(0), b4a.from('1'))

  n1.destroy()
  n2.destroy()

  n3.destroy()
  n4.destroy()

  n5.destroy()
  n6.destroy()

  async function onupload (core, name) {
    t.pass('onupload: ' + name + ' (' + (once ? 'allow' : 'deny') + ')')

    if (once) return
    once = true

    if (name === 'a') {
      await unreplicate([n1, n2, n3, n4])
    } else {
      await unreplicate([n1, n2, n5, n6])
    }
  }
})

test('manifests eagerly sync', async function (t) {
  t.plan(1)

  const a = await create(t, { compat: false })
  const b = await create(t, a.key)

  replicate(a, b, t)

  b.on('manifest', function () {
    t.alike(b.manifest, a.manifest)
  })
})

test('manifests gossip eagerly sync', async function (t) {
  t.plan(2)

  const a = await create(t, { compat: false })
  const b = await create(t, a.key)
  const c = await create(t, a.key)

  replicate(a, b, t)
  replicate(b, c, t)

  b.on('manifest', function () {
    t.alike(b.manifest, a.manifest)
  })

  c.on('manifest', function () {
    t.alike(b.manifest, a.manifest)
  })
})

test('remote has larger tree', async function (t) {
  const a = await create(t)
  const b = await create(t, a.key)
  const c = await create(t, a.key)

  await a.append(['a', 'b', 'c', 'd', 'e'])

  {
    const [s1, s2] = replicate(a, b, t, { teardown: false })
    await b.get(2)
    await b.get(3)
    await b.get(4)
    s1.destroy()
    s2.destroy()
  }

  await a.append('f')

  {
    const [s1, s2] = replicate(a, c, t, { teardown: false })
    await eventFlush()
    s1.destroy()
    s2.destroy()
  }

  replicate(b, c, t)
  const p = c.get(5) // Unreachable block (b does not have it, and we do not replicate to a)
  p.catch(noop) // Throws a REQUEST_CANCELLED error during teardown

  await eventFlush()
  t.ok(!!(await c.get(2)), 'got block #2')
  t.ok(!!(await c.get(3)), 'got block #3')
})

test('range download, single block missing', async function (t) {
  const a = await create(t)
  const b = await create(t, a.key)

  const n = 100

  for (let i = 0; i < n; i++) await a.append(b4a.from([0]))

  replicate(a, b, t)

  await b.download({ start: 0, end: n }).done()
  await b.clear(n - 1)

  await b.download({ start: 0, end: n }).done()
})

test('range download, repeated', async function (t) {
  const a = await create(t)
  const b = await create(t, a.key)

  const n = 100

  for (let i = 0; i < n; i++) await a.append(b4a.from([0]))

  replicate(a, b, t)

  await b.download({ start: 0, end: n }).done()

  for (let i = 0; i < 1000; i++) {
    await b.download({ start: 0, end: n }).done()
  }
})

test('replication updates on core copy', async function (t) {
  const a = await create(t)

  const n = 100

  for (let i = 0; i < n; i++) await a.append(b4a.from([0]))

  const manifest = { prologue: { hash: await a.treeHash(), length: a.length } }
  const b = await create(t, { manifest })
  const c = await create(t, { manifest })

  replicate(b, c, t)

  const promise = c.get(50)

  await b.core.copyPrologue(a.state)

  await t.execution(promise)
})

test('can define default max-inflight blocks for replicator peers', async function (t) {
  const a = await create(t, { inflightRange: [123, 123] })
  await a.append('some block')

  const b = await create(t, a.key)
  replicate(a, b, t)
  await b.get(0)

  t.alike(
    a.core.replicator.peers[0].inflightRange,
    [123, 123],
    'Uses the custom inflight range'
  )
  t.alike(
    b.core.replicator.peers[0].inflightRange,
    [16, 512],
    'Uses default if no inflight range specified'
  )
})

test('session id reuse does not stall', async function (t) {
  t.plan(2)
  t.timeout(90_000)

  const a = await create(t)
  const b = await create(t, a.key)

  const n = 500

  const batch = Array(n).fill().map(e => b4a.from([0]))
  for (let i = 0; i < n; i++) await a.append(batch)

  const [n1, n2] = makeStreamPair(t, { latency: [50, 50] })
  a.replicate(n1)
  b.replicate(n2)

  let downloaded = 0
  b.on('download', function () {
    downloaded++
  })

  while (true) {
    const session = b.session()
    await session.ready()
    const all = []
    for (let i = 0; i < 100; i++) {
      if (!session.core.bitfield.get(i)) {
        all.push(session.get(i).catch(noop))
      }
    }
    if (all.length) await Promise.race(all)
    await session.close()
    if (all.length === 0) break
  }

  t.pass('All blocks downloaded')
  t.is(downloaded, 100, 'Downloaded all blocks exactly once')

  n1.destroy()
  n2.destroy()
})

test('restore after cancelled block request', async function (t) {
  t.plan(2)

  const a = await create(t)
  const b = await create(t, a.key)

  for (let i = 0; i < 4; i++) await a.append(b4a.from([i]))

  const [n1, n2] = makeStreamPair(t, { latency: [0, 0] })

  a.replicate(n1)
  b.replicate(n2)

  await new Promise(resolve => b.on('append', resolve))

  const session = b.session()
  t.exception(session.get(a.length)) // async

  a.on('upload', () => session.close()) // close before processing

  // trigger upgrade
  a.append([b4a.from([4]), b4a.from([5])])

  await new Promise(resolve => b.on('append', resolve))

  t.is(b.length, a.length)

  n1.destroy()
  n2.destroy()
})

test('handshake is unslabbed', async function (t) {
  const a = await create(t)

  await a.append(['a'])

  const b = await create(t, a.key)

  replicate(a, b, t)
  const r = b.download({ start: 0, end: a.length })
  await r.done()

  t.is(
    a.core.replicator.peers[0].channel.handshake.capability.buffer.byteLength,
    32,
    'unslabbed handshake capability buffer'
  )
  t.is(
    b.core.replicator.peers[0].channel.handshake.capability.buffer.byteLength,
    32,
    'unslabbed handshake capability buffer'
  )
})

test('merkle-tree signature gets unslabbed', async function (t) {
  const a = await create(t)
  await a.append(['a'])

  const b = await create(t, a.key)
  replicate(a, b, t)
  await b.get(0)

  t.is(
    b.core.state.signature.buffer.byteLength,
    b.core.state.signature.byteLength,
    'Signature got unslabbed'
  )
})

test('seek against non sparse peer', async function (t) {
  const a = await create(t)
  await a.append(['a', 'b', 'c', 'd', 'e', 'f', 'g', 'h', 'i', 'j', 'k', 'l', 'm', 'n'])

  const b = await create(t, a.key)
  replicate(a, b, t)

  await b.get(a.length - 1)

  const [block, offset] = await b.seek(5)

  t.is(block, 5)
  t.is(offset, 0)
})

test('uses hotswaps to avoid long download tail', async t => {
  const core = await create(t)
  const slowCore = await create(t, core.key)

  const batch = []
  while (batch.length < 100) {
    batch.push(Buffer.allocUnsafe(60000))
  }
  await core.append(batch)

  replicate(core, slowCore, t)
  await slowCore.download({ start: 0, end: core.length }).done()

  t.is(slowCore.contiguousLength, 100, 'sanity check')

  const peerCore = await create(t, core.key)
  await peerCore.ready()
  const [fastStream] = replicateDebugStream(core, peerCore, t, { speed: 10_000_000 })
  const [slowStream] = replicateDebugStream(slowCore, peerCore, t, { speed: 1_000_000 })
  const fastKey = fastStream.publicKey
  const slowKey = slowStream.publicKey
  const peerKey = fastStream.remotePublicKey
  t.alike(peerKey, slowStream.remotePublicKey, 'sanity check')

  await peerCore.download({ start: 0, end: core.length }).done()

  const fastPeer = peerCore.replicator.peers.filter(
    p => b4a.equals(p.stream.remotePublicKey, fastKey))[0]
  const slowPeer = peerCore.replicator.peers.filter(
    p => b4a.equals(p.stream.remotePublicKey, slowKey))[0]

  t.ok(fastPeer.stats.hotswaps > 0, 'hotswaps happened for fast peer')
  t.ok(fastPeer.stats.hotswaps > 0, 'No hotswaps happened for slow peer')
  t.ok(slowPeer.stats.wireCancel.tx > 0, 'slow peer cancelled requests')
  t.ok(fastPeer.stats.wireData.rx > slowPeer.stats.wireData.rx, 'sanity check: received more data from fast peer')
  t.ok(slowPeer.stats.wireData.rx > 0, 'sanity check: still received data from slow peer')
})

<<<<<<< HEAD
test('messages exchanged when empty core connects to non-sparse', async function (t) {
  // DEVNOTE: if this test fails, it does not necessarily indicate a bug
  // It might also mean that our replication logic became more efficient
  // (it has strict tests on the nr of messages exchanged)
  const a = await create(t)
  await a.append(['a', 'b', 'c', 'd', 'e'])
  const b = await create(t, a.key)

  replicate(a, b, t)
  await new Promise(resolve => setTimeout(resolve, 1000))

  const msgs = b.replicator.peers[0].stats
  t.is(msgs.wireSync.tx, 3, 'wire syncs tx')
  t.is(msgs.wireSync.rx, 3, 'wire syncs rx')
  t.is(msgs.wireRequest.tx, 1, 'wire request tx')
  t.is(msgs.wireRequest.rx, 0, 'wire request rx')
  t.is(msgs.wireData.tx, 0, 'wire data tx')
  t.is(msgs.wireData.rx, 1, 'wire data rx')
  t.is(msgs.wireBitfield.tx, 0, 'wire bitfield tx')
  t.is(msgs.wireBitfield.rx, 0, 'wire bitfield rx')
  t.is(msgs.wireRange.tx, 0, 'wire range tx')
  t.is(msgs.wireRange.rx, 1, 'wire range rx')

  if (DEBUG) console.log('messages overview', msgs)
})

test('messages exchanged when empty core connects to sparse', async function (t) {
  // DEVNOTE: if this test fails, it does not necessarily indicate a bug
  // It might also mean that our replication logic became more efficient
  // (it has strict tests on the nr of messages exchanged)

  const original = await create(t)
  await original.append(['a', 'b', 'c', 'd', 'e'])
  const sparse = await create(t, original.key)
  const newCore = await create(t, original.key)

  {
    const [s1, s2] = replicate(original, sparse, t)
    await sparse.get(1)
    await sparse.get(3)
    await unreplicate([s1, s2])
  }

  replicate(newCore, sparse, t)
  await new Promise(resolve => setTimeout(resolve, 1000))

  t.is(sparse.contiguousLength, 0, 'sanity check')
  t.is(sparse.replicator.peers.length, 1, 'sanity check')

  const msgs = newCore.replicator.peers[0].stats
  t.is(msgs.wireSync.tx, 3, 'wire syncs tx')
  t.is(msgs.wireSync.rx, 3, 'wire syncs rx')
  t.is(msgs.wireRequest.tx, 1, 'wire request tx')
  t.is(msgs.wireRequest.rx, 0, 'wire request rx')
  t.is(msgs.wireData.tx, 0, 'wire data tx')
  t.is(msgs.wireData.rx, 1, 'wire data rx')
  t.is(msgs.wireBitfield.tx, 0, 'wire bitfield tx')
  t.is(msgs.wireBitfield.rx, 0, 'wire bitfield rx')
  t.is(msgs.wireRange.tx, 0, 'wire range tx')
  t.is(msgs.wireRange.rx, 0, 'wire range rx (none, since other side is sparse)')

  if (DEBUG) console.log('messages overview', msgs)
})

test('messages exchanged when 2 sparse cores connect', async function (t) {
  // DEVNOTE: if this test fails, it does not necessarily indicate a bug
  // It might also mean that our replication logic became more efficient
  // (it has strict tests on the nr of messages exchanged)

  const original = await create(t)
  await original.append(['a', 'b', 'c', 'd', 'e'])
  const sparse1 = await create(t, original.key)
  const sparse2 = await create(t, original.key)

  {
    const [s1, s2] = replicate(original, sparse1, t)
    await sparse1.get(1)
    await sparse1.get(3)
    await unreplicate([s1, s2])
  }

  {
    const [s1, s2] = replicate(original, sparse2, t)
    await sparse2.get(2)
    await sparse2.get(3)
    await unreplicate([s1, s2])
  }

  replicate(sparse1, sparse2, t)
  await new Promise(resolve => setTimeout(resolve, 1000))

  t.is(sparse1.contiguousLength, 0, 'sanity check')
  t.is(sparse2.contiguousLength, 0, 'sanity check')
  t.is(sparse2.replicator.peers.length, 1, 'only connected to the sparse peer (sanity check)')

  const msgs = sparse2.replicator.peers[0].stats
  t.is(msgs.wireSync.tx, 1, 'wire syncs tx')
  t.is(msgs.wireSync.rx, 1, 'wire syncs rx')
  t.is(msgs.wireRequest.tx, 0, 'wire request tx')
  t.is(msgs.wireRequest.rx, 0, 'wire request rx')
  t.is(msgs.wireData.tx, 0, 'wire data tx')
  t.is(msgs.wireData.rx, 0, 'wire data rx')
  t.is(msgs.wireBitfield.tx, 0, 'wire bitfield tx')
  t.is(msgs.wireBitfield.rx, 0, 'wire bitfield rx')
  t.is(msgs.wireRange.tx, 0, 'wire range tx')
  t.is(msgs.wireRange.rx, 0, 'wire range rx (none, since other side is sparse)')

  if (DEBUG) console.log('messages overview', msgs)
})

test('messages exchanged when 2 non-sparse cores connect', async function (t) {
  // DEVNOTE: if this test fails, it does not necessarily indicate a bug
  // It might also mean that our replication logic became more efficient
  // (it has strict tests on the nr of messages exchanged)

  const original = await create(t)
  await original.append(['a', 'b', 'c', 'd', 'e'])
  const full1 = await create(t, original.key)
  const full2 = await create(t, original.key)

  {
    const [s1, s2] = replicate(original, full1, t)
    await full1.download({ start: 0, end: 5 }).done()
    await unreplicate([s1, s2])
  }

  {
    const [s1, s2] = replicate(original, full2, t)
    await full2.download({ start: 0, end: 5 }).done()
    await unreplicate([s1, s2])
  }

  t.is(full1.contiguousLength, 5, 'sanity check')
  t.is(full2.contiguousLength, 5, 'sanity check')

  replicate(full1, full2, t)
  await new Promise(resolve => setTimeout(resolve, 1000))

  t.is(full2.replicator.peers.length, 1, 'sanity check')

  const msgs = full2.replicator.peers[0].stats
  t.is(msgs.wireSync.tx, 1, 'wire syncs tx')
  t.is(msgs.wireSync.rx, 1, 'wire syncs rx')
  t.is(msgs.wireRequest.tx, 0, 'wire request tx')
  t.is(msgs.wireRequest.rx, 0, 'wire request rx')
  t.is(msgs.wireData.tx, 0, 'wire data tx')
  t.is(msgs.wireData.rx, 0, 'wire data rx')
  t.is(msgs.wireBitfield.tx, 0, 'wire bitfield tx')
  t.is(msgs.wireBitfield.rx, 0, 'wire bitfield rx')
  t.is(msgs.wireRange.tx, 1, 'wire range tx')
  t.is(msgs.wireRange.rx, 1, 'wire range rx')

  if (DEBUG) console.log('messages overview', msgs)
})

test('messages exchanged when 2 empty cores connect', async function (t) {
  // DEVNOTE: if this test fails, it does not necessarily indicate a bug
  // It might also mean that our replication logic became more efficient
  // (it has strict tests on the nr of messages exchanged)

  const original = await create(t)
  await original.append(['a', 'b', 'c', 'd', 'e'])
  const empty1 = await create(t, original.key)
  const empty2 = await create(t, original.key)

  t.is(empty1.length, 0, 'sanity check')
  t.is(empty2.length, 0, 'sanity check')

  replicate(empty1, empty2, t)
  await new Promise(resolve => setTimeout(resolve, 1000))

  t.is(empty2.replicator.peers.length, 1, 'sanity check')

  const msgs = empty2.replicator.peers[0].stats
  t.is(msgs.wireSync.tx, 1, 'wire syncs tx')
  t.is(msgs.wireSync.rx, 1, 'wire syncs rx')
  t.is(msgs.wireRequest.tx, 0, 'wire request tx')
  t.is(msgs.wireRequest.rx, 0, 'wire request rx')
  t.is(msgs.wireData.tx, 0, 'wire data tx')
  t.is(msgs.wireData.rx, 0, 'wire data rx')
  t.is(msgs.wireBitfield.tx, 0, 'wire bitfield tx')
  t.is(msgs.wireBitfield.rx, 0, 'wire bitfield rx')
  t.is(msgs.wireRange.tx, 0, 'wire range tx')
  t.is(msgs.wireRange.rx, 0, 'wire range rx')

  if (DEBUG) console.log('messages overview', msgs)
=======
test('get block in middle page', async function (t) {
  const a = await create(t)

  // see lib/bitfield.js
  const BITS_PER_PAGE = 32768

  const append = []
  for (let i = 0; i < 3 * BITS_PER_PAGE - 1; i++) {
    append.push(i.toString())
  }

  await a.append(append)

  const createB = await createStored(t)
  const b = await createB(a.key)

  replicate(a, b, t)

  await b.get(0)
  await b.get(a.length - 1)

  t.ok(await b.has(0))
  t.absent(await b.has(1))
  t.absent(await b.has(BITS_PER_PAGE + 1))
  t.absent(await b.has(2 * BITS_PER_PAGE + 1))
  t.ok(await b.has(a.length - 1))

  await b.get(BITS_PER_PAGE + 500)
  await b.close()

  const b1 = await createB()

  for (let i = 0; i < 499; i++) {
    if (await b1.has(BITS_PER_PAGE + i)) {
      t.fail('page should be unpopulated')
      break
    }
  }

  t.ok(await b1.has(BITS_PER_PAGE + 500))

  await a.close()
  await b1.close()
>>>>>>> d582d964
})

async function waitForRequestBlock (core) {
  while (true) {
    const reqBlock = core.core.replicator._inflight._requests.find(req => req && req.block)
    if (reqBlock) break

    await new Promise(resolve => setImmediate(resolve))
  }
}

function noop () {}<|MERGE_RESOLUTION|>--- conflicted
+++ resolved
@@ -1692,7 +1692,6 @@
   t.ok(slowPeer.stats.wireData.rx > 0, 'sanity check: still received data from slow peer')
 })
 
-<<<<<<< HEAD
 test('messages exchanged when empty core connects to non-sparse', async function (t) {
   // DEVNOTE: if this test fails, it does not necessarily indicate a bug
   // It might also mean that our replication logic became more efficient
@@ -1879,7 +1878,8 @@
   t.is(msgs.wireRange.rx, 0, 'wire range rx')
 
   if (DEBUG) console.log('messages overview', msgs)
-=======
+})
+
 test('get block in middle page', async function (t) {
   const a = await create(t)
 
@@ -1923,7 +1923,6 @@
 
   await a.close()
   await b1.close()
->>>>>>> d582d964
 })
 
 async function waitForRequestBlock (core) {
