const test = require('brittle')
const b4a = require('b4a')
const NoiseSecretStream = require('@hyperswarm/secret-stream')
const { create, createStored, replicate, unreplicate, eventFlush } = require('./helpers')
const { makeStreamPair } = require('./helpers/networking.js')
const Hypercore = require('../')

test('basic replication', async function (t) {
  const a = await create(t)

  await a.append(['a', 'b', 'c', 'd', 'e'])

  const b = await create(t, a.key)

  let d = 0
  b.on('download', () => d++)

  replicate(a, b, t)

  const r = b.download({ start: 0, end: a.length })

  await r.done()

  t.is(d, 5)
})

<<<<<<< HEAD
test('basic downloading is set immediately after ready', async function (t) {
=======
test('basic replication stats', async function (t) {
  const a = await create()

  await a.append(['a', 'b', 'c', 'd', 'e'])

  const b = await create(a.key)

  const aStats = a.replicator.stats
  const bStats = b.replicator.stats

  t.is(aStats.wireSync.rx, 0, 'wireSync init 0')
  t.is(aStats.wireSync.tx, 0, 'wireSync init 0')
  t.is(aStats.wireRequest.rx, 0, 'wireRequests init 0')
  t.is(aStats.wireRequest.tx, 0, 'wireRequests init 0')
  t.is(aStats.wireData.rx, 0, 'wireData init 0')
  t.is(aStats.wireData.tx, 0, 'wireData init 0')
  t.is(aStats.wireWant.rx, 0, 'wireWant init 0')
  t.is(aStats.wireWant.tx, 0, 'wireWant init 0')
  t.is(aStats.wireBitfield.rx, 0, 'wireBitfield init 0')
  t.is(aStats.wireBitfield.tx, 0, 'wireBitfield init 0')
  t.is(aStats.wireRange.rx, 0, 'wireRange init 0')
  t.is(aStats.wireRange.tx, 0, 'wireRange init 0')
  t.is(aStats.wireExtension.rx, 0, 'wireExtension init 0')
  t.is(aStats.wireExtension.tx, 0, 'wireExtension init 0')
  t.is(aStats.wireCancel.rx, 0, 'wireCancel init 0')
  t.is(aStats.wireCancel.tx, 0, 'wireCancel init 0')

  const initStatsLength = [...Object.keys(aStats)].length
  t.is(initStatsLength, 8, 'Expected amount of stats')

  replicate(a, b, t)

  b.get(10).catch(() => {}) // does not exist (for want messages0)
  const r = b.download({ start: 0, end: a.length })

  await r.done()

  const aPeerStats = a.replicator.peers[0].stats
  t.alike(aPeerStats, aStats, 'same stats for peer as entire replicator (when there is only 1 peer)')

  t.ok(aStats.wireSync.rx > 0, 'wiresync incremented')
  t.is(aStats.wireSync.rx, bStats.wireSync.tx, 'wireSync received == transmitted')

  t.ok(aStats.wireRequest.rx > 0, 'wireRequests incremented')
  t.is(aStats.wireRequest.rx, bStats.wireRequest.tx, 'wireRequests received == transmitted')

  t.ok(bStats.wireData.rx > 0, 'wireRequests incremented')
  t.is(aStats.wireData.tx, bStats.wireData.rx, 'wireData received == transmitted')

  t.ok(aStats.wireWant.rx > 0, 'wireWant incremented')
  t.is(bStats.wireWant.tx, aStats.wireWant.rx, 'wireWant received == transmitted')

  t.ok(bStats.wireRange.rx > 0, 'wireRange incremented')
  t.is(aStats.wireRange.tx, bStats.wireRange.rx, 'wireRange received == transmitted')

  // extension messages
  const aExt = a.registerExtension('test-extension', {
    encoding: 'utf-8'
  })
  aExt.send('hello', a.peers[0])
  await new Promise(resolve => setImmediate(resolve))
  t.ok(bStats.wireExtension.rx > 0, 'extension incremented')
  t.is(aStats.wireExtension.tx, bStats.wireExtension.rx, 'extension received == transmitted')

  // bitfield messages
  await b.clear(1)
  const c = await create(a.key)
  replicate(c, b, t)
  c.get(1).catch(() => {})
  await new Promise(resolve => setImmediate(resolve))
  const cStats = c.replicator.stats
  t.ok(cStats.wireBitfield.rx > 0, 'bitfield incremented')
  t.is(bStats.wireBitfield.tx, cStats.wireBitfield.rx, 'bitfield received == transmitted')

  t.is(initStatsLength, [...Object.keys(aStats)].length, 'No stats were dynamically added')
})

test('basic downloading is set immediately after ready', function (t) {
>>>>>>> 4ab65541
  t.plan(2)

  const createA = await createStored(t)
  const a = await createA()

  a.on('ready', function () {
    t.ok(a.replicator.downloading)
  })

  const createB = await createStored(t)
  const b = await createB({ active: false })

  b.on('ready', function () {
    t.absent(b.replicator.downloading)
  })

  t.teardown(async () => {
    await a.close()
    await b.close()
  })
})

test('basic replication from fork', async function (t) {
  const a = await create(t)

  await a.append(['a', 'b', 'c', 'd', 'e'])
  await a.truncate(4)
  await a.append('e')

  t.is(a.fork, 1)

  const b = await create(t, a.key)

  replicate(a, b, t)

  let d = 0
  b.on('download', () => d++)

  const r = b.download({ start: 0, end: a.length })

  await r.done()

  t.is(d, 5)
  t.is(a.fork, b.fork)
})

test('eager replication from bigger fork', async function (t) {
  const a = await create(t)
  const b = await create(t, a.key)

  await a.append(['a', 'b', 'c', 'd', 'e', 'g', 'h', 'i', 'j', 'k'])
  await a.truncate(4)
  await a.append(['FORKED', 'g', 'h', 'i', 'j', 'k'])

  // replication has to start here so that fork is not set in upgrade
  replicate(a, b, t)

  t.is(a.fork, 1)

  let d = 0
  b.on('download', () => d++)

  const r = b.download({ start: 0, end: a.length })
  await r.done()

  t.is(d, a.length)
  t.is(a.fork, b.fork)
})

test('eager replication of updates per default', async function (t) {
  const a = await create(t)
  const b = await create(t, a.key)

  replicate(a, b, t)

  const appended = new Promise(resolve => {
    b.on('append', function () {
      t.pass('appended')
      resolve()
    })
  })

  await a.append(['a', 'b', 'c', 'd', 'e', 'g', 'h', 'i', 'j', 'k'])
  await appended
})

test('bigger download range', async function (t) {
  const a = await create(t)
  const b = await create(t, a.key)

  replicate(a, b, t)

  for (let i = 0; i < 20; i++) await a.append('data')

  const downloaded = new Set()

  b.on('download', function (index) {
    downloaded.add(index)
  })

  const r = b.download({ start: 0, end: a.length })
  await r.done()

  t.is(b.length, a.length, 'same length')
  t.is(downloaded.size, a.length, 'downloaded all')
})

test('high latency reorg', async function (t) {
  const a = await create(t)
  const b = await create(t, a.key)

  const s = replicate(a, b, t, { teardown: false })

  for (let i = 0; i < 50; i++) await a.append('data')

  {
    const r = b.download({ start: 0, end: a.length })
    await r.done()
  }

  s[0].destroy()
  s[1].destroy()

  await a.truncate(30)

  for (let i = 0; i < 50; i++) await a.append('fork')

  replicate(a, b, t)

  {
    const r = b.download({ start: 0, end: a.length })
    await r.done()
  }

  let same = 0

  for (let i = 0; i < a.length; i++) {
    const ba = await a.get(i)
    const bb = await b.get(i)
    if (b4a.equals(ba, bb)) same++
  }

  t.is(a.fork, 1)
  t.is(a.fork, b.fork)
  t.is(same, 80)
})

test('invalid signature fails', async function (t) {
  t.plan(1)

  const a = await create(t, null)
  const b = await create(t, a.key)

  a.core.verifier = {
    sign () {
      return b4a.alloc(64)
    },
    verify (s, sig) {
      return false
    }
  }

  b.on('verification-error', function (err) {
    t.is(err.code, 'INVALID_SIGNATURE')
  })

  await a.append(['a', 'b', 'c', 'd', 'e'])

  replicate(a, b, t)
})

test('more invalid signatures fails', async function (t) {
  const a = await create(t, null)

  await a.append(['a', 'b'], { signature: b4a.alloc(64) })

  await t.test('replication fails after bad append', async function (sub) {
    sub.plan(1)

    const b = await create(t, a.key)
    replicate(a, b, sub)

    b.on('verification-error', function (err) {
      sub.is(err.code, 'INVALID_SIGNATURE')
    })

    b.get(0).then(() => sub.fail('should not get block'), () => {})
    sub.teardown(() => b.close())
  })

  await a.truncate(1, { signature: b4a.alloc(64) })

  await t.test('replication fails after bad truncate', async function (sub) {
    sub.plan(1)

    const b = await create(t, a.key)
    replicate(a, b, sub)

    b.on('verification-error', function (err) {
      sub.is(err.code, 'INVALID_SIGNATURE')
    })

    b.get(0).then(() => sub.fail('should not get block'), () => {})
    sub.teardown(() => b.close())
  })

  await a.append('good')

  await t.test('replication works again', async function (sub) {
    const b = await create(t, a.key)
    replicate(a, b, sub)

    await new Promise(resolve => setImmediate(resolve))

    sub.alike(await b.get(0), b4a.from('a'), 'got block')

    sub.teardown(() => b.close())
  })
})

test('invalid capability fails', async function (t) {
  t.plan(2)

  const a = await create(t)
  const b = await create(t)

  b.replicator.discoveryKey = a.discoveryKey

  await a.append(['a', 'b', 'c', 'd', 'e'])

  const [s1, s2] = replicate(a, b, t)

  s1.on('error', (err) => {
    t.ok(err, 'stream closed')
  })

  // TODO: move this to the verification-error handler like above...
  s2.on('error', (err) => {
    t.is(err.code, 'INVALID_CAPABILITY')
  })

  return new Promise((resolve) => {
    let missing = 2

    s1.on('close', onclose)
    s2.on('close', onclose)

    function onclose () {
      if (--missing === 0) resolve()
    }
  })
})

test('update with zero length', async function (t) {
  const a = await create(t)
  const b = await create(t, a.key)

  replicate(a, b, t)

  await b.update() // should not hang
  t.is(b.length, 0)
})

test('basic multiplexing', async function (t) {
  const a1 = await create(t)
  const a2 = await create(t)

  const b1 = await create(t, a1.key)
  const b2 = await create(t, a2.key)

  const a = a1.replicate(a2.replicate(true, { keepAlive: false }))
  const b = b1.replicate(b2.replicate(false, { keepAlive: false }))

  a.pipe(b).pipe(a)

  await a1.append('hi')
  t.alike(await b1.get(0), b4a.from('hi'))

  await a2.append('ho')
  t.alike(await b2.get(0), b4a.from('ho'))

  a.destroy()
  b.destroy()
})

test('async multiplexing', async function (t) {
  const a1 = await create(t)
  const b1 = await create(t, a1.key)

  const a = a1.replicate(true, { keepAlive: false })
  const b = b1.replicate(false, { keepAlive: false })

  a.pipe(b).pipe(a)

  const a2 = await create(t)
  await a2.append('ho')

  const b2 = await create(t, a2.key)

  // b2 doesn't replicate immediately.
  a2.replicate(a)
  await eventFlush()
  b2.replicate(b)

  await new Promise(resolve => b2.once('peer-add', resolve))

  t.is(b2.peers.length, 1)
  t.alike(await b2.get(0), b4a.from('ho'))

  a.destroy()
  b.destroy()
})

test('multiplexing with external noise stream', async function (t) {
  const a1 = await create(t)
  const a2 = await create(t)

  const b1 = await create(t, a1.key)
  const b2 = await create(t, a2.key)

  const n1 = new NoiseSecretStream(true)
  const n2 = new NoiseSecretStream(false)
  n1.rawStream.pipe(n2.rawStream).pipe(n1.rawStream)

  const s1 = a1.replicate(n1, { keepAlive: false })
  const s2 = a2.replicate(n1, { keepAlive: false })
  const s3 = b1.replicate(n2, { keepAlive: false })
  const s4 = b2.replicate(n2, { keepAlive: false })

  await a1.append('hi')
  t.alike(await b1.get(0), b4a.from('hi'))

  await a2.append('ho')
  t.alike(await b2.get(0), b4a.from('ho'))

  s1.destroy()
  s2.destroy()
  s3.destroy()
  s4.destroy()
})

test('multiplexing with createProtocolStream (ondiscoverykey is not called)', async function (t) {
  t.plan(2)

  const a1 = await create(t)
  const a2 = await create(t)

  const b1 = await create(t, a1.key)
  const b2 = await create(t, a2.key)

  const n1 = new NoiseSecretStream(true)
  const n2 = new NoiseSecretStream(false)
  n1.rawStream.pipe(n2.rawStream).pipe(n1.rawStream)

  const stream1 = Hypercore.createProtocolStream(n1, {
    ondiscoverykey: function (discoveryKey) {
      t.fail()
    }
  })
  const stream2 = Hypercore.createProtocolStream(n2, {
    ondiscoverykey: function (discoveryKey) {
      t.fail()
    }
  })

  const s1 = a1.replicate(stream1, { keepAlive: false })
  const s2 = a2.replicate(stream1, { keepAlive: false })
  const s3 = b1.replicate(stream2, { keepAlive: false })
  const s4 = b2.replicate(stream2, { keepAlive: false })

  await a1.append('hi')
  t.alike(await b1.get(0), b4a.from('hi'))

  await a2.append('ho')
  t.alike(await b2.get(0), b4a.from('ho'))

  s1.destroy()
  s2.destroy()
  s3.destroy()
  s4.destroy()
})

test('multiplexing with createProtocolStream (ondiscoverykey is called)', async function (t) {
  t.plan(4)

  const a1 = await create(t)
  const a2 = await create(t)

  const b1 = await create(t, a1.key)
  const b2 = await create(t, a2.key)

  const n1 = new NoiseSecretStream(true)
  const n2 = new NoiseSecretStream(false)
  n1.rawStream.pipe(n2.rawStream).pipe(n1.rawStream)

  const stream1 = Hypercore.createProtocolStream(n1, {
    ondiscoverykey: function (discoveryKey) {
      if (b4a.equals(a1.discoveryKey, discoveryKey)) {
        a1.replicate(stream1, { keepAlive: false })
        t.pass()
      }

      if (b4a.equals(a2.discoveryKey, discoveryKey)) {
        a2.replicate(stream1, { keepAlive: false })
        t.pass()
      }
    }
  })
  const stream2 = Hypercore.createProtocolStream(n2, {
    ondiscoverykey: function (discoveryKey) {
      t.fail()
    }
  })

  const s1 = b1.replicate(stream2, { keepAlive: false })
  const s2 = b2.replicate(stream2, { keepAlive: false })

  await a1.append('hi')
  t.alike(await b1.get(0), b4a.from('hi'))

  await a2.append('ho')
  t.alike(await b2.get(0), b4a.from('ho'))

  s1.destroy()
  s2.destroy()
})

test('seeking while replicating', async function (t) {
  const a = await create(t)
  const b = await create(t, a.key)

  replicate(a, b, t)

  await a.append(['hello', 'this', 'is', 'test', 'data'])

  t.alike(await b.seek(6), [1, 1])
})

test('seek with no wait', async function (t) {
  t.plan(2)

  const a = await create(t)
  const b = await create(t, a.key)

  replicate(a, b, t)

  t.is(await a.seek(6, { wait: false }), null)

  await a.append(['hello', 'this', 'is', 'test', 'data'])

  t.alike(await a.seek(6, { wait: false }), [1, 1])
})

test('seek with timeout', async function (t) {
  t.plan(1)

  const a = await create(t)

  try {
    await a.seek(6, { timeout: 1 })
    t.fail('should have timeout')
  } catch (err) {
    t.is(err.code, 'REQUEST_TIMEOUT')
  }
})

test('seek with session options', async function (t) {
  t.plan(3)

  const a = await create(t)

  const s1 = a.session({ wait: false })

  t.is(await s1.seek(6), null)
  await s1.append(['hello', 'this', 'is', 'test', 'data'])
  t.alike(await s1.seek(6, { wait: false }), [1, 1])

  await s1.close()

  const s2 = a.session({ timeout: 1 })

  try {
    await s2.seek(100)
    t.fail('should have timeout')
  } catch (err) {
    t.is(err.code, 'REQUEST_TIMEOUT')
  }

  await s2.close()
})

test('multiplexing multiple times over the same stream', async function (t) {
  const a1 = await create(t)

  await a1.append('hi')

  const b1 = await create(t, a1.key)

  const n1 = new NoiseSecretStream(true)
  const n2 = new NoiseSecretStream(false)

  n1.rawStream.pipe(n2.rawStream).pipe(n1.rawStream)

  const s1 = a1.replicate(n1, { keepAlive: false })
  const s2 = b1.replicate(n2, { keepAlive: false })
  const s3 = b1.replicate(n2, { keepAlive: false })

  t.ok(await b1.update({ wait: true }), 'update once')
  t.absent(await a1.update({ wait: true }), 'writer up to date')
  t.absent(await b1.update({ wait: true }), 'update again')

  t.is(b1.length, a1.length, 'same length')

  s1.destroy()
  s2.destroy()
  s3.destroy()
})

test('destroying a stream and re-replicating works', async function (t) {
  const core = await create(t)

  while (core.length < 33) await core.append(b4a.from('#' + core.length))

  const clone = await create(t, core.key)

  let s1 = core.replicate(true, { keepAlive: false })
  let s2 = clone.replicate(false, { keepAlive: false })

  s1.pipe(s2).pipe(s1)

  await s2.opened

  const all = []
  for (let i = 0; i < 33; i++) {
    all.push(clone.get(i))
  }

  clone.once('download', function () {
    // simulate stream failure in the middle of bulk downloading
    s1.destroy()
  })

  await new Promise((resolve) => s1.once('close', resolve))

  // retry
  s1 = core.replicate(true, { keepAlive: false })
  s2 = clone.replicate(false, { keepAlive: false })

  s1.pipe(s2).pipe(s1)

  const blocks = await Promise.all(all)

  t.is(blocks.length, 33, 'downloaded 33 blocks')

  s1.destroy()
  s2.destroy()
})

test('replicate discrete range', async function (t) {
  const a = await create(t)

  await a.append(['a', 'b', 'c', 'd', 'e'])

  const b = await create(t, a.key)

  let d = 0
  b.on('download', () => d++)

  replicate(a, b, t)

  const r = b.download({ blocks: [0, 2, 3] })
  await r.done()

  t.is(d, 3)
  t.alike(await b.get(0), b4a.from('a'))
  t.alike(await b.get(2), b4a.from('c'))
  t.alike(await b.get(3), b4a.from('d'))
})

test('replicate discrete empty range', async function (t) {
  const a = await create(t)

  await a.append(['a', 'b', 'c', 'd', 'e'])

  const b = await create(t, a.key)

  let d = 0
  b.on('download', () => d++)

  replicate(a, b, t)

  const r = b.download({ blocks: [] })

  await r.done()

  t.is(d, 0)
})

test('get with { wait: false } returns null if block is not available', async function (t) {
  const a = await create(t)

  await a.append('a')

  const b = await create(t, a.key, { valueEncoding: 'utf-8' })

  replicate(a, b, t)

  t.is(await b.get(0, { wait: false }), null)
  t.is(await b.get(0), 'a')
})

test('request cancellation regression', async function (t) {
  t.plan(2)

  const a = await create(t)
  const b = await create(t, a.key)

  let errored = 0

  // do not connect the two

  b.get(0).catch(onerror)
  b.get(1).catch(onerror)
  b.get(2).catch(onerror)

  // have to wait for the storage lookup here, TODO: add a flush sort of api for testing this
  await new Promise(resolve => setTimeout(resolve, 500))

  // No explict api to trigger this (maybe we add a cancel signal / abort controller?) but cancel get(1)
  b.activeRequests[1].context.detach(b.activeRequests[1])

  await b.close()

  t.is(b.activeRequests.length, 0)
  t.is(errored, 3)

  function onerror () {
    errored++
  }
})

test('findingPeers makes update wait for first peer', async function (t) {
  t.plan(2)

  const a = await create(t)
  const b = await create(t, a.key)

  await a.append('hi')

  t.is(await b.update(), false)

  const done = b.findingPeers()

  const u = b.update()
  await eventFlush()

  replicate(a, b, t)

  t.is(await u, true)
  done()
})

test('findingPeers + done makes update return false if no peers', async function (t) {
  t.plan(2)

  const a = await create(t)
  const b = await create(t, a.key)

  await a.append('hi')

  t.is(await b.update(), false)

  const done = b.findingPeers()

  const u = b.update()
  await eventFlush()

  done()
  t.is(await u, false)
})

test.skip('can disable downloading from a peer', async function (t) {
  const a = await create(t)

  await a.append(['a', 'b', 'c', 'd', 'e'])

  const b = await create(t, a.key, { valueEncoding: 'utf-8' })
  const c = await create(t, a.key, { valueEncoding: 'utf-8' })

  const [aStream] = replicate(b, a, t)
  replicate(b, c, t)
  replicate(a, c, t)

  {
    const r = c.download({ start: 0, end: a.length })
    await r.done()
  }

  const aPeer = b.peers[0].stream.rawStream === aStream
    ? b.peers[0]
    : b.peers[1]

  aPeer.setDownloading(false)

  let aUploads = 0
  let cUploads = 0

  c.on('upload', function () {
    cUploads++
  })
  a.on('upload', function () {
    aUploads++
  })

  {
    const r = b.download({ start: 0, end: a.length })
    await r.done()
  }

  t.is(aUploads, 0)
  t.is(cUploads, a.length)
})

test('contiguous length', async function (t) {
  const a = await create(t)

  await a.append(['a', 'b', 'c', 'd', 'e'])
  t.is(a.contiguousLength, 5, 'a has all blocks')

  const b = await create(t, a.key)
  t.is(b.contiguousLength, 0)

  replicate(a, b, t)

  await b.download({ blocks: [0, 2, 4] }).done()
  t.is(b.contiguousLength, 1, 'b has 0 through 1')

  await b.download({ blocks: [1] }).done()
  t.is(b.contiguousLength, 3, 'b has 0 through 2')

  await b.download({ blocks: [3] }).done()
  t.is(b.contiguousLength, 5, 'b has all blocks')
})

test('contiguous length after fork', async function (t) {
  const a = await create(t)
  const b = await create(t, a.key)

  const s = replicate(a, b, t, { teardown: false })

  await a.append(['a', 'b', 'c', 'd', 'e'])

  await unreplicate(s)

  await a.truncate(2)
  await a.append('f')
  t.is(a.contiguousLength, 3, 'a has all blocks after fork')

  replicate(a, b, t)

  await b.download({ start: 0, end: a.length }).done()
  t.is(b.contiguousLength, 3, 'b has all blocks after fork')
})

test('one inflight request to a peer per block', async function (t) {
  const a = await create(t)
  const b = await create(t, a.key)

  let uploads = 0
  a.on('upload', function (index) {
    if (index === 2) uploads++
  })

  await a.append(['a', 'b', 'c', 'd', 'e'])

  replicate(a, b, t)

  await eventFlush()

  const r1 = b.get(2)
  await Promise.resolve()
  const r2 = b.get(2)

  await r1
  await r2

  t.is(uploads, 1)
})

test.skip('non-sparse replication', async function (t) {
  const a = await create(t)
  const b = await create(t, a.key, { sparse: false })

  await a.append(['a', 'b', 'c', 'd', 'e'])

  replicate(a, b, t)

  const download = t.test('download')

  download.plan(6)

  let contiguousLength = 0

  b
    // The tree length should be updated to the full length when the first block
    // is downloaded.
    .once('download', () => download.is(b.core.tree.length, 5))

    // When blocks are downloaded, the reported length should always match the
    // contiguous length.
    .on('download', (i) => {
      download.is(b.length, b.contiguousLength, `block ${i}`)
    })

    // Appends should only be emitted when the contiguous length is updated and
    // never when it's zero.
    .on('append', () => {
      if (contiguousLength >= b.contiguousLength) {
        download.fail('append emitted before contiguous length updated')
      }

      contiguousLength = b.contiguousLength
    })

  await download

  t.is(contiguousLength, b.length)
})

test('download blocks if available', async function (t) {
  const a = await create(t)
  const b = await create(t, a.key)

  replicate(a, b, t)

  await a.append(['a', 'b', 'c', 'd', 'e'])
  await eventFlush()

  let d = 0
  b.on('download', () => d++)

  const r = b.download({ blocks: [1, 3, 6], ifAvailable: true })
  await r.done()

  t.is(d, 2)
})

test('download range if available', async function (t) {
  const a = await create(t)
  const b = await create(t, a.key)

  replicate(a, b, t)

  await a.append(['a', 'b', 'c', 'd', 'e'])
  await eventFlush()

  let d = 0
  b.on('download', () => d++)

  const r = b.download({ start: 2, end: 6, ifAvailable: true })
  await r.done()

  t.is(d, 3)
})

test('download blocks if available, destroy midway', async function (t) {
  const a = await create(t)
  const b = await create(t, a.key)

  const s = replicate(a, b, t, { teardown: false })

  await a.append(['a', 'b', 'c', 'd', 'e'])
  await eventFlush()

  let d = 0
  b.on('download', () => {
    if (d++ === 0) unreplicate(s)
  })

  const r = b.download({ blocks: [1, 3, 6], ifAvailable: true })
  await r.done()

  t.pass('range resolved')
})

test('download blocks available from when only a partial set is available', async function (t) {
  const a = await create(t)
  const b = await create(t, a.key)
  const c = await create(t, a.key)

  replicate(a, b, t)
  replicate(b, c, t)

  await a.append(['a', 'b', 'c', 'd', 'e'])
  await eventFlush()

  await b.get(2)
  await b.get(3)

  const r = c.download({ start: 0, end: -1, ifAvailable: true })
  await r.done()

  t.ok(!(await c.has(0)))
  t.ok(!(await c.has(1)))
  t.ok(await c.has(2))
  t.ok(await c.has(3))
  t.ok(!(await c.has(4)))
})

test('download range resolves immediately if no peers', async function (t) {
  const a = await create(t)
  const b = await create(t, a.key)

  // no replication

  const r = b.download({ start: 0, end: 5, ifAvailable: true })
  await r.done()

  t.pass('range resolved')
})

test('download available blocks on non-sparse update', async function (t) {
  const a = await create(t)
  const b = await create(t, a.key, { sparse: false })

  replicate(a, b, t)

  await a.append(['a', 'b', 'c', 'd', 'e'])
  await b.update()

  t.is(b.contiguousLength, b.length)
})

test('downloaded blocks are unslabbed if small', async function (t) {
  const a = await create(t)

  await a.append(Buffer.alloc(1))

  const b = await create(t, a.key)

  replicate(a, b, t)

  t.is(b.contiguousLength, 0, 'sanity check: we want to receive the downloaded buffer (not from fs)')
  const block = await b.get(0)

  t.is(block.buffer.byteLength, 1, 'unslabbed block')
})

test('downloaded blocks are not unslabbed if bigger than half of slab size', async function (t) {
  const a = await create(t)

  await a.append(Buffer.alloc(5000))
  t.is(
    Buffer.poolSize < 5000 * 2,
    true,
    'Sanity check (adapt test if fails)'
  )

  const b = await create(t, a.key)

  replicate(a, b, t)

  t.is(b.contiguousLength, 0, 'sanity check: we want to receive the downloaded buffer (not from fs)')
  const block = await b.get(0)

  t.is(
    block.buffer.byteLength !== block.byteLength,
    true,
    'No unslab if big block' // slab includes the protomux frame
  )
})

test('sparse replication without gossiping', async function (t) {
  t.plan(4)

  const a = await create(t)
  const b = await create(t, a.key)

  await a.append(['a', 'b', 'c'])

  let s

  s = replicate(a, b, t, { teardown: false })
  await b.download({ start: 0, end: 3 }).done()
  await unreplicate(s)

  await a.append(['d', 'e', 'f', 'd'])

  s = replicate(a, b, t, { teardown: false })
  await b.download({ start: 4, end: 7 }).done()
  await unreplicate(s)

  await t.test('block', async function (t) {
    const c = await create(t, a.key)

    s = replicate(b, c, t, { teardown: false })
    t.teardown(() => unreplicate(s))

    t.alike(await c.get(4), b4a.from('e'))
  })

  await t.test('range', async function (t) {
    const c = await create(t, a.key)

    replicate(b, c, t)

    await c.download({ start: 4, end: 6 }).done()
    t.pass('resolved')
  })

  await t.test('discrete range', async function (t) {
    const c = await create(t, a.key)

    replicate(b, c, t)

    await c.download({ blocks: [4, 6] }).done()

    t.pass('resolved')
  })

  await t.test('seek', async function (t) {
    const c = await create(t, a.key)

    replicate(b, c, t)

    t.alike(await c.seek(4), [4, 0])
  })
})

test('force update writable cores', async function (t) {
  const a = await create(t)
  const b = await create(t, a.key, { header: a.core.header.manifest })

  await a.append(['a', 'b', 'c', 'd', 'e'])

  replicate(a, b, t)

  await b.update()

  t.is(a.length, 5)
  t.is(b.length, 0, "new device didn't bootstrap its state from the network")

  await b.update({ force: true, wait: true })

  t.is(
    b.length,
    a.length,
    'new device did bootstrap its state from the network'
  )
})

test('replicate to writable cores after clearing', async function (t) {
  const a = await create(t)
  const b = await create(t, a.key)

  await a.append(['a', 'b', 'c', 'd', 'e'])

  replicate(a, b, t)
  await b.download({ start: 0, end: 5 }).downloaded()

  await a.clear(0, 5) // clear all data

  t.not(await a.has(2)) // make sure a does not have it
  t.ok(await b.has(2)) // make sure b has it

  const c = await a.get(2)

  t.alike(c, b4a.from('c'))
})

test('large linear download', async function (t) {
  const n = 1000

  const a = await create(t)

  for (let i = 0; i < n; i++) await a.append(i.toString())

  const b = await create(t, a.key)

  let d = 0
  b.on('download', () => d++)

  replicate(a, b, t)

  const r = b.download({ start: 0, end: n, linear: true })

  await r.done()

  t.is(d, 1000)
})

test('replication session', async function (t) {
  const a = await create(t)
  const b = await create(t, a.key)

  await a.append(['a', 'b', 'c', 'd', 'e'])

  const [s1, s2] = replicate(a, b, t, { session: true, teardown: false })

  t.is(a.sessions.length, 1)
  t.is(b.sessions.length, 1)
  t.is(a.core.state.active, 2)
  t.is(b.core.state.active, 2)

  s1.destroy()
  s2.destroy()

  await Promise.all([new Promise(resolve => s1.on('close', resolve)), new Promise(resolve => s2.on('close', resolve))])

  t.is(a.sessions.length, 1)
  t.is(b.sessions.length, 1)
  t.is(a.core.state.active, 1)
  t.is(b.core.state.active, 1)
})

test('replication session after stream opened', async function (t) {
  const a = await create(t)
  const b = await create(t, a.key)

  await a.append(['a', 'b', 'c', 'd', 'e'])

  const [s1, s2] = replicate(a, b, t, { session: true, teardown: false })

  await s1.noiseStream.opened
  await s2.noiseStream.opened

  t.is(a.sessions.length, 1)
  t.is(b.sessions.length, 1)
  t.is(a.core.state.active, 2)
  t.is(b.core.state.active, 2)

  s1.destroy()
  s2.destroy()

  await Promise.all([new Promise(resolve => s1.on('close', resolve)), new Promise(resolve => s2.on('close', resolve))])

  t.is(a.sessions.length, 1)
  t.is(b.sessions.length, 1)
  t.is(a.core.state.active, 1)
  t.is(b.core.state.active, 1)
})

test('replication session keeps the core open', async function (t) {
  const a = await create(t)
  const b = await create(t, a.key)

  await a.append(['a', 'b', 'c', 'd', 'e'])

  replicate(a, b, t, { session: true })

  await a.close()
  await eventFlush()

  const blk = await b.get(2)

  t.alike(blk, b4a.from('c'), 'still replicating due to session')
})

test('replicate range that fills initial size of bitfield page', async function (t) {
  const a = await create(t)
  await a.append(new Array(2 ** 15).fill('a'))

  const b = await create(t, a.key)

  let d = 0
  b.on('download', () => d++)

  replicate(a, b, t)

  const r = b.download({ start: 0, end: a.length })
  await r.done()

  t.is(d, a.length)
})

test('replicate range that overflows initial size of bitfield page', async function (t) {
  const a = await create(t)
  await a.append(new Array(2 ** 15 + 1).fill('a'))

  const b = await create(t, a.key)

  let d = 0
  b.on('download', () => d++)

  replicate(a, b, t)

  const r = b.download({ start: 0, end: a.length })
  await r.done()

  t.is(d, a.length)
})

test('replicate ranges in reverse order', async function (t) {
  const a = await create(t)
  await a.append(['a', 'b'])

  const b = await create(t, a.key)

  let d = 0
  b.on('download', () => d++)

  replicate(a, b, t)

  const ranges = [[1, 1], [0, 1]] // Order is important

  for (const [start, length] of ranges) {
    const r = b.download({ start, length })
    await r.done()
  }

  t.is(d, a.length)
})

test('cancel block', async function (t) {
  t.plan(4)

  const a = await create(t)
  const b = await create(t, a.key)

  await a.append(['a', 'b', 'c'])

  const [n1, n2] = makeStreamPair(t, { latency: [50, 50] })
  a.replicate(n1)
  b.replicate(n2)

  const session = b.session()
  const cancelling = waitForRequestBlock(session).then(() => session.close())
  try {
    await session.get(0)
    t.fail('Should have failed')
  } catch (err) {
    t.is(err.code, 'REQUEST_CANCELLED')
  }
  await cancelling

  t.alike(await b.get(1), b4a.from('b'))

  await a.close()
  await b.close()
<<<<<<< HEAD
  await session.close()
=======

  t.ok(a.replicator.stats.wireCancel.rx > 0, 'wireCancel stats incremented')
  t.is(a.replicator.stats.wireCancel.rx, b.replicator.stats.wireCancel.tx, 'wireCancel stats consistent')
>>>>>>> 4ab65541
})

test('try cancel block from a different session', async function (t) {
  t.plan(3)

  const a = await create(t)
  const b = await create(t, a.key)

  await a.append(['a', 'b', 'c'])

  const [n1, n2] = makeStreamPair(t, { latency: [50, 50] })
  a.replicate(n1)
  b.replicate(n2)

  const s1 = b.session()
  const s2 = b.session()

  const cancelling = waitForRequestBlock(s1).then(() => s1.close())

  const b1 = s1.get(0)
  const b2 = s2.get(0)

  try {
    await b1
    t.fail('Should have failed')
  } catch (err) {
    t.is(err.code, 'REQUEST_CANCELLED')
  }

  await cancelling

  t.alike(await b2, b4a.from('a'))
  t.alike(await s2.get(1), b4a.from('b'))
  await s2.close()

  await a.close()
  await b.close()
})

test('retry failed block requests to another peer', async function (t) {
  t.plan(6)

  const a = await create(t)
  const b = await create(t, a.key)
  const c = await create(t, a.key)

  await a.append(['1', '2', '3'])

  const [n1, n2] = makeStreamPair(t, { latency: [50, 50] })
  a.replicate(n1)
  b.replicate(n2)

  const [n3, n4] = makeStreamPair(t, { latency: [50, 50] })
  a.replicate(n3)
  c.replicate(n4)

  const [n5, n6] = makeStreamPair(t, { latency: [50, 50] })
  b.replicate(n5)
  c.replicate(n6)

  await b.download({ start: 0, end: a.length }).done()

  t.is(a.contiguousLength, 3)
  t.is(b.contiguousLength, 3)
  t.is(c.contiguousLength, 0)

  let once = false

  // "c" will make a block request, then whoever gets the request first "a" or "b" we destroy that replication stream
  a.once('upload', onupload.bind(null, a, 'a'))
  b.once('upload', onupload.bind(null, b, 'b'))

  t.alike(await c.get(0), b4a.from('1'))

  async function onupload (core, name) {
    t.pass('onupload: ' + name + ' (' + (once ? 'allow' : 'deny') + ')')

    if (once) return
    once = true

    if (name === 'a') {
      await unreplicate([n1, n2, n3, n4])
    } else {
      await unreplicate([n1, n2, n5, n6])
    }
  }
})

test('idle replication sessions auto gc', async function (t) {
  const a = await create(t, { active: false, notDownloadingLinger: 50 })
  const b = await create(t, a.key, { autoClose: true, active: false, notDownloadingLinger: 50 })

  await a.append('test')
  const s = b.session()

  replicate(a, b, t, { session: true })

  t.alike(await s.get(0), b4a.from('test'), 'replicates')

  let closed = false
  b.on('close', function () {
    closed = true
  })

  await s.close()

  await pollUntil(() => closed, 75)

  t.ok(closed, 'replication session gced')
})

test('manifests eagerly sync', async function (t) {
  t.plan(1)

  const a = await create(t, { compat: false })
  const b = await create(t, a.key)

  replicate(a, b, t)

  b.on('manifest', function () {
    t.alike(b.manifest, a.manifest)
  })
})

test('manifests gossip eagerly sync', async function (t) {
  t.plan(2)

  const a = await create(t, { compat: false })
  const b = await create(t, a.key)
  const c = await create(t, a.key)

  replicate(a, b, t)
  replicate(b, c, t)

  b.on('manifest', function () {
    t.alike(b.manifest, a.manifest)
  })

  c.on('manifest', function () {
    t.alike(b.manifest, a.manifest)
  })
})

test('remote has larger tree', async function (t) {
  const a = await create(t)
  const b = await create(t, a.key)
  const c = await create(t, a.key)

  await a.append(['a', 'b', 'c', 'd', 'e'])

  {
    const [s1, s2] = replicate(a, b, t, { teardown: false })
    await b.get(2)
    await b.get(3)
    await b.get(4)
    s1.destroy()
    s2.destroy()
  }

  await a.append('f')

  {
    const [s1, s2] = replicate(a, c, t, { teardown: false })
    await eventFlush()
    s1.destroy()
    s2.destroy()
  }

  replicate(b, c, t)
  c.get(4) // unresolvable but should not crash anything
  await eventFlush()
  t.ok(!!(await c.get(2)), 'got block #2')
  t.ok(!!(await c.get(3)), 'got block #3')
})

test('range download, single block missing', async function (t) {
  const a = await create(t)
  const b = await create(t, a.key)

  const n = 100

  for (let i = 0; i < n; i++) await a.append(b4a.from([0]))

  replicate(a, b, t)

  await b.download({ start: 0, end: n }).done()
  await b.clear(n - 1)

  await b.download({ start: 0, end: n }).done()
})

test('range download, repeated', async function (t) {
  const a = await create(t)
  const b = await create(t, a.key)

  const n = 100

  for (let i = 0; i < n; i++) await a.append(b4a.from([0]))

  replicate(a, b, t)

  await b.download({ start: 0, end: n }).done()

  for (let i = 0; i < 1000; i++) {
    await b.download({ start: 0, end: n }).done()
  }
})

test.skip('replication updates on core copy', async function (t) {
  const a = await create(t)

  const n = 100

  for (let i = 0; i < n; i++) await a.append(b4a.from([0]))

  const manifest = { prologue: { hash: await a.treeHash(), length: a.length } }
  const b = await create(t, { manifest })
  const c = await create(t, { manifest })

  replicate(b, c, t)

  const promise = c.get(50)

  await b.core.copyPrologue(a.core)

  await t.execution(promise)
})

test('can define default max-inflight blocks for replicator peers', async function (t) {
  const a = await create(t, { inflightRange: [123, 123] })
  await a.append('some block')

  const b = await create(t, a.key)
  replicate(a, b, t)
  await b.get(0)

  t.alike(
    a.replicator.peers[0].inflightRange,
    [123, 123],
    'Uses the custom inflight range'
  )
  t.alike(
    b.replicator.peers[0].inflightRange,
    [16, 512],
    'Uses default if no inflight range specified'
  )
})

test('session id reuse does not stall', async function (t) {
  t.plan(2)
  t.timeout(90_000)

  const a = await create(t)
  const b = await create(t, a.key)

  const n = 500

  const batch = Array(n).fill().map(e => b4a.from([0]))
  for (let i = 0; i < n; i++) await a.append(batch)

  const [n1, n2] = makeStreamPair(t, { latency: [50, 50] })
  a.replicate(n1)
  b.replicate(n2)

  let downloaded = 0
  b.on('download', function () {
    downloaded++
  })

  while (true) {
    const session = b.session()
    await session.ready()
    const all = []
    for (let i = 0; i < 100; i++) {
      if (!session.core.bitfield.get(i)) {
        all.push(session.get(i).catch(noop))
      }
    }
    if (all.length) await Promise.race(all)
    await session.close()
    if (all.length === 0) break
  }

  t.pass('All blocks downloaded')
  t.is(downloaded, 100, 'Downloaded all blocks exactly once')
})

test('restore after cancelled block request', async function (t) {
  t.plan(2)

  const a = await create(t)
  const b = await create(t, a.key)

  for (let i = 0; i < 4; i++) await a.append(b4a.from([i]))

  const [n1, n2] = makeStreamPair(t, { latency: [0, 0] })

  a.replicate(n1)
  b.replicate(n2)

  await new Promise(resolve => b.on('append', resolve))

  const session = b.session()
  t.exception(session.get(a.length)) // async

  a.on('upload', () => session.close()) // close before processing

  // trigger upgrade
  a.append([b4a.from([4]), b4a.from([5])])

  await new Promise(resolve => b.on('append', resolve))

  t.is(b.length, a.length)
})

test('handshake is unslabbed', async function (t) {
  const a = await create(t)

  await a.append(['a'])

  const b = await create(t, a.key)

  replicate(a, b, t)
  const r = b.download({ start: 0, end: a.length })
  await r.done()

  t.is(
    a.replicator.peers[0].channel.handshake.capability.buffer.byteLength,
    32,
    'unslabbed handshake capability buffer'
  )
  t.is(
    b.replicator.peers[0].channel.handshake.capability.buffer.byteLength,
    32,
    'unslabbed handshake capability buffer'
  )
})

test('merkle-tree signature gets unslabbed', async function (t) {
  const a = await create(t)
  await a.append(['a'])

  const b = await create(t, a.key)
  replicate(a, b, t)
  await b.get(0)

  t.is(
    b.core.tree.signature.buffer.byteLength,
    64,
    'Signature got unslabbed'
  )
})

test('seek against non sparse peer', async function (t) {
  const a = await create()
  await a.append(['a', 'b', 'c', 'd', 'e', 'f', 'g', 'h', 'i', 'j', 'k', 'l', 'm', 'n'])

  const b = await create(a.key)
  replicate(a, b, t)

  await b.get(a.length - 1)

  const [block, offset] = await b.seek(5)

  t.is(block, 5)
  t.is(offset, 0)
})

async function waitForRequestBlock (core) {
  while (true) {
    const reqBlock = core.replicator._inflight._requests.find(req => req && req.block)
    if (reqBlock) break

    await new Promise(resolve => setImmediate(resolve))
  }
}

async function pollUntil (fn, time) {
  for (let i = 0; i < 5; i++) {
    if (fn()) return
    await new Promise(resolve => setTimeout(resolve, time))
  }
}

function noop () {}<|MERGE_RESOLUTION|>--- conflicted
+++ resolved
@@ -24,15 +24,12 @@
   t.is(d, 5)
 })
 
-<<<<<<< HEAD
-test('basic downloading is set immediately after ready', async function (t) {
-=======
 test('basic replication stats', async function (t) {
-  const a = await create()
-
-  await a.append(['a', 'b', 'c', 'd', 'e'])
-
-  const b = await create(a.key)
+  const a = await create(t)
+
+  await a.append(['a', 'b', 'c', 'd', 'e'])
+
+  const b = await create(t, a.key)
 
   const aStats = a.replicator.stats
   const bStats = b.replicator.stats
@@ -93,19 +90,22 @@
 
   // bitfield messages
   await b.clear(1)
-  const c = await create(a.key)
+  const c = await create(t, a.key)
   replicate(c, b, t)
-  c.get(1).catch(() => {})
-  await new Promise(resolve => setImmediate(resolve))
+  c.get(1).catch((err) => { console.log(err) })
+  await new Promise(resolve => setTimeout(resolve, 100))
   const cStats = c.replicator.stats
   t.ok(cStats.wireBitfield.rx > 0, 'bitfield incremented')
   t.is(bStats.wireBitfield.tx, cStats.wireBitfield.rx, 'bitfield received == transmitted')
 
   t.is(initStatsLength, [...Object.keys(aStats)].length, 'No stats were dynamically added')
-})
-
-test('basic downloading is set immediately after ready', function (t) {
->>>>>>> 4ab65541
+
+  await a.close()
+  await b.close()
+  await c.close()
+})
+
+test('basic downloading is set immediately after ready', async function (t) {
   t.plan(2)
 
   const createA = await createStored(t)
@@ -1345,13 +1345,10 @@
 
   await a.close()
   await b.close()
-<<<<<<< HEAD
   await session.close()
-=======
 
   t.ok(a.replicator.stats.wireCancel.rx > 0, 'wireCancel stats incremented')
   t.is(a.replicator.stats.wireCancel.rx, b.replicator.stats.wireCancel.tx, 'wireCancel stats consistent')
->>>>>>> 4ab65541
 })
 
 test('try cancel block from a different session', async function (t) {
@@ -1706,10 +1703,10 @@
 })
 
 test('seek against non sparse peer', async function (t) {
-  const a = await create()
+  const a = await create(t)
   await a.append(['a', 'b', 'c', 'd', 'e', 'f', 'g', 'h', 'i', 'j', 'k', 'l', 'm', 'n'])
 
-  const b = await create(a.key)
+  const b = await create(t, a.key)
   replicate(a, b, t)
 
   await b.get(a.length - 1)
