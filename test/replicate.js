--- conflicted
+++ resolved
@@ -397,17 +397,8 @@
   var stream1 = a.replicate()
   var stream2 = b.replicate()
   stream1.pipe(stream2).pipe(stream1)
-<<<<<<< HEAD
-  stream1.on('error', function (err) {
-    console.log('Replication error', err)
-  })
-  stream2.on('error', function (err) {
-    console.log('Replication error', err)
-  })
-=======
   return {
     stream1: stream1,
     stream2: stream2
   }
->>>>>>> 604f6871
 }