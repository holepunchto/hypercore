--- conflicted
+++ resolved
@@ -2122,7 +2122,100 @@
   await b.download({ start: 0, end: a.length }).done()
 })
 
-<<<<<<< HEAD
+test('range is broadcast when a core is fully available', async function (t) {
+  const writer = await create(t)
+
+  await writer.append(['a', 'b', 'c'])
+  const reader = await create(t, writer.key)
+
+  replicate(writer, reader, t)
+  await reader.get(0)
+  t.is(writer.replicator.stats.wireRange.tx, 1, 'transmitted range when connection opened')
+  t.is(reader.replicator.stats.wireRange.tx, 0, 'reader did not transmit range yet')
+
+  await reader.get(1)
+  await reader.get(2)
+  t.is(reader.contiguousLength, 3, 'fully downloaded core (sanity check)')
+  t.is(reader.replicator.stats.wireRange.tx, 1, 'reader transmitted range when fully downloaded')
+  t.is(writer.replicator.stats.wireRange.tx, 1, 'writer sent no new messages')
+
+  await writer.append(['d', 'e'])
+  t.is(writer.replicator.stats.wireRange.tx, 2, 'transmitted range when its lenght increased and it is still fully contig')
+
+  await reader.get(3)
+  t.is(reader.contiguousLength, 4, 'not fully downloaded (sanity check)')
+  t.is(reader.replicator.stats.wireRange.tx, 1, 'no new broadcast range since not fully downloaded')
+
+  await reader.get(4)
+  t.is(reader.contiguousLength, 5, 'fully downloaded (sanity check)')
+  t.is(reader.replicator.stats.wireRange.tx, 2, 'new broadcast range since it is again fully downloaded')
+
+  await writer.clear(1, 2)
+  t.is(writer.contiguousLength, 1, 'writer no longer contig')
+  await writer.append(['f', 'g'])
+  // Give time for messages to be received
+  await new Promise(resolve => setTimeout(resolve, 100))
+  t.is(reader.replicator.peers[0].remoteContiguousLength, 1, 'reader detected writer no longer fully contig')
+
+  await reader.get(5)
+  await reader.get(6)
+  // Give time for broadcastRange message to be received
+  await new Promise(resolve => setTimeout(resolve, 100))
+  t.is(writer.replicator.peers[0].remoteContiguousLength, 7, 'writer detected reader is fully contig')
+})
+
+test('range is broadcast when a core is fully available (multiple peers)', async function (t) {
+  const writer = await create(t)
+
+  await writer.append(['a', 'b', 'c'])
+  const reader1 = await create(t, writer.key)
+  const reader2 = await create(t, writer.key)
+
+  replicate(writer, reader1, t)
+  await reader1.get(0)
+  const writerToReader1 = writer.replicator.peers[0]
+  const reader1ToWriter = reader1.replicator.peers[0]
+
+  replicate(writer, reader2, t)
+  await reader2.get(0)
+  const writerToReader2 = writer.replicator.peers[1]
+  const reader2ToWriter = reader1.replicator.peers[0]
+
+  replicate(reader1, reader2, t)
+  // Give time for replication to add the peers
+  await new Promise(resolve => setTimeout(resolve, 100))
+
+  const reader1ToReader2 = reader1.replicator.peers[1]
+  const reader2ToReader1 = reader2.replicator.peers[1]
+  t.is(reader1ToReader2 !== undefined, true, 'sanity check')
+  t.is(reader2ToReader1 !== undefined, true, 'sanity check')
+
+  await new Promise(resolve => setTimeout(resolve, 100))
+
+  t.is(writerToReader1.remoteContiguousLength, 0, 'reader1 skipped range update to writer (not contig yet)')
+  t.is(writerToReader2.remoteContiguousLength, 0, 'reader2 skipped range update to writer (not contig yet)')
+  t.is(reader1ToWriter.remoteContiguousLength, 3, 'writer updated for reader1')
+  t.is(reader2ToWriter.remoteContiguousLength, 3, 'writer updated for reader2')
+
+  await reader1.get(1)
+  await reader1.get(2)
+  await reader2.get(1)
+  await reader2.get(2)
+  await new Promise(resolve => setTimeout(resolve, 100))
+
+  t.is(reader1.contiguousLength, 3, 'sanity check')
+  t.is(reader2.contiguousLength, 3, 'sanity check')
+  t.is(writerToReader1.remoteContiguousLength, 3, 'reader1 sent range update to writer (became contig)')
+  t.is(writerToReader2.remoteContiguousLength, 3, 'reader2 sent range update to writer (became contig)')
+  t.is(reader1ToReader2.remoteContiguousLength, 3, 'reader2 broadcast to reader1 too')
+  t.is(reader2ToReader1.remoteContiguousLength, 3, 'reader1 broadcast to reader2 too')
+
+  await writer.append(['d', 'e'])
+  await new Promise(resolve => setTimeout(resolve, 100))
+  t.is(reader1ToWriter.remoteContiguousLength, 5, 'writer updated for reader1')
+  t.is(reader2ToWriter.remoteContiguousLength, 5, 'writer updated for reader2')
+})
+
 test('hotswap works for a download with many slow peers', async function (t) {
   const nrBlocks = 500
   const nrSeeders = 20
@@ -2169,101 +2262,6 @@
   await b.download({ start: 0, end: core.length }).done()
   return b
 }
-=======
-test('range is broadcast when a core is fully available', async function (t) {
-  const writer = await create(t)
-
-  await writer.append(['a', 'b', 'c'])
-  const reader = await create(t, writer.key)
-
-  replicate(writer, reader, t)
-  await reader.get(0)
-  t.is(writer.replicator.stats.wireRange.tx, 1, 'transmitted range when connection opened')
-  t.is(reader.replicator.stats.wireRange.tx, 0, 'reader did not transmit range yet')
-
-  await reader.get(1)
-  await reader.get(2)
-  t.is(reader.contiguousLength, 3, 'fully downloaded core (sanity check)')
-  t.is(reader.replicator.stats.wireRange.tx, 1, 'reader transmitted range when fully downloaded')
-  t.is(writer.replicator.stats.wireRange.tx, 1, 'writer sent no new messages')
-
-  await writer.append(['d', 'e'])
-  t.is(writer.replicator.stats.wireRange.tx, 2, 'transmitted range when its lenght increased and it is still fully contig')
-
-  await reader.get(3)
-  t.is(reader.contiguousLength, 4, 'not fully downloaded (sanity check)')
-  t.is(reader.replicator.stats.wireRange.tx, 1, 'no new broadcast range since not fully downloaded')
-
-  await reader.get(4)
-  t.is(reader.contiguousLength, 5, 'fully downloaded (sanity check)')
-  t.is(reader.replicator.stats.wireRange.tx, 2, 'new broadcast range since it is again fully downloaded')
-
-  await writer.clear(1, 2)
-  t.is(writer.contiguousLength, 1, 'writer no longer contig')
-  await writer.append(['f', 'g'])
-  // Give time for messages to be received
-  await new Promise(resolve => setTimeout(resolve, 100))
-  t.is(reader.replicator.peers[0].remoteContiguousLength, 1, 'reader detected writer no longer fully contig')
-
-  await reader.get(5)
-  await reader.get(6)
-  // Give time for broadcastRange message to be received
-  await new Promise(resolve => setTimeout(resolve, 100))
-  t.is(writer.replicator.peers[0].remoteContiguousLength, 7, 'writer detected reader is fully contig')
-})
-
-test('range is broadcast when a core is fully available (multiple peers)', async function (t) {
-  const writer = await create(t)
-
-  await writer.append(['a', 'b', 'c'])
-  const reader1 = await create(t, writer.key)
-  const reader2 = await create(t, writer.key)
-
-  replicate(writer, reader1, t)
-  await reader1.get(0)
-  const writerToReader1 = writer.replicator.peers[0]
-  const reader1ToWriter = reader1.replicator.peers[0]
-
-  replicate(writer, reader2, t)
-  await reader2.get(0)
-  const writerToReader2 = writer.replicator.peers[1]
-  const reader2ToWriter = reader1.replicator.peers[0]
-
-  replicate(reader1, reader2, t)
-  // Give time for replication to add the peers
-  await new Promise(resolve => setTimeout(resolve, 100))
-
-  const reader1ToReader2 = reader1.replicator.peers[1]
-  const reader2ToReader1 = reader2.replicator.peers[1]
-  t.is(reader1ToReader2 !== undefined, true, 'sanity check')
-  t.is(reader2ToReader1 !== undefined, true, 'sanity check')
-
-  await new Promise(resolve => setTimeout(resolve, 100))
-
-  t.is(writerToReader1.remoteContiguousLength, 0, 'reader1 skipped range update to writer (not contig yet)')
-  t.is(writerToReader2.remoteContiguousLength, 0, 'reader2 skipped range update to writer (not contig yet)')
-  t.is(reader1ToWriter.remoteContiguousLength, 3, 'writer updated for reader1')
-  t.is(reader2ToWriter.remoteContiguousLength, 3, 'writer updated for reader2')
-
-  await reader1.get(1)
-  await reader1.get(2)
-  await reader2.get(1)
-  await reader2.get(2)
-  await new Promise(resolve => setTimeout(resolve, 100))
-
-  t.is(reader1.contiguousLength, 3, 'sanity check')
-  t.is(reader2.contiguousLength, 3, 'sanity check')
-  t.is(writerToReader1.remoteContiguousLength, 3, 'reader1 sent range update to writer (became contig)')
-  t.is(writerToReader2.remoteContiguousLength, 3, 'reader2 sent range update to writer (became contig)')
-  t.is(reader1ToReader2.remoteContiguousLength, 3, 'reader2 broadcast to reader1 too')
-  t.is(reader2ToReader1.remoteContiguousLength, 3, 'reader1 broadcast to reader2 too')
-
-  await writer.append(['d', 'e'])
-  await new Promise(resolve => setTimeout(resolve, 100))
-  t.is(reader1ToWriter.remoteContiguousLength, 5, 'writer updated for reader1')
-  t.is(reader2ToWriter.remoteContiguousLength, 5, 'writer updated for reader2')
-})
->>>>>>> 551a1b6a
 
 async function waitForRequestBlock (core) {
   while (true) {
