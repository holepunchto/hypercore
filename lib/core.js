const hypercoreCrypto = require('hypercore-crypto')
const b4a = require('b4a')
const assert = require('nanoassert')
const unslab = require('unslab')
const MemoryOverlay = require('./memory-overlay')
const Mutex = require('./mutex')
const MerkleTree = require('./merkle-tree')
const BlockStore = require('./block-store')
const BitInterlude = require('./bit-interlude')
const Bitfield = require('./bitfield')
const RemoteBitfield = require('./remote-bitfield')
// const Info = require('./info')
const { BAD_ARGUMENT, STORAGE_EMPTY, STORAGE_CONFLICT, INVALID_OPERATION, INVALID_SIGNATURE, INVALID_CHECKSUM } = require('hypercore-errors')
const Verifier = require('./verifier')
const audit = require('./audit')

const HEAD = Symbol.for('head')
const CORE = Symbol.for('core')
const CONTIG = Symbol.for('contig')
const TREE = Symbol.for('tree')
const BITFIELD = Symbol.for('bitfield')
const USER_DATA = Symbol.for('user-data')

class Update {
  constructor (batch, bitfield, header, state) {
    this.batch = batch
    this.bitfield = new BitInterlude(bitfield)

    this.state = state

    this.contiguousLength = header.hints.contiguousLength

    this.tree = null

    this.updates = []
    this._coreUpdates = []
  }

  async flushBitfield () {
    const update = await this.bitfield.flush(this.batch)
    if (update) this.updates.push({ type: BITFIELD, update })
  }

  flushTreeBatch (batch) {
    // TODO: investigate when tree is not commitable
    if (batch.commitable()) {
      const update = batch.commit(this.batch)
      this.updates.push({ type: TREE, update })
    }

    if (batch.upgraded) {
      this.tree = {
        fork: batch.fork,
        length: batch.length,
        rootHash: batch.hash(),
        signature: batch.signature
      }
    }
  }

  setUserData (key, value) {
    this.updates.push({ type: USER_DATA, update: { key, value } })
    this.batch.setUserData(key, value)
  }

  coreUpdate (update) {
    let { bitfield, status, value, from } = update

    if (bitfield) {
      const contig = updateContigBatch(this.contiguousLength, bitfield, this.bitfield)

      status |= contig.status

      if (contig.length > this.contiguousLength || (bitfield.drop && contig.length < this.contiguousLength)) {
        this.contiguousLength = contig.length
        this._coreUpdates.push({ type: CONTIG, update: contig.length })
      }
    }

    this._coreUpdates.push({ type: CORE, update: { status, bitfield, value, from } })
  }

  async flush () {
    await this.flushBitfield()

    if (this.tree) {
      this.batch.setCoreHead(this.tree)
      this.updates.push({ type: HEAD, update: this.tree })
    }

    // bitfield flushed before core updates
    for (const upd of this._coreUpdates) {
      this.updates.push(upd)
    }

    await this.batch.flush()

    return this.updates
  }

  async truncate (batch, from) {
    const bitfield = {
      drop: true,
      start: batch.ancestors,
      length: batch.treeLength - batch.ancestors
    }

    this.bitfield.setRange(batch.ancestors, batch.treeLength, false)
    this.batch.deleteBlockRange(bitfield.start, bitfield.start + bitfield.length)

    const status = (batch.length > batch.ancestors) ? 0b0011 : 0b0010

    this.flushTreeBatch(batch)
    this.coreUpdate({ status, bitfield, value: null, from })
  }
}

class SessionState {
  constructor (core, storage, blocks, tree, bitfield, treeLength) {
    this.core = core

    this.storage = storage

    this.mutex = new Mutex()

    this.blocks = blocks
    this.tree = tree
    this.bitfield = bitfield

    this.treeLength = treeLength

    this.active = 0

    this._onflush = null
    this._flushing = null
    this._activeBatch = null

    this.ref()
  }

  get isSnapshot () {
    return this.storage.snapshotted
  }

  get isDefault () {
    return this.core.state === this
  }

  async unref () {
    if (--this.active > 0) return Promise.resolve()

    await this.close()
  }

  ref () {
    this.active++
    return this
  }

  async close () {
    await this.storage.close()
    await this.mutex.destroy(new Error('Closed'))
  }

  snapshot () {
    const s = new SessionState(
      this.core,
      this.storage.snapshot(),
      this.blocks,
      this.tree, // todo: should clone also but too many changes atm
      this.bitfield,
      this.treeLength
    )

    return s
  }

  memoryOverlay () {
    const storage = new MemoryOverlay(this.storage)
    const s = new SessionState(
      this.core,
      storage,
      this.blocks,
      this.tree.clone(storage),
      this.bitfield,
      this.treeLength
    )

    return s
  }

  _clearActiveBatch (err) {
    if (!this._activeBatch) return
    this._activeBatch.destroy()

    if (this._onflush) this._onflush(err)

    this._onflush = null
    this._flushing = null

    this._activeBatch = null
  }

  createUpdate () {
    assert(!this._activeBatch && !this.storage.snapshotted)

    this._activeBatch = this.overlay ? this.overlay.createWriteBatch() : this.storage.createWriteBatch()
    return new Update(this._activeBatch, this.bitfield, this.core.header, this)
  }

  async flushUpdate (u) {
    const flushing = this._flushUpdateBatch(u)

    try {
      if (!this._flushing) this._flushing = flushing

      await flushing
    } finally {
      this._clearActiveBatch(this)
    }
  }

  flushed () {
    if (!this._activeBatch) return

    if (this._flushing) return this._flushing

    this._flushing = new Promise(resolve => {
      this._onflush = resolve
    })

    return this._flushing
  }

  async _flushUpdateBatch (u) {
    await u.flush()

    if (!u.updates.length) return

    for (const { type, update } of u.updates) {
      switch (type) {
        case TREE: // tree
          if (!this.isDefault) this.tree.onupdate(update)
          break

        case BITFIELD: // bitfield
          this.bitfield.onupdate(update)
          break
      }
    }

    if (!this.isDefault) return

    this.core._processUpdates(u.updates)
  }

  async setUserData (key, value) {
    await this.mutex.lock()

    try {
      const update = this.createUpdate()
      update.setUserData(key, value)

      return await this.flushUpdate(update)
    } finally {
      this._clearActiveBatch()
      this.mutex.unlock()
    }
  }

  async truncate (length, fork, { signature, keyPair } = {}) {
    if (this.tree.prologue && length < this.tree.prologue.length) {
      throw INVALID_OPERATION('Truncation breaks prologue')
    }

    if (!keyPair && this.isDefault) keyPair = this.core.header.keyPair

    await this.mutex.lock()

    try {
      const batch = await this.tree.truncate(length, fork)

      if (!signature && keyPair && length > 0) signature = this.core.verifier.sign(batch, keyPair)
      if (signature) batch.signature = signature

      const update = this.createUpdate()

      // upsert compat manifest
      if (this.core.verifier === null && keyPair) this.core._setManifest(update, null, keyPair)

      await update.truncate(batch, null)

      if (batch.length < this.treeLength) this.treeLength = batch.length

      await this.flushUpdate(update)
    } finally {
      this._clearActiveBatch()
      this.mutex.unlock()
    }
  }

  async clear (start, end, cleared) {
    await this.mutex.lock()

    try {
      const bitfield = {
        start,
        length: end - start,
        drop: true
      }

      const update = this.createUpdate()

      update.bitfield.setRange(start, end, false)

      end = this.bitfield.firstSet(end)

      // TODO: verify this:
      // start = state.bitfield.lastSet(start) + 1
      // end = state.bitfield.firstSet(end)

      if (end === -1) end = this.tree.length
      if (start === -1 || start >= this.tree.length) return

      this.blocks.clear(update.batch, start, end - start)
      update.coreUpdate({ status: 0, bitfield, value: null, from: null })

      if (start < this.treeLength) this.treeLength = start

      await this.flushUpdate(update)
    } finally {
      this._clearActiveBatch()
      this.mutex.unlock()
    }
  }

  async append (values, { signature, keyPair, preappend } = {}) {
    if (!keyPair && this.isDefault) keyPair = this.core.header.keyPair

    await this.mutex.lock()

    try {
      const update = this.createUpdate()

      // upsert compat manifest
      if (this.core.verifier === null && keyPair) this.core._setManifest(update, null, keyPair)

      if (preappend) await preappend(values)

      if (!values.length) {
        await this.flushUpdate(update)
        return { length: this.tree.length, byteLength: this.tree.byteLength }
      }

      const batch = this.tree.batch()
      for (const val of values) batch.append(val)

      // only multisig can have prologue so signature is always present
      if (this.tree.prologue && batch.length < this.tree.prologue.length) {
        throw INVALID_OPERATION('Append is not consistent with prologue')
      }

      if (!signature && keyPair) signature = this.core.verifier.sign(batch, keyPair)
      if (signature) batch.signature = signature

      update.flushTreeBatch(batch)
      update.bitfield.setRange(batch.ancestors, batch.length, true)

      this.blocks.putBatch(update.batch, this.tree.length, values)

      const bitfield = {
        drop: false,
        start: batch.ancestors,
        length: values.length
      }

      update.coreUpdate({
        bitfield,
        status: 0b0001,
        value: null,
        from: null
      })

      await this.flushUpdate(update)

      return { length: batch.length, byteLength: batch.byteLength }
    } finally {
      this._clearActiveBatch()
      this.mutex.unlock()
    }
  }

  async upgrade (start, end, batch, values, keyPair) {
    await this.mutex.lock()

    const update = this.createUpdate()

    try {
      // upsert compat manifest
      if (this.core.verifier === null && keyPair) this.core._setManifest(update, null, keyPair)

      this.blocks.putBatch(update.batch, start, values)

      update.bitfield.setRange(start, end, true)
      update.flushTreeBatch(batch)

      const bitfield = { start, length: end - start, drop: false }
      const status = batch.upgraded ? 0b0001 : 0

      update.coreUpdate({ status, bitfield, value: null, from: null })

      await this.flushUpdate(update)
    } finally {
      this._clearActiveBatch()
      this.mutex.unlock()
    }
  }
}

module.exports = class Core {
<<<<<<< HEAD
  constructor (storage, header, compat, crypto, tree, blocks, bitfield, verifier, sessions, legacy, globalCache, onupdate, onconflict) {
    this.storage = storage
    this.tracer = createTracer(this)
=======
  constructor (header, compat, crypto, oplog, bigHeader, tree, blocks, bitfield, verifier, sessions, legacy, globalCache, onupdate, onconflict) {
>>>>>>> 7dcd252d
    this.onupdate = onupdate
    this.onconflict = onconflict
    this.preupdate = null
    this.header = header
    this.compat = compat
    this.crypto = crypto
    this.tree = tree
    this.blocks = blocks
    this.bitfield = bitfield
    this.verifier = verifier
    this.truncating = 0
    this.updating = false
    this.closed = false
    this.skipBitfield = null
    this.sessions = sessions
    this.globalCache = globalCache

    this.state = new SessionState(this, storage, this.blocks, tree, bitfield, tree.length)

    this._manifestFlushed = !!header.manifest
    this._maxOplogSize = 65536
    this._autoFlush = 1
    this._onflush = null
    this._flushing = null
    this._activeBatch = null
    this._bitfield = null
    this._verifies = null
    this._verifiesFlushed = null
    this._legacy = legacy
  }

  async createSession (name, length, overwrite) {
    const treeLength = length === undefined ? this.tree.length : length

    const storage = await this.storage.registerBatch(name, treeLength, overwrite)
    const treeInfo = await getCoreHead(storage)
    const bitfield = await Bitfield.open(storage)

    bitfield.merge(this.bitfield, treeLength)

    const tree = await MerkleTree.open(storage, {
      crypto: this.crypto,
      prologue: this.tree.prologue,
      length: (length === treeLength || !treeInfo) ? treeLength : treeInfo.length
    })

    return new SessionState(this, storage, this.blocks, tree, bitfield, treeLength, null, null)
  }

  static async open (db, opts = {}) {
    const discoveryKey = opts.discoveryKey || (opts.key && hypercoreCrypto.discoveryKey(opts.key))

    let storage = await db.resume(discoveryKey)

    let overwrite = opts.overwrite === true

    const force = opts.force === true
    const createIfMissing = opts.createIfMissing !== false
    const crypto = opts.crypto || hypercoreCrypto
    // kill this flag soon
    const legacy = !!opts.legacy

    // default to true for now if no manifest is provided
    let compat = opts.compat === true || (opts.compat !== false && !opts.manifest)

    let header = storage ? parseHeader(await getCoreInfo(storage)) : null

    if (force && opts.key && header && !b4a.equals(header.key, opts.key)) {
      overwrite = true
    }

    if (!header || overwrite) {
      if (!createIfMissing) {
        throw STORAGE_EMPTY('No Hypercore is stored here')
      }

      if (compat) {
        if (opts.key && opts.keyPair && !b4a.equals(opts.key, opts.keyPair.publicKey)) {
          throw BAD_ARGUMENT('Key must match publicKey when in compat mode')
        }
      }

      const keyPair = opts.keyPair || (opts.key ? null : crypto.keyPair())

      const defaultManifest = !opts.manifest && (!!opts.compat || !opts.key || !!(keyPair && b4a.equals(opts.key, keyPair.publicKey)))
      const manifest = defaultManifest ? Verifier.defaultSignerManifest(opts.key || keyPair.publicKey) : Verifier.createManifest(opts.manifest)

      header = {
        key: opts.key || (compat ? manifest.signers[0].publicKey : Verifier.manifestHash(manifest)),
        manifest,
<<<<<<< HEAD
        external: null,
=======
>>>>>>> 7dcd252d
        keyPair: keyPair ? { publicKey: keyPair.publicKey, secretKey: keyPair.secretKey || null } : null,
        userData: [],
        tree: {
          fork: 0,
          length: 0,
          rootHash: null,
          signature: null
        },
        hints: {
          reorgs: [],
          contiguousLength: 0
        }
      }

      const discoveryKey = opts.discoveryKey || hypercoreCrypto.discoveryKey(header.key)

      storage = await db.create({
        key: header.key,
        manifest: manifest ? Verifier.encodeManifest(manifest) : null,
        keyPair,
        discoveryKey
      })
    }

    // unslab the long lived buffers to avoid keeping the slab alive
    header.key = unslab(header.key)

    if (header.tree) {
      header.tree.rootHash = unslab(header.tree.rootHash)
      header.tree.signature = unslab(header.tree.signature)
    }

    if (header.keyPair) {
      header.keyPair.publicKey = unslab(header.keyPair.publicKey)
      header.keyPair.secretKey = unslab(header.keyPair.secretKey)
    }

    if (header.keyPair) {
      header.keyPair.publicKey = unslab(header.keyPair.publicKey)
      header.keyPair.secretKey = unslab(header.keyPair.secretKey)
    }

    if (opts.manifest) {
      // if we provide a manifest and no key, verify that the stored key is the same
      if (!opts.key && !Verifier.isValidManifest(header.key, Verifier.createManifest(opts.manifest))) {
        throw STORAGE_CONFLICT('Manifest does not hash to provided key')
      }

      if (!header.manifest) header.manifest = opts.manifest
    }

    if (opts.key && !b4a.equals(header.key, opts.key)) {
      throw STORAGE_CONFLICT('Another Hypercore is stored here')
    }

    // if we signalled compat, but already now this core isn't disable it
    if (compat && header.manifest && !Verifier.isCompat(header.key, header.manifest)) {
      compat = false
    } else if (!compat && header.manifest && Verifier.isCompat(header.key, header.manifest)) {
      compat = true
    }

    const prologue = header.manifest ? header.manifest.prologue : null

    const tree = await MerkleTree.open(storage, { crypto, prologue, ...header.tree })
    const bitfield = await Bitfield.open(storage)
    const blocks = new BlockStore(storage)

    if (overwrite) {
      const writer = storage.createWriteBatch()
      tree.clear(writer)
      blocks.clear(writer)
      bitfield.clear(writer)
      await writer.flush()
    }

    for await (const { key, value } of storage.createUserDataStream()) {
      header.userData.push({ key, value: unslab(value) })
    }

    // compat from earlier version that do not store contig length
    // if (header.hints.contiguousLength === 0) {
    //   while (bitfield.get(header.hints.contiguousLength)) header.hints.contiguousLength++
    // }

    // to unslab
    if (header.manifest) header.manifest = Verifier.createManifest(header.manifest)

    const verifier = header.manifest ? new Verifier(header.key, header.manifest, { crypto, legacy }) : null

<<<<<<< HEAD
    return new this(storage, header, compat, crypto, tree, blocks, bitfield, verifier, opts.sessions || [], legacy, opts.globalCache || null, opts.onupdate || noop, opts.onconflict || noop)
=======
    for (const e of entries) {
      if (e.userData) {
        updateUserData(header.userData, e.userData.key, e.userData.value)
      }

      if (e.treeNodes) {
        for (const node of e.treeNodes) {
          tree.addNode(node)
        }
      }

      if (e.bitfield) {
        bitfield.setRange(e.bitfield.start, e.bitfield.length, !e.bitfield.drop)
        updateContig(header, e.bitfield, bitfield)
      }

      if (e.treeUpgrade) {
        const batch = await tree.truncate(e.treeUpgrade.length, e.treeUpgrade.fork)
        batch.ancestors = e.treeUpgrade.ancestors
        batch.signature = unslab(e.treeUpgrade.signature)
        addReorgHint(header.hints.reorgs, tree, batch)
        batch.commit()

        header.tree.length = tree.length
        header.tree.fork = tree.fork
        header.tree.rootHash = tree.hash()
        header.tree.signature = tree.signature
      }
    }

    for (const entry of header.userData) {
      entry.value = unslab(entry.value)
    }

    return new this(header, compat, crypto, oplog, bigHeader, tree, blocks, bitfield, verifier, opts.sessions || [], legacy, opts.globalCache || null, opts.onupdate || noop, opts.onconflict || noop)
>>>>>>> 7dcd252d
  }

  async audit (state = this.state) {
    await state.mutex.lock()

    try {
      const update = state.createUpdate()
      const corrections = await audit(this, update)
      if (corrections.blocks || corrections.tree) {
        await state.flushUpdate(update)
      }

      return corrections
    } finally {
      state._clearActiveBatch()
      await state.mutex.unlock()
    }
  }

  async setManifest (manifest) {
    await this.state.mutex.lock()

    try {
      if (manifest && this.header.manifest === null) {
        if (!Verifier.isValidManifest(this.header.key, manifest)) throw INVALID_CHECKSUM('Manifest hash does not match')

        const update = this.state.createUpdate()
        this._setManifest(update, Verifier.createManifest(manifest), null)

        await this.state.flushUpdate(update)
      }
    } finally {
      this.state._clearActiveBatch()
      this.state.mutex.unlock()
    }
  }

  _setManifest (update, manifest, keyPair) {
    if (!manifest && b4a.equals(keyPair.publicKey, this.header.key)) manifest = Verifier.defaultSignerManifest(this.header.key)
    if (!manifest) return

    const verifier = new Verifier(this.header.key, manifest, { crypto: this.crypto, legacy: this._legacy })

    if (verifier.prologue) this.tree.setPrologue(verifier.prologue)

    this.header.manifest = manifest

    update.batch.setCoreAuth({ key: this.header.key, manifest: Verifier.encodeManifest(manifest) })

    this.compat = verifier.compat
    this.verifier = verifier
    this._manifestFlushed = false

    update.coreUpdate({ status: 0b10000, bitfield: null, value: null, from: null })
  }

  async copyPrologue (src, { additional = [] } = {}) {
    await this.state.mutex.lock()

    try {
      await src.mutex.lock()
    } catch (err) {
      this.state.mutex.unlock()
      throw err
    }

    try {
      const update = this.state.createUpdate()

      const prologue = this.header.manifest && this.header.manifest.prologue
      if (!prologue) throw INVALID_OPERATION('No prologue present')

      const srcLength = prologue.length - additional.length
      const srcBatch = srcLength !== src.tree.length ? await src.tree.truncate(srcLength) : src.tree.batch()
      const srcNodes = srcBatch.roots.slice(0)

      if (additional.length) {
        for (const blk of additional) srcBatch.append(blk)
      }

      if (!b4a.equals(srcBatch.hash(), prologue.hash)) throw INVALID_OPERATION('Source tree is conflicting')

      // all hashes are correct, lets copy

      let bitfield = null

      const batch = this.tree.batch()

      if (additional.length) {
        this.blocks.putBatch(update.batch, srcLength, additional)

        for (const node of srcBatch.nodes) srcNodes.push(node)

        bitfield = {
          drop: false,
          start: srcLength,
          length: additional.length
        }
      }

      batch.nodes = srcNodes

      if (this.header.tree.length < srcBatch.length) {
        batch.upgraded = true
        batch.length = srcBatch.length
        batch.byteLength = srcBatch.byteLength
        batch.roots = srcBatch.roots

        this.onupdate({ status: 0b0001, bitfield: null, value: null, from: null })
      }

      if (bitfield) {
        update.bitfield.setRange(bitfield.start, bitfield.start + bitfield.length, true)
      }

      // no more additional blocks now and we should be consistent on disk
      // copy over all existing segments...

      let segmentEnd = 0

      while (segmentEnd < srcLength) {
        const segmentStart = maximumSegmentStart(segmentEnd, src.bitfield, this.bitfield)
        if (segmentStart >= srcLength || segmentStart < 0) break

        // max segment is 65536 to avoid running out of memory
        segmentEnd = Math.min(segmentStart + 65536, srcLength, minimumSegmentEnd(segmentStart, src.bitfield, this.bitfield))

        const treeNodes = await src.tree.getNeededNodes(srcLength, segmentStart, segmentEnd)
        const bitfield = {
          drop: false,
          start: segmentStart,
          length: segmentEnd - segmentStart
        }

        const blocks = []

        const reader = src.storage.createReadBatch()
        for (let i = segmentStart; i < segmentEnd; i++) {
          blocks.push(src.blocks.get(reader, i))
        }
        reader.tryFlush()

        const segment = await Promise.all(blocks)

        this.blocks.putBatch(update.batch, segmentStart, segment)

        batch.addNodesUnsafe(treeNodes)

        update.bitfield.setRange(bitfield.start, segmentEnd, true)
        update.coreUpdate({ status: 0, bitfield, value: null, from: null })
      }

      update.flushTreeBatch(batch)

      for await (const { key, value } of src.storage.createUserDataStream()) {
        this.setUserData(update.batch, key, value)
      }

      await this.state.flushUpdate(update)
    } finally {
      this.state._clearActiveBatch()
      src.mutex.unlock()
      this.state.mutex.unlock()
    }
  }

  // async flush () {
  //   await this.state.mutex.lock()
  //   try {
  //     this._manifestFlushed = true
  //     this._autoFlush = 4
  //     await this._flushBitfield(writer)
  //   } finally {
  //     this.state.mutex.unlock()
  //   }
  // }

  get isFlushing () {
    return !!(this._flushing || this.state._activeBatch)
  }

  flushed () {
    return this.state.flushed()
  }

  async _processUpdates (updates) {
    for (const { type, update } of updates) {
      switch (type) {
        case HEAD: {
          this.header.tree = update
          break
        }

        case CORE: { // core
          this.onupdate(update)
          break
        }

        case CONTIG: { // contig
          this.header.hints.contiguousLength = update
          break
        }

        case TREE: // tree
          if (update.truncated) addReorgHint(this.header.hints.reorgs, this.tree, update)
          this.tree.onupdate(update)
          break

        case BITFIELD: // bitfield
          if (this.skipBitfield !== null) this._updateSkipBitfield(update)
          break

        case USER_DATA: { // user data
          let exists = false
          for (const entry of this.header.userData) {
            if (entry.key !== update.key) continue

            entry.value = update.value
            exists = true
            break
          }

          if (exists) continue

          this.header.userData.push({ key: update.key, value: unslab(update.value) })
          break
        }
      }
    }
  }

  _writeBlock (writer, index, value) {
    this.blocks.put(writer, index, value)
  }

  userData (key, value) {
    const update = this.state.createUpdate()
    this.setUserData(update, key, value)

    return this.state.flushUpdate(update)
  }

  setUserData (update, key, value) {
    return update.setUserData(key, value)
  }

  async commit (state, { signature, keyPair = this.header.keyPair, length = state.tree.length, treeLength = state.treeLength } = {}) {
    if (this.tree.fork !== state.tree.fork) return null

    if (this.tree.length > state.tree.length) return null // TODO: partial commit in the future if possible

    if (this.tree.length > treeLength) {
      for (const root of this.tree.roots) {
        const batchRoot = await state.tree.get(root.index)
        if (batchRoot.size !== root.size || !b4a.equals(batchRoot.hash, root.hash)) {
          return null
        }
      }
    }

    const promises = []

    const reader = state.storage.createReadBatch()
    for (let i = treeLength; i < length; i++) promises.push(reader.getBlock(i))
    reader.tryFlush()

    const values = await Promise.all(promises)

    const batch = await this.tree.reconcile(state.tree, length, treeLength)
    if (batch.upgraded) batch.signature = signature || this.verifier.sign(batch, keyPair)

    await this.state.upgrade(treeLength, length, batch, values, keyPair)

    state.treeLength = batch.length

    return {
      length: batch.length,
      byteLength: batch.byteLength
    }
  }

  // async purge () {
  //   return new Promise((resolve, reject) => {
  //     let missing = 4
  //     let error = null

  //     this.oplog.storage.unlink(done)
  //     this.tree.storage.unlink(done)
  //     this.bitfield.storage.unlink(done)
  //     this.blocks.storage.unlink(done)

  //     function done (err) {
  //       if (err) error = err
  //       if (--missing) return
  //       if (error) reject(error)
  //       else resolve()
  //     }
  //   })
  // }

  _verifyBatchUpgrade (update, batch, manifest) {
    if (!this.header.manifest) {
      if (!manifest && this.compat) manifest = Verifier.defaultSignerManifest(this.header.key)

      if (!manifest || !(Verifier.isValidManifest(this.header.key, manifest) || (this.compat && Verifier.isCompat(this.header.key, manifest)))) {
        throw INVALID_SIGNATURE('Proof contains an invalid manifest') // TODO: proper error type
      }
    }

    manifest = Verifier.createManifest(manifest) // To unslab

    const verifier = this.verifier || new Verifier(this.header.key, manifest, { crypto: this.crypto, legacy: this._legacy })

    if (!verifier.verify(batch, batch.signature)) {
      throw INVALID_SIGNATURE('Proof contains an invalid signature')
    }

    if (!this.header.manifest && update !== null) this._setManifest(update, manifest, null)
  }

  async _verifyExclusive ({ batch, bitfield, value, manifest, from }) {
    await this.state.mutex.lock()

    const update = this.state.createUpdate()

    try {
      this._verifyBatchUpgrade(update, batch, manifest)

      if (!batch.commitable()) return false
      this.updating = true

      if (this.preupdate !== null) await this.preupdate(batch, this.header.key)
      if (bitfield) this._writeBlock(update.batch, bitfield.start, value)

      if (bitfield) {
        update.bitfield.setRange(bitfield.start, bitfield.start + 1, true)
      }

      update.coreUpdate({ status: 0b0001, bitfield, value, from })
      update.flushTreeBatch(batch)

      await this.state.flushUpdate(update)
    } finally {
      this.state._clearActiveBatch()
      this.updating = false
      this.state.mutex.unlock()
    }

    return true
  }

  async _verifyShared () {
    if (!this._verifies.length) return false

    await this.state.mutex.lock()

    const update = this.state.createUpdate()

    const verifies = this._verifies
    this._verifies = null
    this._verified = null

    try {
      for (const { batch, bitfield, value } of verifies) {
        if (!batch.commitable()) continue

        if (bitfield) {
          this._writeBlock(update.batch, bitfield.start, value)
        }
      }

      for (let i = 0; i < verifies.length; i++) {
        const { batch, bitfield, value, manifest, from } = verifies[i]

        if (!batch.commitable()) {
          verifies[i] = null // signal that we cannot commit this one
          continue
        }

        if (bitfield) {
          update.bitfield.setRange(bitfield.start, bitfield.start + 1, true)
        }

        // if we got a manifest AND its strictly a non compat one, lets store it
        if (manifest && this.header.manifest === null) {
          if (!Verifier.isValidManifest(this.header.key, manifest)) throw INVALID_CHECKSUM('Manifest hash does not match')
          this._setManifest(update, manifest, null)
        }

        update.coreUpdate({ status: 0, bitfield, value, from })
        update.flushTreeBatch(batch)
      }

      await this.state.flushUpdate(update)
    } finally {
      this.state._clearActiveBatch()
      this.state.mutex.unlock()
    }

    return verifies[0] !== null
  }

  async checkConflict (proof, from) {
    if (this.tree.length < proof.upgrade.length || proof.fork !== this.tree.fork) {
      // out of date this proof - ignore for now
      return false
    }

    const batch = this.tree.verifyFullyRemote(proof)

    await this.state.mutex.lock()

    try {
      const update = this.state.createUpdate()
      this._verifyBatchUpgrade(update, batch, proof.manifest)

      await this.state.flushUpdate(update)
    } catch {
      this.state.mutex.unlock()
      return true
    }

    const remoteTreeHash = this.crypto.tree(proof.upgrade.nodes)
    const localTreeHash = this.crypto.tree(await this.tree.getRoots(proof.upgrade.length))

    if (b4a.equals(localTreeHash, remoteTreeHash)) return false

    await this.onconflict(proof)
    return true
  }

  async verifyReorg (proof) {
    const batch = await this.tree.reorg(proof)
    this._verifyBatchUpgrade(null, batch, proof.manifest)
    return batch
  }

  async verify (proof, from) {
    // We cannot apply "other forks" atm.
    // We should probably still try and they are likely super similar for non upgrades
    // but this is easy atm (and the above layer will just retry)
    if (proof.fork !== this.tree.fork) return false

    const batch = await this.tree.verify(proof)
    if (!batch.commitable()) return false

    const value = (proof.block && proof.block.value) || null
    const op = {
      batch,
      bitfield: value && { drop: false, start: proof.block.index, length: 1 },
      value,
      status: 0,
      manifest: proof.manifest,
      from
    }

    if (batch.upgraded) {
      return this._verifyExclusive(op)
    }

    if (this._verifies !== null) {
      const verifies = this._verifies
      const i = verifies.push(op)
      await this._verified
      return verifies[i] !== null
    }

    this._verifies = [op]
    this._verified = this._verifyShared()

    return this._verified
  }

  async reorg (batch, from) {
    if (!batch.commitable()) return false

    this.truncating++
    await this.state.mutex.lock()

    try {
      if (!batch.commitable()) return false

      const update = this.state.createUpdate()
      await update.truncate(batch, from)

      await this.state.flushUpdate(update)
    } finally {
      this.state._clearActiveBatch()
      this.truncating--
      this.state.mutex.unlock()
    }

    return true
  }

  openSkipBitfield () {
    if (this.skipBitfield !== null) return this.skipBitfield
    this.skipBitfield = new RemoteBitfield()
    const buf = this.bitfield.toBuffer(this.tree.length)
    const bitfield = new Uint32Array(buf.buffer, buf.byteOffset, buf.byteLength / 4)
    this.skipBitfield.insert(0, bitfield)
    return this.skipBitfield
  }

  _updateSkipBitfield ({ ranges, drop }) {
    for (const { start, end } of ranges) {
      this.skipBitfield.setRange(start, end - start, drop === false)
    }
  }

  async close () {
    this.closed = true
  }
}

function updateContigBatch (start, upd, bitfield) {
  const end = upd.start + upd.length

  let c = start

  if (upd.drop) {
    // If we dropped a block in the current contig range, "downgrade" it
    if (c > upd.start) {
      c = upd.start
    }
  } else {
    if (c <= end && c >= upd.start) {
      c = end
      while (bitfield.get(c)) c++
    }
  }

  if (c === start) {
    return {
      status: 0b0000,
      length: null
    }
  }

  if (c > start) {
    return {
      status: 0b0100,
      length: c
    }
  }

  return {
    status: 0b1000,
    length: c
  }
}

function addReorgHint (list, tree, batch) {
  if (tree.length === 0 || tree.fork === batch.fork) return

  while (list.length >= 4) list.shift() // 4 here is arbitrary, just want it to be small (hints only)
  while (list.length > 0) {
    if (list[list.length - 1].ancestors > batch.ancestors) list.pop()
    else break
  }

  list.push({ from: tree.fork, to: batch.fork, ancestors: batch.ancestors })
}

<<<<<<< HEAD
function parseHeader (info) {
  if (!info) return null

  return {
    key: info.auth.key,
    manifest: info.auth.manifest ? Verifier.decodeManifest(info.auth.manifest) : null,
    external: null,
    keyPair: info.keyPair,
    userData: [],
    tree: info.head,
    hints: {
      reorgs: [],
      contiguousLength: 0
=======
function updateUserData (list, key, value) {
  value = unslab(value)

  for (let i = 0; i < list.length; i++) {
    if (list[i].key === key) {
      if (value) list[i].value = value
      else list.splice(i, 1)
      return
    }
  }
  if (value) list.push({ key, value })
}

function closeAll (...storages) {
  let missing = 1
  let error = null

  return new Promise((resolve, reject) => {
    for (const s of storages) {
      missing++
      s.close(done)
    }

    done(null)

    function done (err) {
      if (err) error = err
      if (--missing) return
      if (error) reject(error)
      else resolve()
>>>>>>> 7dcd252d
    }
  }
}

function noop () {}

function maximumSegmentStart (start, src, dst) {
  while (true) {
    const a = src.firstSet(start)
    const b = dst.firstUnset(start)

    if (a === -1) return -1
    if (b === -1) return a

    // if dst has the segment, restart
    if (a < b) {
      start = b
      continue
    }

    return a
  }
}

function minimumSegmentEnd (start, src, dst) {
  const a = src.firstUnset(start)
  const b = dst.firstSet(start)

  if (a === -1) return -1
  if (b === -1) return a
  return a < b ? a : b
}

function getCoreHead (storage) {
  const b = storage.createReadBatch()
  const p = b.getCoreHead()
  b.tryFlush()
  return p
}

async function getCoreInfo (storage) {
  const r = storage.createReadBatch()

  const auth = r.getCoreAuth()
  const localKeyPair = r.getLocalKeyPair()
  const encryptionKey = r.getEncryptionKey()
  const head = r.getCoreHead()

  await r.flush()

  return {
    auth: await auth,
    keyPair: await localKeyPair,
    encryptionKey: await encryptionKey,
    head: await head
  }
}<|MERGE_RESOLUTION|>--- conflicted
+++ resolved
@@ -418,13 +418,8 @@
 }
 
 module.exports = class Core {
-<<<<<<< HEAD
   constructor (storage, header, compat, crypto, tree, blocks, bitfield, verifier, sessions, legacy, globalCache, onupdate, onconflict) {
     this.storage = storage
-    this.tracer = createTracer(this)
-=======
-  constructor (header, compat, crypto, oplog, bigHeader, tree, blocks, bitfield, verifier, sessions, legacy, globalCache, onupdate, onconflict) {
->>>>>>> 7dcd252d
     this.onupdate = onupdate
     this.onconflict = onconflict
     this.preupdate = null
@@ -515,10 +510,6 @@
       header = {
         key: opts.key || (compat ? manifest.signers[0].publicKey : Verifier.manifestHash(manifest)),
         manifest,
-<<<<<<< HEAD
-        external: null,
-=======
->>>>>>> 7dcd252d
         keyPair: keyPair ? { publicKey: keyPair.publicKey, secretKey: keyPair.secretKey || null } : null,
         userData: [],
         tree: {
@@ -609,45 +600,7 @@
 
     const verifier = header.manifest ? new Verifier(header.key, header.manifest, { crypto, legacy }) : null
 
-<<<<<<< HEAD
     return new this(storage, header, compat, crypto, tree, blocks, bitfield, verifier, opts.sessions || [], legacy, opts.globalCache || null, opts.onupdate || noop, opts.onconflict || noop)
-=======
-    for (const e of entries) {
-      if (e.userData) {
-        updateUserData(header.userData, e.userData.key, e.userData.value)
-      }
-
-      if (e.treeNodes) {
-        for (const node of e.treeNodes) {
-          tree.addNode(node)
-        }
-      }
-
-      if (e.bitfield) {
-        bitfield.setRange(e.bitfield.start, e.bitfield.length, !e.bitfield.drop)
-        updateContig(header, e.bitfield, bitfield)
-      }
-
-      if (e.treeUpgrade) {
-        const batch = await tree.truncate(e.treeUpgrade.length, e.treeUpgrade.fork)
-        batch.ancestors = e.treeUpgrade.ancestors
-        batch.signature = unslab(e.treeUpgrade.signature)
-        addReorgHint(header.hints.reorgs, tree, batch)
-        batch.commit()
-
-        header.tree.length = tree.length
-        header.tree.fork = tree.fork
-        header.tree.rootHash = tree.hash()
-        header.tree.signature = tree.signature
-      }
-    }
-
-    for (const entry of header.userData) {
-      entry.value = unslab(entry.value)
-    }
-
-    return new this(header, compat, crypto, oplog, bigHeader, tree, blocks, bitfield, verifier, opts.sessions || [], legacy, opts.globalCache || null, opts.onupdate || noop, opts.onconflict || noop)
->>>>>>> 7dcd252d
   }
 
   async audit (state = this.state) {
@@ -1212,7 +1165,6 @@
   list.push({ from: tree.fork, to: batch.fork, ancestors: batch.ancestors })
 }
 
-<<<<<<< HEAD
 function parseHeader (info) {
   if (!info) return null
 
@@ -1226,38 +1178,6 @@
     hints: {
       reorgs: [],
       contiguousLength: 0
-=======
-function updateUserData (list, key, value) {
-  value = unslab(value)
-
-  for (let i = 0; i < list.length; i++) {
-    if (list[i].key === key) {
-      if (value) list[i].value = value
-      else list.splice(i, 1)
-      return
-    }
-  }
-  if (value) list.push({ key, value })
-}
-
-function closeAll (...storages) {
-  let missing = 1
-  let error = null
-
-  return new Promise((resolve, reject) => {
-    for (const s of storages) {
-      missing++
-      s.close(done)
-    }
-
-    done(null)
-
-    function done (err) {
-      if (err) error = err
-      if (--missing) return
-      if (error) reject(error)
-      else resolve()
->>>>>>> 7dcd252d
     }
   }
 }
