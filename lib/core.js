const hypercoreCrypto = require('hypercore-crypto')
const b4a = require('b4a')
const Mutex = require('./mutex')
const MerkleTree = require('./merkle-tree')
const BlockStore = require('./block-store')
const Bitfield = require('./bitfield')
const RemoteBitfield = require('./remote-bitfield')
// const Info = require('./info')
const { BAD_ARGUMENT, STORAGE_EMPTY, STORAGE_CONFLICT, INVALID_OPERATION, INVALID_SIGNATURE, INVALID_CHECKSUM } = require('hypercore-errors')
const Verifier = require('./verifier')
const audit = require('./audit')
const { createTracer } = require('hypertrace')

const TREE = Symbol.for('tree')
const UPDATE = Symbol.for('update')

module.exports = class Core {
  constructor (storage, header, compat, crypto, tree, blocks, bitfield, verifier, sessions, legacy, onupdate, onconflict) {
    this.storage = storage
    this.tracer = createTracer(this)
    this.onupdate = onupdate
    this.onconflict = onconflict
    this.preupdate = null
    this.header = header
    this.compat = compat
    this.crypto = crypto
    this.tree = tree
    this.blocks = blocks
    this.bitfield = bitfield
    this.verifier = verifier
    this.truncating = 0
    this.updating = false
    this.closed = false
    this.skipBitfield = null
    this.active = sessions.length
    this.sessions = sessions

    this._manifestFlushed = !!header.manifest
    this._maxOplogSize = 65536
    this._autoFlush = 1
    this._verifies = null
    this._verifiesFlushed = null
    this._mutex = new Mutex()
    this._legacy = legacy

    this._updates = []
  }

  static async open (db, opts = {}) {
    const discoveryKey = opts.discoveryKey || (opts.key && hypercoreCrypto.discoveryKey(opts.key))
    const storage = db.get(discoveryKey)
    return await this.resume(storage, opts)
  }

  static async resume (storage, opts) {
    let overwrite = opts.overwrite === true

    const force = opts.force === true
    const createIfMissing = opts.createIfMissing !== false
    const crypto = opts.crypto || hypercoreCrypto
    // kill this flag soon
    const legacy = !!opts.legacy

    // default to true for now if no manifest is provided
    let compat = opts.compat === true || (opts.compat !== false && !opts.manifest)

    let header = parseHeader(await storage.open())

    if (force && opts.key && header && !b4a.equals(header.key, opts.key)) {
      overwrite = true
    }

    if (!header || overwrite) {
      if (!createIfMissing) {
        throw STORAGE_EMPTY('No Hypercore is stored here')
      }

      if (compat) {
        if (opts.key && opts.keyPair && !b4a.equals(opts.key, opts.keyPair.publicKey)) {
          throw BAD_ARGUMENT('Key must match publicKey when in compat mode')
        }
      }

      const keyPair = opts.keyPair || (opts.key ? null : crypto.keyPair())

      const defaultManifest = !opts.manifest && (!!opts.compat || !opts.key || !!(keyPair && b4a.equals(opts.key, keyPair.publicKey)))
      const manifest = defaultManifest ? Verifier.defaultSignerManifest(opts.key || keyPair.publicKey) : Verifier.createManifest(opts.manifest)

      header = {
        key: opts.key || (compat ? manifest.signers[0].publicKey : Verifier.manifestHash(manifest)),
        manifest,
        external: null,
        keyPair,
        userData: [],
        tree: {
          fork: 0,
          length: 0,
          rootHash: null,
          signature: null
        },
        hints: {
          reorgs: [],
          contiguousLength: 0
        }
      }

      const discoveryKey = opts.discoveryKey || hypercoreCrypto.discoveryKey(header.key)

      await storage.create({
        key: header.key,
        manifest: manifest ? Verifier.encodeManifest(manifest) : null,
        keyPair,
<<<<<<< HEAD
        discoveryKey
=======
        discoveryKey: hypercoreCrypto.discoveryKey(header.key)
>>>>>>> 822c56f4
      })
    }

    if (opts.manifest) {
      // if we provide a manifest and no key, verify that the stored key is the same
      if (!opts.key && !Verifier.isValidManifest(header.key, Verifier.createManifest(opts.manifest))) {
        throw STORAGE_CONFLICT('Manifest does not hash to provided key')
      }

      if (!header.manifest) header.manifest = opts.manifest
    }

    if (opts.key && !b4a.equals(header.key, opts.key)) {
      throw STORAGE_CONFLICT('Another Hypercore is stored here')
    }

    // if we signalled compat, but already now this core isn't disable it
    if (compat && header.manifest && !Verifier.isCompat(header.key, header.manifest)) {
      compat = false
    } else if (!compat && header.manifest && Verifier.isCompat(header.key, header.manifest)) {
      compat = true
    }

    const prologue = header.manifest ? header.manifest.prologue : null

    const tree = await MerkleTree.open(storage, { crypto, prologue, ...header.tree })
    const bitfield = await Bitfield.open(storage)
    const blocks = new BlockStore(storage)

    if (overwrite) {
      const writer = storage.createWriteBatch()
      tree.clear(writer)
      blocks.clear(writer)
      bitfield.clear(writer)
      await writer.flush()
    }

    // compat from earlier version that do not store contig length
    // if (header.hints.contiguousLength === 0) {
    //   while (bitfield.get(header.hints.contiguousLength)) header.hints.contiguousLength++
    // }

    const verifier = header.manifest ? new Verifier(header.key, header.manifest, { crypto, legacy }) : null

    return new this(storage, header, compat, crypto, tree, blocks, bitfield, verifier, opts.sessions || [], legacy, opts.onupdate || noop, opts.onconflict || noop)
  }

  async audit () {
    await this._mutex.lock()

    try {
      const writer = this.storage.createWriteBatch()
      this.bitfield.flush(writer)
      await writer.flush()

      const corrections = await audit(this)
      if (corrections.blocks || corrections.tree) {
        const writer = this.storage.createWriteBatch()
        await this.bitfield.flush(writer)
        await writer.flush()
      }

      return corrections
    } finally {
      await this._mutex.unlock()
    }
  }

  async setManifest (manifest) {
    await this._mutex.lock()

    try {
      if (manifest && this.header.manifest === null) {
        if (!Verifier.isValidManifest(this.header.key, manifest)) throw INVALID_CHECKSUM('Manifest hash does not match')

        const writer = this.storage.createWriteBatch()
        this._setManifest(writer, Verifier.createManifest(manifest), null)

        await writer.flush()
        await this._flushUpdates()
      }
    } finally {
      this._mutex.unlock()
    }
  }

  _setManifest (writer, manifest, keyPair) {
    if (!manifest && b4a.equals(keyPair.publicKey, this.header.key)) manifest = Verifier.defaultSignerManifest(this.header.key)
    if (!manifest) return

    const verifier = new Verifier(this.header.key, manifest, { crypto: this.crypto, legacy: this._legacy })

    if (verifier.prologue) this.tree.setPrologue(verifier.prologue)

    this.header.manifest = manifest

    writer.setCoreAuth({ key: this.header.key, manifest: Verifier.encodeManifest(manifest) })

    this.compat = verifier.compat
    this.verifier = verifier
    this._manifestFlushed = false

    this._updates.push({ type: UPDATE, entry: { status: 0b10000, bitfield: null, value: null, from: null } })
  }

  _shouldFlush () {
    // TODO: make something more fancy for auto flush mode (like fibonacci etc)
    if (--this._autoFlush <= 0) {
      this._autoFlush = 4
      return true
    }

    if (!this._manifestFlushed && this.header.manifest) {
      this._manifestFlushed = true
      return true
    }

    return false
  }

  // async copyPrologue (src, { additional = [] } = {}) {
  //   await this._mutex.lock()

  //   try {
  //     await src._mutex.lock()
  //   } catch (err) {
  //     this._mutex.unlock()
  //     throw err
  //   }

  //   try {
  //     const prologue = this.header.manifest && this.header.manifest.prologue
  //     if (!prologue) throw INVALID_OPERATION('No prologue present')

  //     const srcLength = prologue.length - additional.length
  //     const srcBatch = srcLength !== src.tree.length ? await src.tree.truncate(srcLength) : src.tree.batch()
  //     const srcRoots = srcBatch.roots.slice(0)
  //     const srcByteLength = srcBatch.byteLength

  //     for (const blk of additional) srcBatch.append(blk)

  //     if (!b4a.equals(srcBatch.hash(), prologue.hash)) throw INVALID_OPERATION('Source tree is conflicting')

  //     // all hashes are correct, lets copy

  //     const entry = {
  //       treeNodes: srcRoots,
  //       bitfield: null
  //     }

  //     if (additional.length) {
  //       await this.blocks.putBatch(srcLength, additional, srcByteLength)
  //       entry.treeNodes = entry.treeNodes.concat(srcBatch.nodes)
  //       entry.bitfield = {
  //         drop: false,
  //         start: srcLength,
  //         length: additional.length
  //       }
  //     }

  //     this.tree.addNodes(entry.treeNodes)

  //     if (this.header.tree.length < srcBatch.length) {
  //       this.header.tree.length = srcBatch.length
  //       this.header.tree.rootHash = srcBatch.hash()

  //       this.tree.length = srcBatch.length
  //       this.tree.byteLength = srcBatch.byteLength
  //       this.tree.roots = srcBatch.roots
  //       this.onupdate(0b0001, null, null, null)
  //     }

  //     if (entry.bitfield) {
  //       this._setBitfieldRange(entry.bitfield.start, entry.bitfield.length, true)
  //       this.onupdate(0, entry.bitfield, null, null)
  //     }

  //     await this._flushBitfield()

  //     // no more additional blocks now and we should be consistant on disk
  //     // copy over all existing segments...

  //     let segmentEnd = 0

  //     while (segmentEnd < srcLength) {
  //       const segmentStart = maximumSegmentStart(segmentEnd, src.bitfield, this.bitfield)
  //       if (segmentStart >= srcLength || segmentStart < 0) break

  //       // max segment is 65536 to avoid running out of memory
  //       segmentEnd = Math.min(segmentStart + 65536, srcLength, minimumSegmentEnd(segmentStart, src.bitfield, this.bitfield))

  //       const treeNodes = await src.tree.getNeededNodes(srcLength, segmentStart, segmentEnd)
  //       const bitfield = {
  //         drop: false,
  //         start: segmentStart,
  //         length: segmentEnd - segmentStart
  //       }

  //       const segment = []
  //       for (let i = segmentStart; i < segmentEnd; i++) {
  //         const blk = await src.blocks.get(i)
  //         segment.push(blk)
  //       }

  //       const offset = await src.tree.byteOffset(2 * segmentStart)
  //       await this.blocks.putBatch(segmentStart, segment, offset)

  //       this.tree.addNodes(treeNodes)
  //       this._setBitfieldRange(bitfield.start, bitfield.length, true)
  //       this.onupdate(0, bitfield, null, null)
  //       await this._flushBitfield()
  //     }

  //     this.header.userData = src.header.userData.slice(0)
  //     const contig = Math.min(src.header.hints.contiguousLength, srcBatch.length)
  //     if (this.header.hints.contiguousLength < contig) this.header.hints.contiguousLength = contig

  //     await this._flushBitfield()
  //   } finally {
  //     src._mutex.unlock()
  //     this._mutex.unlock()
  //   }
  // }

  async flush () {
    await this._mutex.lock()
    try {
      this._manifestFlushed = true
      this._autoFlush = 4
      await this._flushBitfield()
    } finally {
      this._mutex.unlock()
    }
  }

  async _flushBitfield () {
    await this.bitfield.flush()
  }

  _appendBlocks (writer, values) {
    return this.blocks.putBatch(writer, this.tree.length, values)
  }

  _writeBlock (writer, index, value) {
    this.blocks.put(writer, index, value)
  }

  userData (writer, key, value) {
    return writer.setUserData(key, value)
  }

  async truncate (length, fork, { signature, keyPair = this.header.keyPair } = {}) {
    if (this.tree.prologue && length < this.tree.prologue.length) {
      throw INVALID_OPERATION('Truncation breaks prologue')
    }

    this.truncating++
    await this._mutex.lock()

    // upsert compat manifest
    if (this.verifier === null && keyPair) this._setManifest(null, keyPair)

    try {
      const batch = await this.tree.truncate(length, fork)
      if (length > 0) batch.signature = signature || this.verifier.sign(batch, keyPair)

      const writer = this.storage.createWriteBatch()
      await this._truncate(writer, batch, null)
      await writer.flush()

      await this._flushUpdates()
    } finally {
      this.truncating--
      this._mutex.unlock()
    }
  }

  async clearBatch () {
    await this._mutex.lock()

    try {
      const writer = this.storage.createWriteBatch()

      const len = this.bitfield.findFirst(false, this.tree.length)
      if (len <= this.tree.length) return

      const batch = await this.tree.truncate(this.tree.length, this.tree.fork)

      batch.signature = this.tree.signature // same sig

      this._setBitfieldRange(batch.ancestors, len - batch.ancestors, false)

      batch.commit(writer)
      this.bitfield.flush(writer)

      await writer.flush()

      batch.finalise()
    } finally {
      this._mutex.unlock()
    }
  }

  async clear (start, end, cleared) {
    await this._mutex.lock()

    try {
      const bitfield = {
        start,
        length: end - start,
        drop: true
      }

      const writer = this.storage.createWriteBatch()

      this._setBitfieldRange(start, end - start, false)

      if (start < this.header.hints.contiguousLength) {
        this.header.hints.contiguousLength = start
      }

      start = this.bitfield.lastSet(start) + 1
      end = this.bitfield.firstSet(end)

      if (end === -1) end = this.tree.length
      if (start >= end || start >= this.tree.length) return

<<<<<<< HEAD
      this.blocks.clear(writer, start, end - start)
=======
      const offset = await this.tree.byteOffset(start * 2)
      const endOffset = await this.tree.byteOffset(end * 2)

      const length = endOffset - offset

      this.blocks.clear(writer, start, length)
>>>>>>> 822c56f4
      this.bitfield.flush(writer)

      await writer.flush()

      this.onupdate(0, bitfield, null, null)
    } finally {
      this._mutex.unlock()
    }
  }

  // async purge () {
  //   return new Promise((resolve, reject) => {
  //     let missing = 4
  //     let error = null

  //     this.oplog.storage.unlink(done)
  //     this.tree.storage.unlink(done)
  //     this.bitfield.storage.unlink(done)
  //     this.blocks.storage.unlink(done)

  //     function done (err) {
  //       if (err) error = err
  //       if (--missing) return
  //       if (error) reject(error)
  //       else resolve()
  //     }
  //   })
  // }

  // async insertBatch (batch, values, { signature, keyPair = this.header.keyPair, pending = false, treeLength = batch.treeLength } = {}) {
  //   await this._mutex.lock()

  //   try {
  //     // upsert compat manifest
  //     if (this.verifier === null && keyPair) this._setManifest(null, keyPair)

  //     if (this.tree.fork !== batch.fork) return null

  //     if (this.tree.length > batch.treeLength) {
  //       if (this.tree.length > batch.length) return null // TODO: partial commit in the future if possible

  //       for (const root of this.tree.roots) {
  //         const batchRoot = await batch.get(root.index)
  //         if (batchRoot.size !== root.size || !b4a.equals(batchRoot.hash, root.hash)) {
  //           return null
  //         }
  //       }
  //     }

  //     const writer = this.storage.createWriteBatch()

  //     const adding = batch.length - treeLength

  //     batch.upgraded = !pending && batch.length > this.tree.length
  //     batch.treeLength = this.tree.length
  //     batch.ancestors = this.tree.length
  //     if (batch.upgraded && !pending) batch.signature = signature || this.verifier.sign(batch, keyPair)

  //     if (pending === true) batch.upgraded = false

  //     const treeUpgrade = batch.upgraded ? batch : null
  //     const bitfield = {
  //       drop: false,
  //       start: treeLength,
  //       length: adding
  //     }

  //     await this.blocks.putBatch(writer, treeLength, adding < values.length ? values.slice(0, adding) : values)

  //     this._setBitfieldRange(bitfield.start, bitfield.length, true)

  //     batch.commit(writer)
  //     this._updates.push({ type: TREE, entry: batch })

  //     if (batch.upgraded) {
  //       this.header.tree.length = batch.length
  //       this.header.tree.rootHash = batch.hash()
  //       this.header.tree.signature = batch.signature
  //     }

  //     const status = (batch.upgraded ? 0b0001 : 0) | updateContig(this.header, bitfield, this.bitfield)
  //     if (!pending) {
  //       // we already commit this, and now we signed it, so tell others
  //       if (treeUpgrade && treeLength > batch.treeLength) {
  //         bitfield.start = batch.treeLength
  //         bitfield.length = treeLength - batch.treeLength
  //       }

  //       this.onupdate(status, bitfield, null, null)
  //     }

  //     if (this._shouldFlush()) await this._flushBitfield()
  //   } finally {
  //     this._mutex.unlock()
  //   }

  //   return { length: batch.length, byteLength: batch.byteLength }
  // }

  async append (values, { signature, keyPair = this.header.keyPair, preappend } = {}) {
    await this._mutex.lock()

    try {
      const writer = this.storage.createWriteBatch()

      // upsert compat manifest
      if (this.verifier === null && keyPair) this._setManifest(writer, null, keyPair)

      if (preappend) await preappend(values)

      if (!values.length) {
        await writer.flush()
        return { length: this.tree.length, byteLength: this.tree.byteLength }
      }

      const batch = this.tree.batch()
      for (const val of values) batch.append(val)

      // only multisig can have prologue so signature is always present
      if (this.tree.prologue && batch.length < this.tree.prologue.length) {
        throw INVALID_OPERATION('Append is not consistent with prologue')
      }

      batch.signature = signature || this.verifier.sign(batch, keyPair)

      const bitfield = {
        drop: false,
        start: batch.ancestors,
        length: values.length
      }

      const byteLength = this._appendBlocks(writer, values)

      this._setBitfieldRange(batch.ancestors, batch.length - batch.ancestors, true)
      this.bitfield.flush(writer)

      batch.commit(writer)

<<<<<<< HEAD
      writer.setCoreHead({
        fork: this.tree.fork,
        length: batch.length,
        rootHash: batch.hash(),
        signature: batch.signature
      })
=======
      this.header.tree.length = batch.length
      this.header.tree.rootHash = batch.hash()
      this.header.tree.signature = batch.signature

      writer.setCoreHead(this.header.tree)
>>>>>>> 822c56f4

      const status = 0b0001 | updateContig(this.header, bitfield, this.bitfield)

      this.bitfield.flush(writer)
      await writer.flush()

      batch.finalise()
      this.onupdate(status, bitfield, null, null)

      return { length: batch.length, byteLength }
    } finally {
      this._mutex.unlock()
    }
  }

  _verifyBatchUpgrade (writer, batch, manifest) {
    if (!this.header.manifest) {
      if (!manifest && this.compat) manifest = Verifier.defaultSignerManifest(this.header.key)

      if (!manifest || !(Verifier.isValidManifest(this.header.key, manifest) || (this.compat && Verifier.isCompat(this.header.key, manifest)))) {
        throw INVALID_SIGNATURE('Proof contains an invalid manifest') // TODO: proper error type
      }
    }

    const verifier = this.verifier || new Verifier(this.header.key, manifest, { crypto: this.crypto, legacy: this._legacy })

    if (!verifier.verify(batch, batch.signature)) {
      throw INVALID_SIGNATURE('Proof contains an invalid signature')
    }

    if (!this.header.manifest && writer !== null) this._setManifest(writer, manifest, null)
  }

  async _verifyExclusive (writer, { batch, bitfield, value, manifest, from }) {
    this._verifyBatchUpgrade(writer, batch, manifest)

    await this._mutex.lock()

    try {
      if (!batch.commitable()) return false
      this.updating = true

      if (this.preupdate !== null) await this.preupdate(batch, this.header.key)
      if (bitfield) this._writeBlock(writer, bitfield.start, value)

      let status = 0b0001

      if (bitfield) {
        this._setBitfield(bitfield.start, true)
        status |= updateContig(this.header, bitfield, this.bitfield)
      }

      batch.commit(writer)
      this._updates.push({ type: TREE, entry: batch })

      this.header.tree.fork = batch.fork
      this.header.tree.length = batch.length
      this.header.tree.rootHash = batch.hash()
      this.header.tree.signature = batch.signature

      writer.setCoreHead(this.header.tree)

      this.bitfield.flush(writer)

      this._updates.push({ type: UPDATE, entry: { status, bitfield, value, from } })
    } finally {
      this.updating = false
      this._mutex.unlock()
    }

    return true
  }

  async _verifyShared (writer) {
    if (!this._verifies.length) return false

    await this._mutex.lock()

    const verifies = this._verifies
    this._verifies = null
    this._verified = null

    try {
      for (const { batch, bitfield, value } of verifies) {
        if (!batch.commitable()) continue

        if (bitfield) {
          this._writeBlock(writer, bitfield.start, value)
        }
      }

      for (let i = 0; i < verifies.length; i++) {
        const { batch, bitfield, value, manifest, from } = verifies[i]

        if (!batch.commitable()) {
          verifies[i] = null // signal that we cannot commit this one
          continue
        }

        let status = 0

        if (bitfield) {
          this._setBitfield(bitfield.start, true)
          status = updateContig(this.header, bitfield, this.bitfield)
        }

        this._updates.push({ type: UPDATE, entry: { status, bitfield, value, from } })

        // if we got a manifest AND its strictly a non compat one, lets store it
        if (manifest && this.header.manifest === null) {
          if (!Verifier.isValidManifest(this.header.key, manifest)) throw INVALID_CHECKSUM('Manifest hash does not match')
          this._setManifest(writer, manifest, null)
        }

        batch.commit(writer)
        this._updates.push({ type: TREE, entry: batch })
      }

      this.bitfield.flush(writer)
    } finally {
      this._mutex.unlock()
    }

    return verifies[0] !== null
  }

  async checkConflict (proof, from) {
    if (this.tree.length < proof.upgrade.length || proof.fork !== this.tree.fork) {
      // out of date this proof - ignore for now
      return false
    }

    const batch = this.tree.verifyFullyRemote(proof)

    try {
      const writer = this.storage.createWriteBatch()
      this._verifyBatchUpgrade(writer, batch, proof.manifest)

      await writer.flush()
    } catch {
      return true
    }

    const remoteTreeHash = this.crypto.tree(proof.upgrade.nodes)
    const localTreeHash = this.crypto.tree(await this.tree.getRoots(proof.upgrade.length))

    if (b4a.equals(localTreeHash, remoteTreeHash)) return false

    await this.onconflict(proof)
    return true
  }

  async verifyReorg (proof) {
    const batch = await this.tree.reorg(proof)
    const writer = this.storage.createWriteBatch()

    this._verifyBatchUpgrade(writer, batch, proof.manifest)

    await writer.flush()

    return batch
  }

  async verify (proof, from) {
    // We cannot apply "other forks" atm.
    // We should probably still try and they are likely super similar for non upgrades
    // but this is easy atm (and the above layer will just retry)
    if (proof.fork !== this.tree.fork) return false

    const batch = await this.tree.verify(proof)
    if (!batch.commitable()) return false

    const value = (proof.block && proof.block.value) || null
    const op = {
      batch,
      bitfield: value && { drop: false, start: proof.block.index, length: 1 },
      value,
      status: 0,
      manifest: proof.manifest,
      from
    }

    const writer = this.storage.createWriteBatch()

    if (batch.upgraded) {
      const verified = this._verifyExclusive(writer, op)
      return executeVerify(writer, this, verified)
    }

    if (this._verifies !== null) {
      const verifies = this._verifies
      const i = verifies.push(op)
      await this._verified
      return verifies[i] !== null
    }

    this._verifies = [op]
    this._verified = executeVerify(writer, this, this._verifyShared(writer))

    return this._verified
  }

  async reorg (batch, from) {
    if (!batch.commitable()) return false

    this.truncating++
    await this._mutex.lock()

    try {
      if (!batch.commitable()) return false

      const writer = this.storage.createWriteBatch()
      await this._truncate(writer, batch, from)
      await writer.flush()

      await this._flushUpdates()
    } finally {
      this.truncating--
      this._mutex.unlock()
    }

    return true
  }

  async _truncate (writer, batch, from) {
    const bitfield = {
      drop: true,
      start: batch.ancestors,
      length: this.tree.length - batch.ancestors
    }

    this._setBitfieldRange(batch.ancestors, this.tree.length - batch.ancestors, false)
    addReorgHint(this.header.hints.reorgs, this.tree, batch)

    batch.commit(writer)
    this._updates.push({ type: TREE, entry: batch })

    this.header.tree.fork = batch.fork
    this.header.tree.length = batch.length
    this.header.tree.rootHash = batch.hash()
    this.header.tree.signature = batch.signature

    writer.setCoreHead(this.header.tree)

    const contigStatus = updateContig(this.header, bitfield, this.bitfield)
    const status = ((batch.length > batch.ancestors) ? 0b0011 : 0b0010) | contigStatus

    this.bitfield.flush(writer)

    this._updates.push({ type: UPDATE, entry: { status, bitfield, value: null, from } })
  }

  openSkipBitfield () {
    if (this.skipBitfield !== null) return this.skipBitfield
    this.skipBitfield = new RemoteBitfield()
    const buf = this.bitfield.toBuffer(this.tree.length)
    const bitfield = new Uint32Array(buf.buffer, buf.byteOffset, buf.byteLength / 4)
    this.skipBitfield.insert(0, bitfield)
    return this.skipBitfield
  }

  async _flushUpdates () {
    if (!this._updates.length) return

    const updates = this._updates
    this._updates = []

    for (const { type, entry } of updates) {
      switch (type) {
        case UPDATE: {
          const { status, bitfield, value, from } = entry
          this.onupdate(status, bitfield, value, from)
          break
        }

        case TREE:
          entry.finalise()
          break
      }
    }
  }

  _setBitfield (index, value) {
    this.bitfield.set(index, value)
    if (this.skipBitfield !== null) this.skipBitfield.set(index, value)
  }

  _setBitfieldRange (start, length, value) {
    this.bitfield.setRange(start, length, value)
    if (this.skipBitfield !== null) this.skipBitfield.setRange(start, length, value)
  }

  async close () {
    this.closed = true
    await this._mutex.destroy()
<<<<<<< HEAD
    await Promise.allSettled([
      // this.bitfield.close(),
      // this.tree.close(),
      // this.blocks.close()
    ])
=======
    await this.storage.close() // TODO: add option where the storage is NOT closed for corestore
>>>>>>> 822c56f4
  }
}

function updateContig (header, upd, bitfield) {
  const end = upd.start + upd.length

  let c = header.hints.contiguousLength

  if (upd.drop) {
    // If we dropped a block in the current contig range, "downgrade" it
    if (c <= end && c > upd.start) {
      c = upd.start
    }
  } else {
    if (c <= end && c >= upd.start) {
      c = end
      while (bitfield.get(c)) c++
    }
  }

  if (c === header.hints.contiguousLength) {
    return 0b0000
  }

  if (c > header.hints.contiguousLength) {
    header.hints.contiguousLength = c
    return 0b0100
  }

  header.hints.contiguousLength = c
  return 0b1000
}

function addReorgHint (list, tree, batch) {
  if (tree.length === 0 || tree.fork === batch.fork) return

  while (list.length >= 4) list.shift() // 4 here is arbitrary, just want it to be small (hints only)
  while (list.length > 0) {
    if (list[list.length - 1].ancestors > batch.ancestors) list.pop()
    else break
  }

  list.push({ from: tree.fork, to: batch.fork, ancestors: batch.ancestors })
}

async function executeVerify (writer, core, verification) {
  const verified = await verification

  await writer.flush()
  await core._flushUpdates()

  return verified
}

function parseHeader (info) {
  if (!info) return null

  return {
    key: info.auth.key,
    manifest: info.auth.manifest ? Verifier.decodeManifest(info.auth.manifest) : null,
    external: null,
    keyPair: info.keyPair,
    userData: [],
    tree: info.head,
    hints: {
      reorgs: [],
      contiguousLength: 0
    }
  }
}

function noop () {}

// function maximumSegmentStart (start, src, dst) {
//   while (true) {
//     const a = src.firstSet(start)
//     const b = dst.firstUnset(start)

//     if (a === -1) return -1
//     if (b === -1) return a

//     // if dst has the segment, restart
//     if (a < b) {
//       start = b
//       continue
//     }

//     return a
//   }
// }

// function minimumSegmentEnd (start, src, dst) {
//   const a = src.firstUnset(start)
//   const b = dst.firstSet(start)

//   if (a === -1) return -1
//   if (b === -1) return a
//   return a < b ? a : b
// }<|MERGE_RESOLUTION|>--- conflicted
+++ resolved
@@ -110,11 +110,7 @@
         key: header.key,
         manifest: manifest ? Verifier.encodeManifest(manifest) : null,
         keyPair,
-<<<<<<< HEAD
         discoveryKey
-=======
-        discoveryKey: hypercoreCrypto.discoveryKey(header.key)
->>>>>>> 822c56f4
       })
     }
 
@@ -442,16 +438,7 @@
       if (end === -1) end = this.tree.length
       if (start >= end || start >= this.tree.length) return
 
-<<<<<<< HEAD
       this.blocks.clear(writer, start, end - start)
-=======
-      const offset = await this.tree.byteOffset(start * 2)
-      const endOffset = await this.tree.byteOffset(end * 2)
-
-      const length = endOffset - offset
-
-      this.blocks.clear(writer, start, length)
->>>>>>> 822c56f4
       this.bitfield.flush(writer)
 
       await writer.flush()
@@ -590,20 +577,11 @@
 
       batch.commit(writer)
 
-<<<<<<< HEAD
-      writer.setCoreHead({
-        fork: this.tree.fork,
-        length: batch.length,
-        rootHash: batch.hash(),
-        signature: batch.signature
-      })
-=======
       this.header.tree.length = batch.length
       this.header.tree.rootHash = batch.hash()
       this.header.tree.signature = batch.signature
 
       writer.setCoreHead(this.header.tree)
->>>>>>> 822c56f4
 
       const status = 0b0001 | updateContig(this.header, bitfield, this.bitfield)
 
@@ -899,15 +877,7 @@
   async close () {
     this.closed = true
     await this._mutex.destroy()
-<<<<<<< HEAD
-    await Promise.allSettled([
-      // this.bitfield.close(),
-      // this.tree.close(),
-      // this.blocks.close()
-    ])
-=======
     await this.storage.close() // TODO: add option where the storage is NOT closed for corestore
->>>>>>> 822c56f4
   }
 }
 
