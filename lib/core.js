const crypto = require('hypercore-crypto')
const b4a = require('b4a')
const unslab = require('unslab')
const z32 = require('z32')
const Mutex = require('./mutex')
const { MerkleTree, ReorgBatch } = require('./merkle-tree')
const BitInterlude = require('./bit-interlude')
const Bitfield = require('./bitfield')
<<<<<<< HEAD
=======
const RemoteBitfield = require('./remote-bitfield')
>>>>>>> b366bfed
const {
  BAD_ARGUMENT,
  STORAGE_EMPTY,
  STORAGE_CONFLICT,
  INVALID_SIGNATURE,
  INVALID_CHECKSUM
} = require('hypercore-errors')
const Verifier = require('./verifier')
const audit = require('./audit')
const copyPrologue = require('./copy-prologue')
const SessionState = require('./session-state')
const Replicator = require('./replicator')

module.exports = class Core {
  constructor(db, opts = {}) {
    this.db = db
    this.storage = null
    this.replicator = new Replicator(this, opts)
    this.sessionStates = []
    this.monitors = []
    this.activeSessions = 0
    this.gc = 0 // corestore uses this to main a gc strike pool

    this.id = opts.key ? z32.encode(opts.key) : null
    this.key = opts.key || null
    this.discoveryKey = opts.discoveryKey || (opts.key && crypto.discoveryKey(opts.key)) || null
    this.manifest = null
    this.opening = null
    this.closing = null
    this.exclusive = null

    this.preupdate = null
    this.header = null
    this.compat = false
    this.verifier = null
    this.truncating = 0
    this.updating = false
    this.globalCache = opts.globalCache || null
    this.autoClose = opts.autoClose !== false
    this.onidle = noop

    this.state = null
    this.opened = false
    this.destroyed = false
    this.closed = false

    this._verifies = null
    this._verifiesFlushed = null
    this._legacy = !!opts.legacy

    this.opening = this._open(opts)
    this.opening.catch(noop)
  }

  ready() {
    return this.opening
  }

  addMonitor(s) {
    if (s._monitorIndex >= 0) return
    s._monitorIndex = this.monitors.push(s) - 1
  }

  removeMonitor(s) {
    if (s._monitorIndex < 0) return
    const head = this.monitors.pop()
    if (head !== s) this.monitors[(head._monitorIndex = s._monitorIndex)] = head
    s._monitorIndex = -1
  }

  emitManifest() {
    for (let i = this.monitors.length - 1; i >= 0; i--) {
      this.monitors[i].emit('manifest')
    }
  }

  createUserDataStream(opts, session = this.state) {
    return session.storage.createUserDataStream(opts)
  }

  allSessions() {
    const sessions = []
    for (const state of this.sessionStates) {
      if (state.sessions.length) sessions.push(...state.sessions)
    }
    return sessions
  }

  hasSession() {
    return this.activeSessions !== 0
  }

<<<<<<< HEAD
=======
  compact() {
    const compacting = []
    for (const s of this.sessionStates) {
      compacting.push(s.storage.compact())
    }
    return Promise.all(compacting)
  }

>>>>>>> b366bfed
  checkIfIdle() {
    if (!this.opened || this.destroyed === true || this.hasSession() === true) return
    if (this.replicator.idle() === false) return
    if (this.state === null || this.state.mutex.idle() === false) return
    this.onidle()
  }

  async lockExclusive() {
    if (this.exclusive === null) this.exclusive = new Mutex()
    await this.exclusive.lock()
  }

  unlockExclusive() {
    if (this.exclusive !== null) this.exclusive.unlock()
  }

  async _open(opts) {
    try {
      await this._tryOpen(opts)
    } catch (err) {
      this.onidle()
      throw err
    }

    this.opened = true
  }

  async _tryOpen(opts) {
    if (opts.preopen) await opts.preopen // just a hook to allow exclusive access here...

    let storage = await this.db.resume(this.discoveryKey)

    let overwrite = opts.overwrite === true

    const force = opts.force === true
    const createIfMissing = opts.createIfMissing !== false
    // kill this flag soon
    const legacy = !!opts.legacy

    // default to true for now if no manifest is provided
    let compat = opts.compat === true || (opts.compat !== false && !opts.manifest)

    let header = storage ? parseHeader(await getCoreInfo(storage)) : null

    if (force && opts.key && header && !b4a.equals(header.key, opts.key)) {
      overwrite = true
    }

    if (!header && opts.discoveryKey && !(opts.key || opts.manifest)) {
      throw STORAGE_EMPTY('No Hypercore is stored here', this.discoveryKey)
    }

    if (!header || overwrite) {
      if (!createIfMissing) {
        throw STORAGE_EMPTY('No Hypercore is stored here', this.discoveryKey)
      }

      if (compat) {
        if (opts.key && opts.keyPair && !b4a.equals(opts.key, opts.keyPair.publicKey)) {
          throw BAD_ARGUMENT('Key must match publicKey when in compat mode', this.discoveryKey)
        }
      }

      const keyPair = opts.keyPair || (opts.key ? null : crypto.keyPair())

      const defaultManifest =
        !opts.manifest &&
        (!!opts.compat || !opts.key || !!(keyPair && b4a.equals(opts.key, keyPair.publicKey)))
      const manifest = defaultManifest
        ? Verifier.defaultSignerManifest(opts.key || keyPair.publicKey)
        : Verifier.createManifest(opts.manifest)

      header = {
        key: opts.key || (compat ? manifest.signers[0].publicKey : Verifier.manifestHash(manifest)),
        manifest,
        keyPair: keyPair
          ? { publicKey: keyPair.publicKey, secretKey: keyPair.secretKey || null }
          : null,
        frozen: false,
        tree: {
          fork: 0,
          length: 0,
          rootHash: null,
          signature: null
        },
        hints: {
          reorgs: [],
          contiguousLength: 0
        }
      }

      const discoveryKey = opts.discoveryKey || crypto.discoveryKey(header.key)

      storage = await this.db.create({
        key: header.key,
        manifest,
        keyPair,
        frozen: false,
        discoveryKey,
        userData: opts.userData || [],
        alias: opts.alias || null
      })
    }

    // unslab the long lived buffers to avoid keeping the slab alive
    header.key = unslab(header.key)

    if (header.tree) {
      header.tree.rootHash = unslab(header.tree.rootHash)
      header.tree.signature = unslab(header.tree.signature)
    }

    if (header.keyPair) {
      header.keyPair.publicKey = unslab(header.keyPair.publicKey)
      header.keyPair.secretKey = unslab(header.keyPair.secretKey)
    }

    if (header.keyPair) {
      header.keyPair.publicKey = unslab(header.keyPair.publicKey)
      header.keyPair.secretKey = unslab(header.keyPair.secretKey)
    }

    if (opts.manifest) {
      // if we provide a manifest and no key, verify that the stored key is the same
      if (
        !opts.key &&
        !Verifier.isValidManifest(header.key, Verifier.createManifest(opts.manifest))
      ) {
        throw STORAGE_CONFLICT('Manifest does not hash to provided key', this.discoveryKey)
      }

      if (!header.manifest) header.manifest = opts.manifest
    }

    if (opts.key && !b4a.equals(header.key, opts.key)) {
      throw STORAGE_CONFLICT('Another Hypercore is stored here', this.discoveryKey)
    }

    // if we signalled compat, but already now this core isn't disable it
    if (compat && header.manifest && !Verifier.isCompat(header.key, header.manifest)) {
      compat = false
    } else if (!compat && header.manifest && Verifier.isCompat(header.key, header.manifest)) {
      compat = true
    }

    const prologue = header.manifest ? header.manifest.prologue : null

    const bitfield = await Bitfield.open(storage)

    const treeInfo = {
      fork: header.tree.fork,
      length: header.tree.length,
      signature: header.tree.signature,
      roots: header.tree.length
        ? await MerkleTree.getRootsFromStorage(storage, header.tree.length)
        : [],
      prologue
    }

    if (overwrite) {
      const tx = storage.write()
      tx.deleteTreeNodeRange(0, -1)
      tx.deleteBlockRange(0, -1)
      bitfield.clear(tx)
      await tx.flush()
    }

    const len = await bitfield.findFirst(false, header.hints.contiguousLength)
    if (header.hints.contiguousLength !== len) {
      header.hints.contiguousLength = len
      const tx = storage.write()
      tx.setHints({ contiguousLength: len })
      await tx.flush()
    }

    // to unslab
    if (header.manifest) {
      header.manifest = Verifier.createManifest(header.manifest)
      const tx = storage.write()
      tx.setAuth({
        key: header.key,
        discoveryKey: crypto.discoveryKey(header.key),
        manifest: header.manifest,
        keyPair: header.keyPair
      })
      await tx.flush()
    }

    const verifier = header.manifest
      ? new Verifier(header.key, header.manifest, { crypto, legacy })
      : null

    this.storage = storage
    this.header = header
    this.compat = compat
    this.replicator.localBitfield = bitfield
    this.verifier = verifier
    this.state = new SessionState(this, null, storage, treeInfo, null)

    if (this.key === null) this.key = this.header.key
    if (this.discoveryKey === null) this.discoveryKey = crypto.discoveryKey(this.key)
    if (this.id === null) this.id = z32.encode(this.key)
    if (this.manifest === null) this.manifest = this.header.manifest
  }

  async audit(opts) {
    await this.state.mutex.lock()

    try {
      return await audit(this, opts)
    } finally {
      this.state._unlock()
    }
  }

  async setManifest(manifest) {
    await this.state.mutex.lock()

    try {
      if (manifest && this.header.manifest === null) {
        if (!Verifier.isValidManifest(this.header.key, manifest))
          throw INVALID_CHECKSUM('Manifest hash does not match', this.discoveryKey)

        const tx = this.state.createWriteBatch()
        await this._setManifest(tx, Verifier.createManifest(manifest), null)
        await this.state.flush()
      }
    } finally {
      this.state._unlock()
    }
  }

<<<<<<< HEAD
  async _setManifest(tx, manifest, keyPair) {
=======
  _setManifest(tx, manifest, keyPair) {
>>>>>>> b366bfed
    if (!manifest && b4a.equals(keyPair.publicKey, this.header.key))
      manifest = Verifier.defaultSignerManifest(this.header.key)
    if (!manifest) return

    const verifier = new Verifier(this.header.key, manifest, { legacy: this._legacy })

    if (verifier.prologue) this.state.prologue = Object.assign({}, verifier.prologue)

    this.manifest = this.header.manifest = manifest

    tx.setAuth({
      key: this.header.key,
      discoveryKey: this.discoveryKey,
      manifest,
      keyPair: this.header.keyPair
      // TODO: encryptionKey?
    })

    this.compat = verifier.compat
    this.verifier = verifier

    await this.replicator.onupgrade()
    this.emitManifest()
  }

  async copyPrologue(src) {
    await this.state.mutex.lock()

    try {
      await src.mutex.lock()
    } catch (err) {
      this.state.mutex.unlock()
      throw err
    }

    try {
      await copyPrologue(src, this)
    } finally {
      src.mutex.unlock()
      this.state.mutex.unlock()
      this.checkIfIdle()
    }
  }

  flushed() {
    return this.state.flushed()
  }

  async _validateCommit(state, treeLength) {
    if (this.state.length > state.length) {
      return false // TODO: partial commit and truncation possible in the future
    }

    if (this.state.length > treeLength) {
      for (const root of this.state.roots) {
        const batchRoot = await MerkleTree.get(state, root.index)
        if (batchRoot.size !== root.size || !b4a.equals(batchRoot.hash, root.hash)) {
          return false
        }
      }
    }

    if (this.verifier === null) {
      return false // easier to assert than upsert
    }

    return true
  }

  _verifyBatchUpgrade(batch, manifest) {
    if (!this.header.manifest) {
      // compat, drop at some point
      if (!manifest) manifest = Verifier.defaultSignerManifest(this.header.key)

      if (
        !manifest ||
        !(
          Verifier.isValidManifest(this.header.key, manifest) ||
          Verifier.isCompat(this.header.key, manifest)
        )
      ) {
        throw INVALID_SIGNATURE('Proof contains an invalid manifest', this.discoveryKey) // TODO: proper error type
      }
    }

    const verifier =
      this.verifier ||
      new Verifier(this.header.key, Verifier.createManifest(manifest), { legacy: this._legacy })
    if (!verifier.verify(batch, batch.signature)) {
      throw INVALID_SIGNATURE('Proof contains an invalid signature', this.discoveryKey)
    }

    return manifest
  }

  async _verifyExclusive({ batch, bitfield, value, manifest }) {
    manifest = this._verifyBatchUpgrade(batch, manifest)

    if (!batch.commitable()) return false

    if (this.preupdate !== null) await this.preupdate(batch, this.header.key)

    if (
      !(await this.state._verifyBlock(
        batch,
        bitfield,
        value,
        this.header.manifest ? null : manifest
      ))
    ) {
      return false
    }

    if (!batch.upgraded && bitfield) {
      await this.replicator.onhave(bitfield.start, bitfield.length, bitfield.drop)
    }

    return true
  }

  async _verifyShared() {
    if (!this._verifies.length) return false

    await this.state.mutex.lock()

    const tx = this.state.createWriteBatch()

    const verifies = this._verifies
    this._verifies = null
    this._verified = null

    try {
      for (const { batch, bitfield, value } of verifies) {
        if (!batch.commitable()) continue

        if (bitfield) {
          tx.putBlock(bitfield.start, value)
        }
      }

      const bits = new BitInterlude()

      for (let i = 0; i < verifies.length; i++) {
        const { batch, bitfield, manifest } = verifies[i]

        if (!batch.commitable()) {
          verifies[i] = null // signal that we cannot commit this one
          continue
        }

        if (bitfield) {
          bits.setRange(bitfield.start, bitfield.start + 1, true)
        }

        // if we got a manifest AND its strictly a non compat one, lets store it
        if (manifest && this.header.manifest === null) {
          if (!Verifier.isValidManifest(this.header.key, manifest))
            throw INVALID_CHECKSUM('Manifest hash does not match', this.discoveryKey)
<<<<<<< HEAD
          await this._setManifest(tx, manifest, null)
=======
          this._setManifest(tx, manifest, null)
>>>>>>> b366bfed
        }

        if (batch.commitable()) batch.commit(tx)
      }

      const ranges = await bits.flush(tx, this.replicator.localBitfield)

      await this.state.flush()

      for (const range of ranges) {
        await this.replicator.onhave(range.start, range.end - range.start, !range.value)
      }
    } finally {
      this.state._clearActiveBatch()
      this.state.mutex.unlock()
    }

    return verifies[0] !== null
  }

  async checkConflict(proof, from) {
    if (this.state.length < proof.upgrade.length || proof.fork !== this.state.fork) {
      // out of date this proof - ignore for now
      return false
    }

    // sanity check -> no manifest, no way to verify
    if (!this.header.manifest) {
      return false
    }

    const batch = MerkleTree.verifyFullyRemote(this.state, proof)

    try {
      this._verifyBatchUpgrade(batch, proof.manifest)
    } catch {
      return true
    }

    const roots = await MerkleTree.getRootsFromStorage(this.storage, proof.upgrade.length)
    const remoteTreeHash = crypto.tree(proof.upgrade.nodes)
    const localTreeHash = crypto.tree(roots)

    try {
      const rx = this.state.storage.read()
      const treeProofPromise = MerkleTree.proof(this.state, rx, {
        block: null,
        hash: null,
        seek: null,
        upgrade: {
          start: 0,
          length: proof.upgrade.length
        }
      })

      rx.tryFlush()

      const treeProof = await treeProofPromise

      const verifyBatch = MerkleTree.verifyFullyRemote(this.state, await treeProof.settle())
      this._verifyBatchUpgrade(verifyBatch, this.header.manifest)
    } catch {
      return true
    }

    // both proofs are valid, now check if they forked
    if (b4a.equals(localTreeHash, remoteTreeHash)) return false

    await this.state.mutex.lock()

    try {
      const tx = this.state.createWriteBatch()

      this.header.frozen = true

      tx.setAuth({
        key: this.header.key,
        discoveryKey: this.discoveryKey,
        manifest: this.header.manifest,
        keyPair: this.header.keyPair,
        frozen: true
      })

      await this.state.flush()
    } finally {
      this.state.mutex.unlock()
    }

    // tmp log so we can see these
    const id = b4a.toString(this.discoveryKey, 'hex')
    console.log(
      '[hypercore] conflict detected in ' +
        id +
        ' (writable=' +
        !!this.header.keyPair +
        ',quorum=' +
        this.header.manifest.quorum +
        ')'
    )
    await this._onconflict(proof)
    return true
  }

  async verifyReorg(proof) {
    const batch = new ReorgBatch(this.state)
    await MerkleTree.reorg(this.state, proof, batch)
    const manifest = this._verifyBatchUpgrade(batch, proof.manifest)

    if (manifest && !this.header.manifest) {
      await this.state.mutex.lock()
      try {
        if (manifest && this.header.manifest === null) {
          const tx = this.state.createWriteBatch()
          await this._setManifest(tx, Verifier.createManifest(manifest), null)
          await this.state.flush()
        }
      } finally {
        this.state._unlock()
      }
    }

    return batch
  }

  async verify(proof, from) {
    // We cannot apply "other forks" atm.
    // We should probably still try and they are likely super similar for non upgrades
    // but this is easy atm (and the above layer will just retry)
    if (proof.fork !== this.state.fork) return false

    const batch = await MerkleTree.verify(this.state, proof)
    if (!batch.commitable()) return false

    const value = (proof.block && proof.block.value) || null
    const op = {
      batch,
      bitfield: value && { drop: false, start: proof.block.index, length: 1 },
      value,
      manifest: proof.manifest,
      from
    }

    if (batch.upgraded) {
      return this._verifyExclusive(op)
    }

    if (this._verifies !== null) {
      const verifies = this._verifies
      const i = verifies.push(op)
      await this._verified
      return verifies[i] !== null
    }

    this._verifies = [op]
    this._verified = this._verifyShared()

    return this._verified
  }

  async reorg(batch) {
    if (!batch.commitable()) return false

    this.truncating++

    try {
      await this.state.reorg(batch)
    } finally {
      this.truncating--
    }

    return true
  }

<<<<<<< HEAD
=======
  openSkipBitfield() {
    if (this.skipBitfield !== null) return this.skipBitfield
    this.skipBitfield = new RemoteBitfield()
    const buf = this.bitfield.toBuffer(this.state.length)
    const bitfield = new Uint32Array(buf.buffer, buf.byteOffset, buf.byteLength / 4)
    this.skipBitfield.insert(0, bitfield)
    return this.skipBitfield
  }

  _setBitfieldRanges(start, end, value) {
    this.bitfield.setRange(start, end, value)
    if (this.skipBitfield !== null) this.skipBitfield.setRange(start, end, value)
  }

>>>>>>> b366bfed
  close() {
    if (!this.closing) this.closing = this._close()
    return this.closing
  }

<<<<<<< HEAD
  async updateContiguousLength(bitfield) {
    const contig = await updateContigBatch(
      this.header.hints.contiguousLength,
      bitfield,
      this.replicator.localBitfield
    )
=======
  updateContiguousLength(bitfield) {
    const contig = updateContigBatch(this.header.hints.contiguousLength, bitfield, this.bitfield)
>>>>>>> b366bfed

    if (contig.length !== -1 && contig.length !== this.header.hints.contiguousLength) {
      this.header.hints.contiguousLength = contig.length
    }
  }

<<<<<<< HEAD
  async onappend(tree, bitfield) {
=======
  onappend(tree, bitfield) {
>>>>>>> b366bfed
    this.header.tree = tree

    if (!bitfield) {
      await this.replicator.onupgrade()
      return
    }

    this.replicator.cork()

    const { start, length, drop } = bitfield
    await this.replicator.onhave(start, length, drop)
    await this.replicator.onupgrade()

    this.replicator.uncork()
  }

<<<<<<< HEAD
  async ontruncate(tree, { start, length }) {
=======
  ontruncate(tree, { start, length }) {
>>>>>>> b366bfed
    if (tree) this.header.tree = tree

    this.replicator.cork()

    await this.replicator.ontruncate(start, length)
    await this.replicator.onhave(start, length, true)
    await this.replicator.onupgrade()
    this.replicator.uncork()

    for (const sessionState of this.sessionStates) {
      if (start < sessionState.snapshotCompatLength) sessionState.snapshotCompatLength = start
    }
  }

  async _onconflict(proof) {
    await this.replicator.onconflict()

    for (let i = this.monitors.length - 1; i >= 0; i--) {
      const s = this.monitors[i]
      s.emit('conflict', proof.upgrade.length, proof.fork, proof)
    }

    const err = new Error('Two conflicting signatures exist for length ' + proof.upgrade.length)
    await this.closeAllSessions(err)
  }

  async closeAllSessions(err) {
    // this.sessions modifies itself when a session closes
    // This way we ensure we indeed iterate over all sessions
    const sessions = this.allSessions()

    const all = []
    for (const s of sessions) all.push(s.close({ error: err, force: false })) // force false or else infinite recursion
    await Promise.allSettled(all)
  }

  async destroy() {
    if (this.destroyed === true) return
    this.destroyed = true

    if (this.hasSession() === true) throw new Error('Cannot destroy while sessions are open')

    const weakSessions = this.allSessions()

    if (this.replicator) await this.replicator.destroy()
    if (this.state) await this.state.close()

    // close all pending weak sessions...
    for (const s of weakSessions) s.close().catch(noop)
  }

  async _close() {
    if (this.opened === false) await this.opening
    if (this.hasSession() === true) throw new Error('Cannot close while sessions are open')

    if (this.replicator) await this.replicator.close()

    await this.destroy()
    if (this.autoClose) await this.storage.store.close()

    this.closed = true
  }
}

<<<<<<< HEAD
async function updateContigBatch(start, upd, bitfield) {
=======
function updateContigBatch(start, upd, bitfield) {
>>>>>>> b366bfed
  const end = upd.start + upd.length

  let c = start

  if (upd.drop) {
    // If we dropped a block in the current contig range, "downgrade" it
    if (c > upd.start) {
      c = upd.start
    }
  } else {
    if (c <= end && c >= upd.start) {
      c = end
      while (await bitfield.get(c)) c++
    }
  }

  if (c === start) {
    return {
      length: -1
    }
  }

  if (c > start) {
    return {
      length: c
    }
  }

  return {
    length: c
  }
}

function getDefaultTree() {
  return {
    fork: 0,
    length: 0,
    rootHash: null,
    signature: null
  }
}

function parseHeader(info) {
  if (!info) return null

  return {
    key: info.key,
    manifest: info.manifest,
    external: null,
    keyPair: info.keyPair,
    tree: info.head || getDefaultTree(),
    hints: {
      reorgs: [],
      contiguousLength: info.hints ? info.hints.contiguousLength : 0
    }
  }
}

function noop() {}

async function getCoreInfo(storage) {
  const r = storage.read()

  const auth = r.getAuth()
  const head = r.getHead()
  const hints = r.getHints()

  r.tryFlush()

  const [authInfo, headInfo, hintsInfo] = await Promise.all([auth, head, hints])
  return {
    ...authInfo,
    head: headInfo,
    hints: hintsInfo
  }
}<|MERGE_RESOLUTION|>--- conflicted
+++ resolved
@@ -6,10 +6,6 @@
 const { MerkleTree, ReorgBatch } = require('./merkle-tree')
 const BitInterlude = require('./bit-interlude')
 const Bitfield = require('./bitfield')
-<<<<<<< HEAD
-=======
-const RemoteBitfield = require('./remote-bitfield')
->>>>>>> b366bfed
 const {
   BAD_ARGUMENT,
   STORAGE_EMPTY,
@@ -102,8 +98,6 @@
     return this.activeSessions !== 0
   }
 
-<<<<<<< HEAD
-=======
   compact() {
     const compacting = []
     for (const s of this.sessionStates) {
@@ -112,7 +106,6 @@
     return Promise.all(compacting)
   }
 
->>>>>>> b366bfed
   checkIfIdle() {
     if (!this.opened || this.destroyed === true || this.hasSession() === true) return
     if (this.replicator.idle() === false) return
@@ -345,11 +338,7 @@
     }
   }
 
-<<<<<<< HEAD
   async _setManifest(tx, manifest, keyPair) {
-=======
-  _setManifest(tx, manifest, keyPair) {
->>>>>>> b366bfed
     if (!manifest && b4a.equals(keyPair.publicKey, this.header.key))
       manifest = Verifier.defaultSignerManifest(this.header.key)
     if (!manifest) return
@@ -508,11 +497,7 @@
         if (manifest && this.header.manifest === null) {
           if (!Verifier.isValidManifest(this.header.key, manifest))
             throw INVALID_CHECKSUM('Manifest hash does not match', this.discoveryKey)
-<<<<<<< HEAD
           await this._setManifest(tx, manifest, null)
-=======
-          this._setManifest(tx, manifest, null)
->>>>>>> b366bfed
         }
 
         if (batch.commitable()) batch.commit(tx)
@@ -686,50 +671,24 @@
     return true
   }
 
-<<<<<<< HEAD
-=======
-  openSkipBitfield() {
-    if (this.skipBitfield !== null) return this.skipBitfield
-    this.skipBitfield = new RemoteBitfield()
-    const buf = this.bitfield.toBuffer(this.state.length)
-    const bitfield = new Uint32Array(buf.buffer, buf.byteOffset, buf.byteLength / 4)
-    this.skipBitfield.insert(0, bitfield)
-    return this.skipBitfield
-  }
-
-  _setBitfieldRanges(start, end, value) {
-    this.bitfield.setRange(start, end, value)
-    if (this.skipBitfield !== null) this.skipBitfield.setRange(start, end, value)
-  }
-
->>>>>>> b366bfed
   close() {
     if (!this.closing) this.closing = this._close()
     return this.closing
   }
 
-<<<<<<< HEAD
   async updateContiguousLength(bitfield) {
     const contig = await updateContigBatch(
       this.header.hints.contiguousLength,
       bitfield,
       this.replicator.localBitfield
     )
-=======
-  updateContiguousLength(bitfield) {
-    const contig = updateContigBatch(this.header.hints.contiguousLength, bitfield, this.bitfield)
->>>>>>> b366bfed
 
     if (contig.length !== -1 && contig.length !== this.header.hints.contiguousLength) {
       this.header.hints.contiguousLength = contig.length
     }
   }
 
-<<<<<<< HEAD
   async onappend(tree, bitfield) {
-=======
-  onappend(tree, bitfield) {
->>>>>>> b366bfed
     this.header.tree = tree
 
     if (!bitfield) {
@@ -746,11 +705,7 @@
     this.replicator.uncork()
   }
 
-<<<<<<< HEAD
   async ontruncate(tree, { start, length }) {
-=======
-  ontruncate(tree, { start, length }) {
->>>>>>> b366bfed
     if (tree) this.header.tree = tree
 
     this.replicator.cork()
@@ -815,11 +770,7 @@
   }
 }
 
-<<<<<<< HEAD
 async function updateContigBatch(start, upd, bitfield) {
-=======
-function updateContigBatch(start, upd, bitfield) {
->>>>>>> b366bfed
   const end = upd.start + upd.length
 
   let c = start
