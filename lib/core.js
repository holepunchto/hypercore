const crypto = require('hypercore-crypto')
const b4a = require('b4a')
const assert = require('nanoassert')
const unslab = require('unslab')
<<<<<<< HEAD
=======
const z32 = require('z32')
const MemoryOverlay = require('./memory-overlay')
>>>>>>> 161a69dd
const Mutex = require('./mutex')
const MerkleTree = require('./merkle-tree')
const BlockStore = require('./block-store')
const BitInterlude = require('./bit-interlude')
const Bitfield = require('./bitfield')
const RemoteBitfield = require('./remote-bitfield')
// const Info = require('./info')
const { BAD_ARGUMENT, STORAGE_EMPTY, STORAGE_CONFLICT, INVALID_OPERATION, INVALID_SIGNATURE, INVALID_CHECKSUM } = require('hypercore-errors')
const Verifier = require('./verifier')
const audit = require('./audit')
const copyPrologue = require('./copy-prologue')
const BlockEncryption = require('./block-encryption')
const Replicator = require('./replicator')

const HEAD = Symbol.for('head')
const CORE = Symbol.for('core')
const CONTIG = Symbol.for('contig')
const TREE = Symbol.for('tree')
const BITFIELD = Symbol.for('bitfield')
const USER_DATA = Symbol.for('user-data')

class Update {
  constructor (batch, bitfield, header, state) {
    this.batch = batch
    this.bitfield = new BitInterlude(bitfield)

    this.state = state

    this.contiguousLength = header.hints.contiguousLength

    this.tree = null

    this.updates = []
    this._coreUpdates = []
  }

  async flushBitfield () {
    const update = await this.bitfield.flush(this.batch)
    if (update) this.updates.push({ type: BITFIELD, update })
  }

  flushTreeBatch (batch) {
    // TODO: investigate when tree is not commitable
    if (batch.commitable()) {
      const update = batch.commit(this.batch)
      this.updates.push({ type: TREE, update })
    }

    if (batch.upgraded) {
      this.tree = {
        fork: batch.fork,
        length: batch.length,
        rootHash: batch.hash(),
        signature: batch.signature
      }
    }
  }

  setUserData (key, value) {
    this.updates.push({ type: USER_DATA, update: { key, value } })
    this.batch.setUserData(key, value)
  }

  coreUpdate (update) {
    let { bitfield, status, value, from } = update

    if (bitfield) {
      const contig = updateContigBatch(this.contiguousLength, bitfield, this.bitfield)

      status |= contig.status

      if (contig.length > this.contiguousLength || (bitfield.drop && contig.length < this.contiguousLength)) {
        this.contiguousLength = contig.length
        this._coreUpdates.push({ type: CONTIG, update: contig.length })
      }
    }

    this._coreUpdates.push({ type: CORE, update: { status, bitfield, value, from } })
  }

  async flush () {
    await this.flushBitfield()

    if (this.tree) {
      this.batch.setCoreHead(this.tree)
      this.updates.push({ type: HEAD, update: this.tree })
    }

    // bitfield flushed before core updates
    for (const upd of this._coreUpdates) {
      this.updates.push(upd)
    }

    await this.batch.flush()

    return this.updates
  }

  async truncate (batch, from) {
    const bitfield = {
      drop: true,
      start: batch.ancestors,
      length: batch.treeLength - batch.ancestors
    }

    this.bitfield.setRange(batch.ancestors, batch.treeLength, false)
    this.batch.deleteBlockRange(bitfield.start, bitfield.start + bitfield.length)

    const status = (batch.length > batch.ancestors) ? 0b0011 : 0b0010

    this.flushTreeBatch(batch)
    this.coreUpdate({ status, bitfield, value: null, from })
  }
}

class SessionState {
  constructor (core, storage, blocks, tree, bitfield, treeLength, name) {
    this.core = core

    this.storage = storage
    this.name = name

    this.mutex = new Mutex()

    this.blocks = blocks
    this.tree = tree
    this.bitfield = bitfield

    this.treeLength = treeLength

    this.active = 0

    this._onflush = null
    this._flushing = null
    this._activeBatch = null
  }

  get isSnapshot () {
    return this.storage.snapshotted
  }

  get isDefault () {
    return this.core.state === this
  }

  unref () {
    if (--this.active > 0) return
    this.destroy()
  }

  ref () {
    this.active++
    return this
  }

  destroy () {
    this.active = 0
    this.storage.destroy()
    this.mutex.destroy(new Error('Closed')).catch(noop)
  }

  snapshot () {
    const s = new SessionState(
      this.core,
      this.storage.snapshot(),
      this.blocks,
      this.tree, // todo: should clone also but too many changes atm
      this.bitfield,
      this.treeLength,
      this.name
    )

    return s
  }

  memoryOverlay () {
    const storage = this.storage.createMemoryOverlay()
    const s = new SessionState(
      this.core,
      storage,
      this.blocks,
      this.tree.clone(storage),
      this.bitfield,
      this.treeLength,
      this.name
    )

    return s
  }

  _clearActiveBatch (err) {
    if (!this._activeBatch) return
    this._activeBatch.destroy()

    if (this._onflush) this._onflush(err)

    this._onflush = null
    this._flushing = null

    this._activeBatch = null
  }

  _unlock () {
    this._clearActiveBatch()
    this.mutex.unlock()
    this.core.checkIfIdle()
  }

  createUpdate () {
    assert(!this._activeBatch && !this.storage.snapshotted)

    this._activeBatch = this.overlay ? this.overlay.createWriteBatch() : this.storage.createWriteBatch()
    return new Update(this._activeBatch, this.bitfield, this.core.header, this)
  }

  async flushUpdate (u) {
    const flushing = this._flushUpdateBatch(u)

    try {
      if (!this._flushing) this._flushing = flushing

      await flushing
    } finally {
      this._clearActiveBatch(this)
    }
  }

  flushed () {
    if (!this._activeBatch) return

    if (this._flushing) return this._flushing

    this._flushing = new Promise(resolve => {
      this._onflush = resolve
    })

    return this._flushing
  }

  async _flushUpdateBatch (u) {
    await u.flush()

    if (!u.updates.length) return

    for (const { type, update } of u.updates) {
      switch (type) {
        case TREE: // tree
          if (!this.isDefault) this.tree.onupdate(update)
          break

        case BITFIELD: // bitfield
          this.bitfield.onupdate(update)
          break
      }
    }

    if (!this.isDefault) return

    this.core._processUpdates(u.updates)
  }

  async setUserData (key, value) {
    await this.mutex.lock()

    try {
      const update = this.createUpdate()
      update.setUserData(key, value)

      return await this.flushUpdate(update)
    } finally {
      this._unlock()
    }
  }

  async truncate (length, fork, { signature, keyPair } = {}) {
    if (this.tree.prologue && length < this.tree.prologue.length) {
      throw INVALID_OPERATION('Truncation breaks prologue')
    }

    if (!keyPair && this.isDefault) keyPair = this.core.header.keyPair

    await this.mutex.lock()

    try {
      const batch = await this.tree.truncate(length, fork)

      if (!signature && keyPair && length > 0) signature = this.core.verifier.sign(batch, keyPair)
      if (signature) batch.signature = signature

      const update = this.createUpdate()

      // upsert compat manifest
      if (this.core.verifier === null && keyPair) this.core._setManifest(update, null, keyPair)

      await update.truncate(batch, null)

      if (batch.length < this.treeLength) this.treeLength = batch.length

      await this.flushUpdate(update)
    } finally {
      this._unlock()
    }
  }

  async clear (start, end, cleared) {
    await this.mutex.lock()

    try {
      const bitfield = {
        start,
        length: end - start,
        drop: true
      }

      const update = this.createUpdate()

      update.bitfield.setRange(start, end, false)

      end = this.bitfield.firstSet(end)

      // TODO: verify this:
      // start = state.bitfield.lastSet(start) + 1
      // end = state.bitfield.firstSet(end)

      if (end === -1) end = this.tree.length
      if (start === -1 || start >= this.tree.length) return

      this.blocks.clear(update.batch, start, end - start)
      update.coreUpdate({ status: 0, bitfield, value: null, from: null })

      if (start < this.treeLength) this.treeLength = start

      await this.flushUpdate(update)
    } finally {
      this._unlock()
    }
  }

  async append (values, { signature, keyPair, preappend } = {}) {
    if (!keyPair && this.isDefault) keyPair = this.core.header.keyPair

    await this.mutex.lock()

    try {
      const update = this.createUpdate()

      // upsert compat manifest
      if (this.core.verifier === null && keyPair) this.core._setManifest(update, null, keyPair)

      if (preappend) await preappend(values)

      if (!values.length) {
        await this.flushUpdate(update)
        return { length: this.tree.length, byteLength: this.tree.byteLength }
      }

      const batch = this.tree.batch()
      for (const val of values) batch.append(val)

      // only multisig can have prologue so signature is always present
      if (this.tree.prologue && batch.length < this.tree.prologue.length) {
        throw INVALID_OPERATION('Append is not consistent with prologue')
      }

      if (!signature && keyPair) signature = this.core.verifier.sign(batch, keyPair)
      if (signature) batch.signature = signature

      update.flushTreeBatch(batch)
      update.bitfield.setRange(batch.ancestors, batch.length, true)

      this.blocks.putBatch(update.batch, this.tree.length, values)

      const bitfield = {
        drop: false,
        start: batch.ancestors,
        length: values.length
      }

      update.coreUpdate({
        bitfield,
        status: 0b0001,
        value: null,
        from: null
      })

      await this.flushUpdate(update)

      return { length: batch.length, byteLength: batch.byteLength }
    } finally {
      this._unlock()
    }
  }
}

module.exports = class Core {
  constructor (db, opts = {}) {
    this.db = db
    this.storage = null
    this.replicator = new Replicator(this, opts)

    this.id = opts.key ? z32.encode(opts.key) : null
    this.key = opts.key || null
    this.discoveryKey = opts.discoveryKey || (opts.key && crypto.discoveryKey(opts.key)) || null
    this.manifest = null
    this.opening = null
    this.closing = null
    this.exclusive = null

    this.preupdate = null
    this.header = null
    this.compat = false
    this.tree = null
    this.blocks = null
    this.bitfield = null
    this.verifier = null
    this.truncating = 0
    this.updating = false
    this.closed = false
    this.skipBitfield = null
    this.sessions = []
    this.globalCache = opts.globalCache || null
    this.autoClose = opts.autoClose !== false
    this.encryption = null
    this.onidle = noop

    this.state = null
    this.opened = false

    this._manifestFlushed = false
    this._onflush = null
    this._flushing = null
    this._activeBatch = null
    this._bitfield = null
    this._verifies = null
    this._verifiesFlushed = null
    this._legacy = !!opts.legacy

    this.opening = this._open(opts)
    this.opening.catch(noop)
  }

  ready () {
    return this.opening
  }

  addSession (session) {
    this.sessions.push(session)
  }

  removeSession (session) {
    const index = this.sessions.indexOf(session)
    if (index === -1) return
    this.sessions.splice(index, 1)
    this.checkIfIdle()
  }

  checkIfIdle () {
    if (this.sessions.length === 0 && this.replicator.idle() && this.state !== null && this.state.mutex.idle()) this.onidle()
  }

  async lockExclusive () {
    if (this.exclusive === null) this.exclusive = new Mutex()
    await this.exclusive.lock()
  }

  unlockExclusive () {
    if (this.exclusive !== null) this.exclusive.unlock()
  }

  async _open (opts) {
    try {
      await this._tryOpen(opts)
    } catch (err) {
      this.onidle()
      throw err
    }

    this.opened = true
  }

  async _tryOpen (opts) {
    let storage = await this.db.resume(this.discoveryKey)

    let overwrite = opts.overwrite === true

    const force = opts.force === true
    const createIfMissing = opts.createIfMissing !== false
    // kill this flag soon
    const legacy = !!opts.legacy

    // default to true for now if no manifest is provided
    let compat = opts.compat === true || (opts.compat !== false && !opts.manifest)

    let header = storage ? parseHeader(await getCoreInfo(storage)) : null

    if (force && opts.key && header && !b4a.equals(header.key, opts.key)) {
      overwrite = true
    }

    if (!header || overwrite) {
      if (!createIfMissing) {
        throw STORAGE_EMPTY('No Hypercore is stored here')
      }

      if (compat) {
        if (opts.key && opts.keyPair && !b4a.equals(opts.key, opts.keyPair.publicKey)) {
          throw BAD_ARGUMENT('Key must match publicKey when in compat mode')
        }
      }

      const keyPair = opts.keyPair || (opts.key ? null : crypto.keyPair())

      const defaultManifest = !opts.manifest && (!!opts.compat || !opts.key || !!(keyPair && b4a.equals(opts.key, keyPair.publicKey)))
      const manifest = defaultManifest ? Verifier.defaultSignerManifest(opts.key || keyPair.publicKey) : Verifier.createManifest(opts.manifest)

      header = {
        key: opts.key || (compat ? manifest.signers[0].publicKey : Verifier.manifestHash(manifest)),
        manifest,
        keyPair: keyPair ? { publicKey: keyPair.publicKey, secretKey: keyPair.secretKey || null } : null,
        userData: [],
        tree: {
          fork: 0,
          length: 0,
          rootHash: null,
          signature: null
        },
        hints: {
          reorgs: [],
          contiguousLength: 0
        }
      }

      const discoveryKey = opts.discoveryKey || crypto.discoveryKey(header.key)

      storage = await this.db.create({
        key: header.key,
        manifest: manifest ? Verifier.encodeManifest(manifest) : null,
        keyPair,
        discoveryKey,
        userData: opts.userData || []
      })
    }

    // unslab the long lived buffers to avoid keeping the slab alive
    header.key = unslab(header.key)

    if (header.tree) {
      header.tree.rootHash = unslab(header.tree.rootHash)
      header.tree.signature = unslab(header.tree.signature)
    }

    if (header.keyPair) {
      header.keyPair.publicKey = unslab(header.keyPair.publicKey)
      header.keyPair.secretKey = unslab(header.keyPair.secretKey)
    }

    if (header.keyPair) {
      header.keyPair.publicKey = unslab(header.keyPair.publicKey)
      header.keyPair.secretKey = unslab(header.keyPair.secretKey)
    }

    if (opts.manifest) {
      // if we provide a manifest and no key, verify that the stored key is the same
      if (!opts.key && !Verifier.isValidManifest(header.key, Verifier.createManifest(opts.manifest))) {
        throw STORAGE_CONFLICT('Manifest does not hash to provided key')
      }

      if (!header.manifest) header.manifest = opts.manifest
    }

    if (opts.key && !b4a.equals(header.key, opts.key)) {
      throw STORAGE_CONFLICT('Another Hypercore is stored here')
    }

    // if we signalled compat, but already now this core isn't disable it
    if (compat && header.manifest && !Verifier.isCompat(header.key, header.manifest)) {
      compat = false
    } else if (!compat && header.manifest && Verifier.isCompat(header.key, header.manifest)) {
      compat = true
    }

    const prologue = header.manifest ? header.manifest.prologue : null

    const tree = await MerkleTree.open(storage, header.tree.length, { crypto, prologue, ...header.tree })
    const bitfield = await Bitfield.open(storage)
    const blocks = new BlockStore(storage)

    if (overwrite) {
      const writer = storage.createWriteBatch()
      tree.clear(writer)
      blocks.clear(writer)
      bitfield.clear(writer)
      await writer.flush()
    }

    for await (const { key, value } of storage.createUserDataStream()) {
      header.userData.push({ key, value: unslab(value) })
    }

    // compat from earlier version that do not store contig length
    // if (header.hints.contiguousLength === 0) {
    //   while (bitfield.get(header.hints.contiguousLength)) header.hints.contiguousLength++
    // }

    // to unslab
    if (header.manifest) header.manifest = Verifier.createManifest(header.manifest)

    const verifier = header.manifest ? new Verifier(header.key, header.manifest, { crypto, legacy }) : null

    this.storage = storage
    this.header = header
    this.compat = compat
    this.tree = tree
    this.blocks = blocks
    this.bitfield = bitfield
    this.verifier = verifier
    this.state = new SessionState(this, storage, this.blocks, tree, bitfield, tree.length, null)

    this.state.ref()

    if (this.key === null) this.key = this.header.key
    if (this.discoveryKey === null) this.discoveryKey = crypto.discoveryKey(this.key)
    if (this.id === null) this.id = z32.encode(this.key)
    if (this.manifest === null) this.manifest = this.header.manifest

    this._manifestFlushed = !!header.manifest
  }

  async _getTreeHeadAt (length) {
    const head = getDefaultTree()

    head.length = length

    if (length === this.header.tree.length) {
      head.fork = this.header.tree.fork
      head.rootHash = this.header.tree.rootHash
      return head
    }

    const roots = await this.tree.getRoots(length)
    const rootHash = crypto.tree(roots)

    head.fork = this.header.tree.fork
    head.rootHash = rootHash

    return head
  }

  async createSession (name, length, overwrite) {
    let storage = null
    let treeInfo = null

    if (!overwrite) {
      storage = await this.storage.openBatch(name)

      if (storage !== null) {
        treeInfo = (await getCoreHead(storage)) || getDefaultTree()
        if (length !== -1 && treeInfo.length !== length) throw STORAGE_CONFLICT('Different batch stored here')
      }
    }

    if (storage === null) {
      treeInfo = await this._getTreeHeadAt(length === -1 ? this.tree.length : length)
      storage = await this.storage.registerBatch(name, treeInfo)
    }

    const bitfield = await Bitfield.open(storage)

    bitfield.merge(this.bitfield, treeInfo.length)

    const tree = await MerkleTree.open(storage, treeInfo.length, {
      prologue: this.tree.prologue
    })

    const sharedLength = Math.min(this.tree.length, treeInfo.length)

    return new SessionState(this, storage, this.blocks, tree, bitfield, sharedLength, name)
  }

  async audit (state = this.state) {
    await state.mutex.lock()

    try {
      const update = state.createUpdate()
      const corrections = await audit(this, update)
      if (corrections.blocks || corrections.tree) {
        await state.flushUpdate(update)
      }

      return corrections
    } finally {
      state._unlock()
    }
  }

  async setManifest (manifest) {
    await this.state.mutex.lock()

    try {
      if (manifest && this.header.manifest === null) {
        if (!Verifier.isValidManifest(this.header.key, manifest)) throw INVALID_CHECKSUM('Manifest hash does not match')

        const update = this.state.createUpdate()
        this._setManifest(update, Verifier.createManifest(manifest), null)

        await this.state.flushUpdate(update)
      }
    } finally {
      this.state._unlock()
    }
  }

  _setManifest (update, manifest, keyPair) {
    if (!manifest && b4a.equals(keyPair.publicKey, this.header.key)) manifest = Verifier.defaultSignerManifest(this.header.key)
    if (!manifest) return

    const verifier = new Verifier(this.header.key, manifest, { legacy: this._legacy })

    if (verifier.prologue) this.tree.setPrologue(verifier.prologue)

    this.manifest = this.header.manifest = manifest

    update.batch.setCoreAuth({ key: this.header.key, manifest: Verifier.encodeManifest(manifest) })

    this.compat = verifier.compat
    this.verifier = verifier
    this._manifestFlushed = false

    update.coreUpdate({ status: 0b10000, bitfield: null, value: null, from: null })
  }

  async copyPrologue (src) {
    await this.state.mutex.lock()

    try {
      await src.mutex.lock()
    } catch (err) {
      this.state.mutex.unlock()
      throw err
    }

    try {
      await copyPrologue(src, this)
    } finally {
      src.mutex.unlock()
      this.state.mutex.unlock()
      this.checkIfIdle()
    }
  }

  // async flush () {
  //   await this.state.mutex.lock()
  //   try {
  //     this._manifestFlushed = true
  //     this._autoFlush = 4
  //     await this._flushBitfield(writer)
  //   } finally {
  //     this.state.mutex.unlock()
  //   }
  // }

  get isFlushing () {
    return !!(this._flushing || this.state._activeBatch)
  }

  flushed () {
    return this.state.flushed()
  }

  async _processUpdates (updates) {
    for (const { type, update } of updates) {
      switch (type) {
        case HEAD: {
          this.header.tree = update
          break
        }

        case CORE: { // core
          this._onupdate(update)
          break
        }

        case CONTIG: { // contig
          this.header.hints.contiguousLength = update
          break
        }

        case TREE: // tree
          if (update.truncated) addReorgHint(this.header.hints.reorgs, this.tree, update)
          this.tree.onupdate(update)
          break

        case BITFIELD: // bitfield
          if (this.skipBitfield !== null) this._updateSkipBitfield(update)
          break

        case USER_DATA: { // user data
          let exists = false
          for (const entry of this.header.userData) {
            if (entry.key !== update.key) continue

            entry.value = update.value
            exists = true
            break
          }

          if (exists) continue

          this.header.userData.push({ key: update.key, value: unslab(update.value) })
          break
        }
      }
    }
  }

  _writeBlock (writer, index, value) {
    this.blocks.put(writer, index, value)
  }

  userData (key, value) {
    const update = this.state.createUpdate()
    this.setUserData(update, key, value)

    return this.state.flushUpdate(update)
  }

  setUserData (update, key, value) {
    return update.setUserData(key, value)
  }

  async commit (state, { signature, keyPair = this.header.keyPair, length = state.tree.length, treeLength = state.treeLength } = {}) {
    await this.state.mutex.lock()

    const update = this.state.createUpdate()

    try {
      if (this.tree.fork !== state.tree.fork) return null

      if (this.tree.length > state.tree.length) return null // TODO: partial commit in the future if possible

      if (this.tree.length > treeLength) {
        for (const root of this.tree.roots) {
          const batchRoot = await state.tree.get(root.index)
          if (batchRoot.size !== root.size || !b4a.equals(batchRoot.hash, root.hash)) {
            return null
          }
        }
      }

      const promises = []

      const reader = state.storage.createReadBatch()
      for (let i = treeLength; i < length; i++) promises.push(reader.getBlock(i))
      reader.tryFlush()

      const values = await Promise.all(promises)

      const batch = await this.tree.reconcile(state.tree, length, treeLength)
      if (batch.upgraded) batch.signature = signature || this.verifier.sign(batch, keyPair)

      // upsert compat manifest
      if (this.verifier === null && keyPair) this._setManifest(update, null, keyPair)

      this.state.blocks.putBatch(update.batch, treeLength, values)

      update.bitfield.setRange(treeLength, length, true)
      update.flushTreeBatch(batch)

      const bitfield = { start: treeLength, length: length - treeLength, drop: false }
      const status = batch.upgraded ? 0b0001 : 0

      update.coreUpdate({ status, bitfield, value: null, from: null })

      await this.state.flushUpdate(update)

      state.treeLength = batch.length

      return {
        length: batch.length,
        byteLength: batch.byteLength
      }
    } finally {
      this.state._clearActiveBatch()
      this.updating = false
      this.state.mutex.unlock()
      this.checkIfIdle()
    }
  }

  // async purge () {
  //   return new Promise((resolve, reject) => {
  //     let missing = 4
  //     let error = null

  //     this.oplog.storage.unlink(done)
  //     this.tree.storage.unlink(done)
  //     this.bitfield.storage.unlink(done)
  //     this.blocks.storage.unlink(done)

  //     function done (err) {
  //       if (err) error = err
  //       if (--missing) return
  //       if (error) reject(error)
  //       else resolve()
  //     }
  //   })
  // }

  _verifyBatchUpgrade (update, batch, manifest) {
    if (!this.header.manifest) {
      if (!manifest && this.compat) manifest = Verifier.defaultSignerManifest(this.header.key)

      if (!manifest || !(Verifier.isValidManifest(this.header.key, manifest) || (this.compat && Verifier.isCompat(this.header.key, manifest)))) {
        throw INVALID_SIGNATURE('Proof contains an invalid manifest') // TODO: proper error type
      }
    }

    manifest = Verifier.createManifest(manifest) // To unslab

    const verifier = this.verifier || new Verifier(this.header.key, manifest, { legacy: this._legacy })

    if (!verifier.verify(batch, batch.signature)) {
      throw INVALID_SIGNATURE('Proof contains an invalid signature')
    }

    if (!this.header.manifest && update !== null) this._setManifest(update, manifest, null)
  }

  async _verifyExclusive ({ batch, bitfield, value, manifest, from }) {
    await this.state.mutex.lock()

    const update = this.state.createUpdate()

    try {
      this._verifyBatchUpgrade(update, batch, manifest)

      if (!batch.commitable()) return false
      this.updating = true

      if (this.preupdate !== null) await this.preupdate(batch, this.header.key)
      if (bitfield) this._writeBlock(update.batch, bitfield.start, value)

      if (bitfield) {
        update.bitfield.setRange(bitfield.start, bitfield.start + 1, true)
      }

      update.coreUpdate({ status: 0b0001, bitfield, value, from })
      update.flushTreeBatch(batch)

      await this.state.flushUpdate(update)
    } finally {
      this.state._clearActiveBatch()
      this.updating = false
      this.state.mutex.unlock()
    }

    return true
  }

  async _verifyShared () {
    if (!this._verifies.length) return false

    await this.state.mutex.lock()

    const update = this.state.createUpdate()

    const verifies = this._verifies
    this._verifies = null
    this._verified = null

    try {
      for (const { batch, bitfield, value } of verifies) {
        if (!batch.commitable()) continue

        if (bitfield) {
          this._writeBlock(update.batch, bitfield.start, value)
        }
      }

      for (let i = 0; i < verifies.length; i++) {
        const { batch, bitfield, value, manifest, from } = verifies[i]

        if (!batch.commitable()) {
          verifies[i] = null // signal that we cannot commit this one
          continue
        }

        if (bitfield) {
          update.bitfield.setRange(bitfield.start, bitfield.start + 1, true)
        }

        // if we got a manifest AND its strictly a non compat one, lets store it
        if (manifest && this.header.manifest === null) {
          if (!Verifier.isValidManifest(this.header.key, manifest)) throw INVALID_CHECKSUM('Manifest hash does not match')
          this._setManifest(update, manifest, null)
        }

        update.coreUpdate({ status: 0, bitfield, value, from })
        update.flushTreeBatch(batch)
      }

      await this.state.flushUpdate(update)
    } finally {
      this.state._clearActiveBatch()
      this.state.mutex.unlock()
    }

    return verifies[0] !== null
  }

  async checkConflict (proof, from) {
    if (this.tree.length < proof.upgrade.length || proof.fork !== this.tree.fork) {
      // out of date this proof - ignore for now
      return false
    }

    const batch = this.tree.verifyFullyRemote(proof)

    await this.state.mutex.lock()

    try {
      const update = this.state.createUpdate()
      this._verifyBatchUpgrade(update, batch, proof.manifest)

      await this.state.flushUpdate(update)
    } catch {
      return true
    } finally {
      this.state.mutex.unlock()
    }

    const remoteTreeHash = crypto.tree(proof.upgrade.nodes)
    const localTreeHash = crypto.tree(await this.tree.getRoots(proof.upgrade.length))

    if (b4a.equals(localTreeHash, remoteTreeHash)) return false

    await this._onconflict(proof)
    return true
  }

  async verifyReorg (proof) {
    const batch = await this.tree.reorg(proof)
    this._verifyBatchUpgrade(null, batch, proof.manifest)
    return batch
  }

  async verify (proof, from) {
    // We cannot apply "other forks" atm.
    // We should probably still try and they are likely super similar for non upgrades
    // but this is easy atm (and the above layer will just retry)
    if (proof.fork !== this.tree.fork) return false

    const batch = await this.tree.verify(proof)
    if (!batch.commitable()) return false

    const value = (proof.block && proof.block.value) || null
    const op = {
      batch,
      bitfield: value && { drop: false, start: proof.block.index, length: 1 },
      value,
      status: 0,
      manifest: proof.manifest,
      from
    }

    if (batch.upgraded) {
      return this._verifyExclusive(op)
    }

    if (this._verifies !== null) {
      const verifies = this._verifies
      const i = verifies.push(op)
      await this._verified
      return verifies[i] !== null
    }

    this._verifies = [op]
    this._verified = this._verifyShared()

    return this._verified
  }

  async reorg (batch, from) {
    if (!batch.commitable()) return false

    this.truncating++
    await this.state.mutex.lock()

    try {
      if (!batch.commitable()) return false

      const update = this.state.createUpdate()
      await update.truncate(batch, from)

      await this.state.flushUpdate(update)
    } finally {
      this.state._clearActiveBatch()
      this.truncating--
      this.state.mutex.unlock()
    }

    return true
  }

  openSkipBitfield () {
    if (this.skipBitfield !== null) return this.skipBitfield
    this.skipBitfield = new RemoteBitfield()
    const buf = this.bitfield.toBuffer(this.tree.length)
    const bitfield = new Uint32Array(buf.buffer, buf.byteOffset, buf.byteLength / 4)
    this.skipBitfield.insert(0, bitfield)
    return this.skipBitfield
  }

  _updateSkipBitfield ({ ranges, drop }) {
    for (const { start, end } of ranges) {
      this.skipBitfield.setRange(start, end - start, drop === false)
    }
  }

  close () {
    if (!this.closing) this.closing = this._close()
    return this.closing
  }

  // session management - should be moved to some session manager next
  _onupdate ({ status, bitfield, value, from }) {
    if (this.sessions.length === 0 || this.replicator === null) return

    if (status !== 0) {
      const truncated = (status & 0b0010) !== 0
      const appended = (status & 0b0001) !== 0

      if (truncated) {
        this.replicator.ontruncate(bitfield.start, bitfield.length)
      }

      if ((status & 0b10011) !== 0) {
        this.replicator.onupgrade()
      }

      if (status & 0b10000) {
        for (let i = 0; i < this.sessions.length; i++) {
          const s = this.sessions[i]

          if (s.encryption && s.encryption.compat !== this.compat) {
            s.encryption = this.encryption = new BlockEncryption(s.encryption.key, this.key, { compat: this.compat, isBlockKey: s.encryption.isBlockKey })
          }
        }

        for (let i = 0; i < this.sessions.length; i++) {
          this.sessions[i].emit('manifest')
        }
      }

      for (let i = 0; i < this.sessions.length; i++) {
        const s = this.sessions[i]

        if (truncated) {
          // If snapshotted, make sure to update our compat so we can fail gets
          if (s._snapshot && bitfield.start < s._snapshot.compatLength) s._snapshot.compatLength = bitfield.start
        }

        if (truncated) {
          s.emit('truncate', bitfield.start, this.tree.fork)
        }

        if (appended) {
          s.emit('append')
        }
      }
    }

    if (bitfield) {
      this.replicator.onhave(bitfield.start, bitfield.length, bitfield.drop)
    }

    if (value) {
      const byteLength = value.byteLength - this.padding

      for (let i = 0; i < this.sessions.length; i++) {
        this.sessions[i].emit('download', bitfield.start, byteLength, from)
      }
    }
  }

  async _onconflict (proof, from) {
    await this.replicator.onconflict(from)

    for (const s of this.sessions) s.emit('conflict', proof.upgrade.length, proof.fork, proof)

    const err = new Error('Two conflicting signatures exist for length ' + proof.upgrade.length)
    await this.closeAllSessions(err)
  }

  async closeAllSessions (err) {
    // this.sessions modifies itself when a session closes
    // This way we ensure we indeed iterate over all sessions
    const sessions = [...this.sessions]

    const all = []
    for (const s of sessions) all.push(s.close({ error: err, force: false })) // force false or else infinite recursion
    await Promise.allSettled(all)
  }

  destroy () {
    if (this.replicator) this.replicator.destroy()
    if (this.state) this.state.destroy()
  }

  async _close () {
    if (this.opened === false) await this.opening
    if (this.sessions.length !== 0) throw new Error('Cannot close while sessions are open')

    if (this.replicator) await this.replicator.close()

    this.destroy()
    if (this.autoClose) await this.storage.root.close()

    this.closed = true
  }
}

function updateContigBatch (start, upd, bitfield) {
  const end = upd.start + upd.length

  let c = start

  if (upd.drop) {
    // If we dropped a block in the current contig range, "downgrade" it
    if (c > upd.start) {
      c = upd.start
    }
  } else {
    if (c <= end && c >= upd.start) {
      c = end
      while (bitfield.get(c)) c++
    }
  }

  if (c === start) {
    return {
      status: 0b0000,
      length: null
    }
  }

  if (c > start) {
    return {
      status: 0b0100,
      length: c
    }
  }

  return {
    status: 0b1000,
    length: c
  }
}

function addReorgHint (list, tree, batch) {
  if (tree.length === 0 || tree.fork === batch.fork) return

  while (list.length >= 4) list.shift() // 4 here is arbitrary, just want it to be small (hints only)
  while (list.length > 0) {
    if (list[list.length - 1].ancestors > batch.ancestors) list.pop()
    else break
  }

  list.push({ from: tree.fork, to: batch.fork, ancestors: batch.ancestors })
}

function getDefaultTree () {
  return {
    fork: 0,
    length: 0,
    rootHash: null,
    signature: null
  }
}

function parseHeader (info) {
  if (!info) return null

  return {
    key: info.auth.key,
    manifest: info.auth.manifest ? Verifier.decodeManifest(info.auth.manifest) : null,
    external: null,
    keyPair: info.keyPair,
    userData: [],
    tree: info.head || getDefaultTree(),
    hints: {
      reorgs: [],
      contiguousLength: 0
    }
  }
}

function noop () {}

function getCoreHead (storage) {
  const b = storage.createReadBatch()
  const p = b.getCoreHead()
  b.tryFlush()
  return p
}

async function getCoreInfo (storage) {
  const r = storage.createReadBatch()

  const auth = r.getCoreAuth()
  const localKeyPair = r.getLocalKeyPair()
  const encryptionKey = r.getEncryptionKey()
  const head = r.getCoreHead()

  await r.flush()

  return {
    auth: await auth,
    keyPair: await localKeyPair,
    encryptionKey: await encryptionKey,
    head: await head
  }
}<|MERGE_RESOLUTION|>--- conflicted
+++ resolved
@@ -2,11 +2,7 @@
 const b4a = require('b4a')
 const assert = require('nanoassert')
 const unslab = require('unslab')
-<<<<<<< HEAD
-=======
 const z32 = require('z32')
-const MemoryOverlay = require('./memory-overlay')
->>>>>>> 161a69dd
 const Mutex = require('./mutex')
 const MerkleTree = require('./merkle-tree')
 const BlockStore = require('./block-store')
