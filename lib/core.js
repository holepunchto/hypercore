--- conflicted
+++ resolved
@@ -2,13 +2,9 @@
 const b4a = require('b4a')
 const assert = require('nanoassert')
 const unslab = require('unslab')
-<<<<<<< HEAD
 const flat = require('flat-tree')
 const quickbit = require('quickbit-universal')
-=======
 const z32 = require('z32')
-const MemoryOverlay = require('./memory-overlay')
->>>>>>> 161a69dd
 const Mutex = require('./mutex')
 const MerkleTree = require('./merkle-tree')
 const BlockStore = require('./block-store')
@@ -142,11 +138,7 @@
 }
 
 class SessionState {
-<<<<<<< HEAD
-  constructor (core, storage, blocks, tree, bitfield, snapshotLength) {
-=======
-  constructor (core, storage, blocks, tree, bitfield, treeLength, name) {
->>>>>>> 161a69dd
+  constructor (core, storage, blocks, tree, bitfield, snapshotLength, name) {
     this.core = core
 
     this.storage = storage
@@ -174,7 +166,6 @@
     return this.core.state === this
   }
 
-<<<<<<< HEAD
   flushedLength () {
     if (this.isDefault) return this.tree.length
     if (this.isSnapshot) return this.snapshotLength
@@ -182,15 +173,9 @@
     return this.storage.dependencyLength()
   }
 
-  async unref () {
-    if (--this.active > 0) return Promise.resolve()
-
-    await this.close()
-=======
   unref () {
     if (--this.active > 0) return
     this.destroy()
->>>>>>> 161a69dd
   }
 
   ref () {
@@ -211,12 +196,8 @@
       this.blocks,
       this.tree, // todo: should clone also but too many changes atm
       this.bitfield,
-<<<<<<< HEAD
-      this.tree.length
-=======
-      this.treeLength,
+      this.tree.length,
       this.name
->>>>>>> 161a69dd
     )
 
     return s
@@ -230,12 +211,8 @@
       this.blocks,
       this.tree.clone(storage),
       this.bitfield,
-<<<<<<< HEAD
-      -1
-=======
-      this.treeLength,
+      -1,
       this.name
->>>>>>> 161a69dd
     )
 
     return s
@@ -542,7 +519,7 @@
     const tree = {
       fork: this.tree.fork,
       length,
-      rootHash: this.core.crypto.tree(roots),
+      rootHash: crypto.tree(roots),
       signature
     }
 
@@ -609,12 +586,8 @@
     this.encryption = null
     this.onidle = noop
 
-<<<<<<< HEAD
-    this.state = new SessionState(this, storage, this.blocks, tree, bitfield, -1)
-=======
     this.state = null
     this.opened = false
->>>>>>> 161a69dd
 
     this._manifestFlushed = false
     this._onflush = null
@@ -665,20 +638,7 @@
       throw err
     }
 
-<<<<<<< HEAD
-    const bitfield = await Bitfield.open(storage)
-
-    bitfield.merge(this.bitfield, treeInfo.length)
-
-    const tree = await MerkleTree.open(storage, treeInfo.length, {
-      crypto: this.crypto,
-      prologue: this.tree.prologue
-    })
-
-    return new SessionState(this, storage, this.blocks, tree, bitfield, -1)
-=======
     this.opened = true
->>>>>>> 161a69dd
   }
 
   async _tryOpen (opts) {
@@ -875,9 +835,7 @@
       prologue: this.tree.prologue
     })
 
-    const sharedLength = Math.min(this.tree.length, treeInfo.length)
-
-    return new SessionState(this, storage, this.blocks, tree, bitfield, sharedLength, name)
+    return new SessionState(this, storage, this.blocks, tree, bitfield, -1, name)
   }
 
   async audit (state = this.state) {
@@ -1088,7 +1046,7 @@
         this.header.tree = tree
       }
 
-      this.onupdate({ status, bitfield, value: null, from: null })
+      this._onupdate({ status, bitfield, value: null, from: null })
 
       return {
         length: this.tree.length,
@@ -1097,15 +1055,13 @@
     } finally {
       this.updating = false
       this.state.mutex.unlock()
-<<<<<<< HEAD
 
       if (sourceLocked) {
         state.mutex.unlock()
         state._clearActiveBatch()
       }
-=======
+
       this.checkIfIdle()
->>>>>>> 161a69dd
     }
   }
 
