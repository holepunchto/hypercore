--- conflicted
+++ resolved
@@ -119,11 +119,7 @@
     this.ranges.push({ start, end, value })
   }
 
-<<<<<<< HEAD
   async flush(tx, bitfield) {
-=======
-  flush(tx, bitfield) {
->>>>>>> b366bfed
     if (!this.ranges.length) return []
 
     let index = this.ranges[0].start
