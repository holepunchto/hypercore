module.exports = class HypercoreError extends Error {
  constructor (msg, code, fn = HypercoreError) {
    super(`${code}: ${msg}`)
    this.code = code

    if (Error.captureStackTrace) {
      Error.captureStackTrace(this, fn)
    }
  }

  get name () {
    return 'HypercoreError'
  }

  static BAD_ARGUMENT (msg) {
    return new HypercoreError(msg, 'BAD_ARGUMENT', HypercoreError.BAD_ARGUMENT)
  }

  static STORAGE_EMPTY (msg) {
    return new HypercoreError(msg, 'STORAGE_EMPTY', HypercoreError.STORAGE_EMPTY)
  }

  static STORAGE_CONFLICT (msg) {
    return new HypercoreError(msg, 'STORAGE_CONFLICT', HypercoreError.STORAGE_CONFLICT)
  }

  static INVALID_SIGNATURE (msg) {
    return new HypercoreError(msg, 'INVALID_SIGNATURE', HypercoreError.INVALID_SIGNATURE)
  }

  static INVALID_CAPABILITY (msg) {
    return new HypercoreError(msg, 'INVALID_CAPABILITY', HypercoreError.INVALID_CAPABILITY)
  }

  static INVALID_CHECKSUM (msg = 'Invalid checksum') {
    return new HypercoreError(msg, 'INVALID_CHECKSUM', HypercoreError.INVALID_CHECKSUM)
  }

  static INVALID_OPERATION (msg) {
    return new HypercoreError(msg, 'INVALID_OPERATION', HypercoreError.INVALID_OPERATION)
  }

  static INVALID_PROOF (msg = 'Proof not verifiable') {
    return new HypercoreError(msg, 'INVALID_PROOF', HypercoreError.INVALID_PROOF)
  }

  static SNAPSHOT_NOT_AVAILABLE (msg = 'Snapshot is not available') {
    return new HypercoreError(msg, 'SNAPSHOT_NOT_AVAILABLE', HypercoreError.SNAPSHOT_NOT_AVAILABLE)
  }

  static REQUEST_CANCELLED (msg = 'Request was cancelled') {
    return new HypercoreError(msg, 'REQUEST_CANCELLED', HypercoreError.REQUEST_CANCELLED)
  }

  static SESSION_NOT_WRITABLE (msg = 'Session is not writable') {
    return new HypercoreError(msg, 'SESSION_NOT_WRITABLE', HypercoreError.SESSION_NOT_WRITABLE)
  }

  static SESSION_CLOSED (msg = 'Session is closed') {
    return new HypercoreError(msg, 'SESSION_CLOSED', HypercoreError.SESSION_CLOSED)
  }

<<<<<<< HEAD
  static BATCH_UNFLUSHED (msg = 'Batch not yet flushed') {
    return new HypercoreError(msg, 'BATCH_UNFLUSHED', HypercoreError.BATCH_UNFLUSHED)
  }

  static BATCH_ALREADY_EXISTS (msg = 'Batch already exists') {
    return new HypercoreError(msg, 'BATCH_ALREADY_EXISTS', HypercoreError.BATCH_ALREADY_EXISTS)
  }

  static BATCH_ALREADY_FLUSHED (msg = 'Batch has already been flushed') {
    return new HypercoreError(msg, 'BATCH_ALREADY_FLUSHED', HypercoreError.BATCH_ALREADY_FLUSHED)
=======
  static OPLOG_CORRUPT (msg = 'Oplog file appears corrupt or out of date') {
    return new HypercoreError(msg, 'OPLOG_CORRUPT', HypercoreError.OPLOG_CORRUPT)
  }

  static INVALID_OPLOG_VERSION (msg = 'Invalid header version') {
    return new HypercoreError(msg, 'INVALID_OPLOG_VERSION', HypercoreError.INVALID_OPLOG_VERSION)
>>>>>>> 52f75dc0
  }
}<|MERGE_RESOLUTION|>--- conflicted
+++ resolved
@@ -60,7 +60,6 @@
     return new HypercoreError(msg, 'SESSION_CLOSED', HypercoreError.SESSION_CLOSED)
   }
 
-<<<<<<< HEAD
   static BATCH_UNFLUSHED (msg = 'Batch not yet flushed') {
     return new HypercoreError(msg, 'BATCH_UNFLUSHED', HypercoreError.BATCH_UNFLUSHED)
   }
@@ -71,13 +70,13 @@
 
   static BATCH_ALREADY_FLUSHED (msg = 'Batch has already been flushed') {
     return new HypercoreError(msg, 'BATCH_ALREADY_FLUSHED', HypercoreError.BATCH_ALREADY_FLUSHED)
-=======
+  }
+
   static OPLOG_CORRUPT (msg = 'Oplog file appears corrupt or out of date') {
     return new HypercoreError(msg, 'OPLOG_CORRUPT', HypercoreError.OPLOG_CORRUPT)
   }
 
   static INVALID_OPLOG_VERSION (msg = 'Invalid header version') {
     return new HypercoreError(msg, 'INVALID_OPLOG_VERSION', HypercoreError.INVALID_OPLOG_VERSION)
->>>>>>> 52f75dc0
   }
 }