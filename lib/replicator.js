/* DEV DOCS
  Every hypercore has one Replicator object managing its connections to other peers.
  There is one Peer object per peer connected to the Hypercore.
  Hypercores do not know about other hypercores, so when a peer is connected to multiple cores, there exists one Peer object per core.

  Hypercore indicates block should be downloaded through methods like Replicator.addRange or Replicator.addBlock
  Hypercore calls Replicator.updateActivity every time a hypercore session opens/closes
  Replicator.updateActivity ensures the Hypercore is downloading blocks as expected
  Replicator keeps track of:
    - Which blocks need to be downloaded (Replicator._blocks)
    - Which blocks currently have inflight requests (Replicator._inflight)

  Blocks are requested from remote peers by Peer objects. The flow is:
    - The replicator's updatePeer method gets called
    - The replicator detects whether the Peer can accept more requests (for example by checking if it's maxed out on inflight blocks)
    - The replicator then tells the Peer what to request (e.g. Peer_requestRange or Peer._requestBlock methods)

  The Peer object is responsible for tracking
    - Which blocks does the Peer have available (tracked in remoteBitfield)
    - Which blocks are you actively looking for from this peer (tracked in missingBlocks)
    - How many blocks are currently inflight (tracked in inflight)
  The Peer uses this information to decide which blocks to request form the peer in response to _requestRange requests and the like.
*/

const b4a = require('b4a')
const safetyCatch = require('safety-catch')
const RandomIterator = require('random-array-iterator')
const flatTree = require('flat-tree')
const ReceiverQueue = require('./receiver-queue')
const RemoteBitfield = require('./remote-bitfield')
const { REQUEST_CANCELLED, REQUEST_TIMEOUT, INVALID_CAPABILITY, SNAPSHOT_NOT_AVAILABLE } = require('hypercore-errors')
const m = require('./messages')
const caps = require('./caps')

const DEFAULT_MAX_INFLIGHT = [16, 512]
const SCALE_LATENCY = 50
const DEFAULT_SEGMENT_SIZE = 256 * 1024 * 8 // 256 KiB in bits
const NOT_DOWNLOADING_SLACK = 20000 + (Math.random() * 20000) | 0
const MAX_PEERS_UPGRADE = 3

const PRIORITY = {
  NORMAL: 0,
  HIGH: 1,
  VERY_HIGH: 2,
  CANCELLED: 255 // reserved to mark cancellation
}

class Attachable {
  constructor () {
    this.resolved = false
    this.processing = false
    this.refs = []
  }

  attach (session) {
    const r = {
      context: this,
      session,
      sindex: 0,
      rindex: 0,
      snapshot: true,
      resolve: null,
      reject: null,
      promise: null,
      timeout: null
    }

    r.sindex = session.push(r) - 1
    r.rindex = this.refs.push(r) - 1
    r.promise = new Promise((resolve, reject) => {
      r.resolve = resolve
      r.reject = reject
    })

    return r
  }

  detach (r, err = null) {
    if (r.context !== this) return false

    this._detach(r)
    this._cancel(r, err)
    this.gc()

    return true
  }

  _detach (r) {
    const rh = this.refs.pop()
    const sh = r.session.pop()

    if (r.rindex < this.refs.length) this.refs[rh.rindex = r.rindex] = rh
    if (r.sindex < r.session.length) r.session[sh.sindex = r.sindex] = sh

    destroyRequestTimeout(r)
    r.context = null

    return r
  }

  gc () {
    if (this.refs.length === 0 && !this.processing) this._unref()
  }

  processed () {
    this.processing = false
    this.gc()
  }

  _cancel (r, err) {
    r.reject(err || REQUEST_CANCELLED())
  }

  _unref () {
    // overwrite me
  }

  resolve (val) {
    this.resolved = true
    while (this.refs.length > 0) {
      this._detach(this.refs[this.refs.length - 1]).resolve(val)
    }
  }

  reject (err) {
    this.resolved = true
    while (this.refs.length > 0) {
      this._detach(this.refs[this.refs.length - 1]).reject(err)
    }
  }

  setTimeout (r, ms) {
    destroyRequestTimeout(r)
    r.timeout = setTimeout(onrequesttimeout, ms, r)
  }
}

class BlockRequest extends Attachable {
  constructor (tracker, index, priority) {
    super()

    this.index = index
    this.priority = priority
    this.inflight = []
    this.queued = false
    this.tracker = tracker
  }

  _unref () {
    this.queued = false

    for (const req of this.inflight) {
      req.peer._cancelRequest(req)
    }

    this.tracker.remove(this.index)
  }
}

class RangeRequest extends Attachable {
  constructor (ranges, start, end, linear, ifAvailable, blocks) {
    super()

    this.start = start
    this.end = end
    this.linear = linear
    this.ifAvailable = ifAvailable
    this.blocks = blocks
    this.ranges = ranges

    // As passed by the user, immut
    this.userStart = start
    this.userEnd = end
  }

  _unref () {
    const i = this.ranges.indexOf(this)
    if (i === -1) return
    const h = this.ranges.pop()
    if (i < this.ranges.length) this.ranges[i] = h
  }

  _cancel (r) {
    r.resolve(false)
  }
}

class UpgradeRequest extends Attachable {
  constructor (replicator, fork, length) {
    super()

    this.fork = fork
    this.length = length
    this.inflight = []
    this.replicator = replicator
  }

  _unref () {
    if (this.replicator.eagerUpgrade === true || this.inflight.length > 0) return
    this.replicator._upgrade = null
  }

  _cancel (r) {
    r.resolve(false)
  }
}

class SeekRequest extends Attachable {
  constructor (seeks, seeker) {
    super()

    this.seeker = seeker
    this.inflight = []
    this.seeks = seeks
  }

  _unref () {
    if (this.inflight.length > 0) return
    const i = this.seeks.indexOf(this)
    if (i === -1) return
    const h = this.seeks.pop()
    if (i < this.seeks.length) this.seeks[i] = h
  }
}

class InflightTracker {
  constructor () {
    this._requests = []
    this._free = []
  }

  get idle () {
    return this._requests.length === this._free.length
  }

  * [Symbol.iterator] () {
    for (const req of this._requests) {
      if (req !== null) yield req
    }
  }

  add (req) {
    const id = this._free.length ? this._free.pop() : this._requests.push(null)
    req.id = id
    this._requests[id - 1] = req
    return req
  }

  get (id) {
    return id <= this._requests.length ? this._requests[id - 1] : null
  }

  remove (id, roundtrip) {
    if (id > this._requests.length) return
    this._requests[id - 1] = null
    if (roundtrip === true) this._free.push(id)
  }

  reusable (id) {
    this._free.push(id)
  }
}

class BlockTracker {
  constructor () {
    this._map = new Map()
  }

  [Symbol.iterator] () {
    return this._map.values()
  }

  isEmpty () {
    return this._map.size === 0
  }

  has (index) {
    return this._map.has(index)
  }

  get (index) {
    return this._map.get(index) || null
  }

  add (index, priority) {
    let b = this._map.get(index)
    if (b) return b

    b = new BlockRequest(this, index, priority)
    this._map.set(index, b)

    return b
  }

  remove (index) {
    const b = this.get(index)
    this._map.delete(index)
    return b
  }
}

class RoundtripQueue {
  constructor () {
    this.queue = []
    this.tick = 0
  }

  clear () {
    const ids = new Array(this.queue.length)
    for (let i = 0; i < ids.length; i++) {
      ids[i] = this.queue[i][1]
    }

    this.queue = []

    return ids
  }

  add (id) {
    this.queue.push([++this.tick, id])
  }

  flush (tick) {
    let flushed = null

    for (let i = 0; i < this.queue.length; i++) {
      if (this.queue[i][0] > tick) break
      if (flushed === null) flushed = []
      flushed.push(this.queue[i][1])
    }

    if (flushed !== null) this.queue.splice(0, flushed.length)
    return flushed
  }
}

class ProofRequest {
  constructor (msg, proof, block, manifest) {
    this.msg = msg
    this.proof = proof
    this.block = block
    this.manifest = manifest
  }

  async fulfill () {
    if (this.proof === null) return null

    const proof = await this.proof.settle()

    if (this.manifest) proof.manifest = this.manifest
    if (this.block) proof.block.value = await this.block

    return proof
  }
}

class Peer {
  constructor (replicator, protomux, channel, useSession, inflightRange) {
    this.core = replicator.core
    this.replicator = replicator
    this.stream = protomux.stream
    this.protomux = protomux
    this.remotePublicKey = this.stream.remotePublicKey
    this.remoteSupportsSeeks = false
    this.inflightRange = inflightRange

    this.paused = false
    this.removed = false

    this.useSession = useSession

    this.channel = channel
    this.channel.userData = this

    this.wireSync = this.channel.messages[0]
    this.wireRequest = this.channel.messages[1]
    this.wireCancel = this.channel.messages[2]
    this.wireData = this.channel.messages[3]
    this.wireNoData = this.channel.messages[4]
    this.wireWant = this.channel.messages[5]
    this.wireUnwant = this.channel.messages[6]
    this.wireBitfield = this.channel.messages[7]
    this.wireRange = this.channel.messages[8]
    this.wireExtension = this.channel.messages[9]

    // Same stats as replicator, but for this specific peer
    this.stats = {
      wireSync: { tx: 0, rx: 0 },
      wireRequest: { tx: 0, rx: 0 },
      wireCancel: { tx: 0, rx: 0 },
      wireData: { tx: 0, rx: 0 },
      wireWant: { tx: 0, rx: 0 },
      wireBitfield: { tx: 0, rx: 0 },
      wireRange: { tx: 0, rx: 0 },
      wireExtension: { tx: 0, rx: 0 }
    }

    this.receiverQueue = new ReceiverQueue()
    this.receiverBusy = false

    // most often not used, so made on demand
    this.roundtripQueue = null

    this.inflight = 0
    this.dataProcessing = 0

    this.canUpgrade = true

    this.needsSync = false
    this.syncsProcessing = 0

    this._remoteContiguousLength = 0

    // TODO: tweak pipelining so that data sent BEFORE remoteOpened is not cap verified!
    // we might wanna tweak that with some crypto, ie use the cap to encrypt it...
    // or just be aware of that, to only push non leaky data

    this.remoteOpened = false
    this.remoteBitfield = new RemoteBitfield()
    this.missingBlocks = new RemoteBitfield()

    this.remoteFork = 0
    this.remoteLength = 0
    this.remoteCanUpgrade = false
    this.remoteUploading = true
    this.remoteDownloading = true
    this.remoteSynced = false
    this.remoteHasManifest = false
    this.remoteRequests = new Map()

    this.segmentsWanted = new Set()
    this.broadcastedNonSparse = false

    this.lengthAcked = 0

    this.extensions = new Map()
    this.lastExtensionSent = ''
    this.lastExtensionRecv = ''

    replicator._ifAvailable++
  }

  get remoteContiguousLength () {
    return this.remoteBitfield.findFirst(false, this._remoteContiguousLength)
  }

  getMaxInflight () {
    const stream = this.stream.rawStream
    if (!stream.udx) return Math.min(this.inflightRange[1], this.inflightRange[0] * 3)

    const scale = stream.rtt <= SCALE_LATENCY ? 1 : stream.rtt / SCALE_LATENCY * Math.min(1, 2 / this.replicator.peers.length)
    return Math.max(this.inflightRange[0], Math.round(Math.min(this.inflightRange[1], this.inflightRange[0] * scale)))
  }

  signalUpgrade () {
    if (this._shouldUpdateCanUpgrade() === true) this._updateCanUpgradeAndSync()
    else this.sendSync()
  }

  _markInflight (index) {
    this.missingBlocks.set(index, false)
  }

  broadcastRange (start, length, drop) {
    if (drop) this._unclearLocalRange(start, length)
    else this._clearLocalRange(start, length)

    // TODO: consider also adding early-returns on the drop===true case
    if (!drop) {
      // No need to broadcast if the remote already has this range

      if (this._remoteContiguousLength >= start + length) return

      if (length === 1) {
        if (this.remoteBitfield.get(start)) return
      } else {
        if (this.remoteBitfield.firstUnset(start) >= start + length) return
      }
    }

    this.wireRange.send({
      drop,
      start,
      length
    })
    incrementTx(this.stats.wireRange, this.replicator.stats.wireRange)
  }

  extension (name, message) {
    this.wireExtension.send({ name: name === this.lastExtensionSent ? '' : name, message })
    incrementTx(this.stats.wireExtension, this.replicator.stats.wireExtension)
    this.lastExtensionSent = name
  }

  onextension (message) {
    const name = message.name || this.lastExtensionRecv
    this.lastExtensionRecv = name
    const ext = this.extensions.get(name)
    if (ext) ext._onmessage({ start: 0, end: message.message.byteLength, buffer: message.message }, this)
  }

  sendSync () {
    if (this.syncsProcessing !== 0) {
      this.needsSync = true
      return
    }

    if (this.core.tree.fork !== this.remoteFork) {
      this.canUpgrade = false
    }

    this.needsSync = false

    this.wireSync.send({
      fork: this.core.tree.fork,
      length: this.core.tree.length,
      remoteLength: this.core.tree.fork === this.remoteFork ? this.remoteLength : 0,
      canUpgrade: this.canUpgrade,
      uploading: true,
      downloading: this.replicator.isDownloading(),
      hasManifest: !!this.core.header.manifest && this.core.compat === false
    })
    incrementTx(this.stats.wireSync, this.replicator.stats.wireSync)
  }

  onopen ({ seeks, capability }) {
    const expected = caps.replicate(this.stream.isInitiator === false, this.replicator.key, this.stream.handshakeHash)

    if (b4a.equals(capability, expected) !== true) { // TODO: change this to a rejection instead, less leakage
      throw INVALID_CAPABILITY('Remote sent an invalid replication capability')
    }

    if (this.remoteOpened === true) return
    this.remoteOpened = true
    this.remoteSupportsSeeks = seeks

    this.protomux.cork()

    this.sendSync()

    const contig = Math.min(this.core.tree.length, this.core.header.hints.contiguousLength)
    if (contig > 0) {
      this.broadcastRange(0, contig, false)

      if (contig === this.core.tree.length) {
        this.broadcastedNonSparse = true
      }
    }

    this.replicator._ifAvailable--
    this.replicator._addPeer(this)

    this.protomux.uncork()
  }

  onclose (isRemote) {
    // we might have signalled to the remote that we are done (ie not downloading) and the remote might agree on that
    // if that happens, the channel might be closed by the remote. if so just renegotiate it.
    // TODO: add a CLOSE_REASON to mux to we can make this cleaner...
    const reopen = isRemote === true && this.remoteOpened === true && this.remoteDownloading === false &&
       this.remoteUploading === true && this.replicator.downloading === true

    if (this.remoteOpened === false) {
      if (this.useSession) {
        this.replicator._peerSessions--
        this.replicator._closeSessionMaybe()
      }
      this.replicator._ifAvailable--
      this.replicator.updateAll()
      return
    }

    this.remoteOpened = false
    this.removed = true
    this.remoteRequests.clear() // cancel all
    this.receiverQueue.clear()

    if (this.roundtripQueue !== null) {
      for (const id of this.roundtripQueue.clear()) this.replicator._inflight.reusable(id)
    }

    this.replicator._removePeer(this)

    if (reopen) {
      this.replicator._makePeer(this.protomux, this.useSession)
    }

    if (this.useSession) {
      this.replicator._peerSessions--
      this.replicator._closeSessionMaybe()
    }
  }

  closeIfIdle () {
    if (this.remoteDownloading === false && this.replicator.isDownloading() === false) {
      // idling, shut it down...
      this.channel.close()
      return true
    }

    return false
  }

  async onsync ({ fork, length, remoteLength, canUpgrade, uploading, downloading, hasManifest }) {
    const lengthChanged = length !== this.remoteLength
    const sameFork = fork === this.core.tree.fork

    this.remoteSynced = true
    this.remoteFork = fork
    this.remoteLength = length
    this.remoteCanUpgrade = canUpgrade
    this.remoteUploading = uploading
    this.remoteDownloading = downloading
    this.remoteHasManifest = hasManifest

    if (this.closeIfIdle()) return

    this.lengthAcked = sameFork ? remoteLength : 0
    this.syncsProcessing++

    this.replicator._updateFork(this)

    if (this.remoteLength > this.core.tree.length && this.lengthAcked === this.core.tree.length) {
      if (this.replicator._addUpgradeMaybe() !== null) this._update()
    }

    const upgrade = (lengthChanged === false || sameFork === false)
      ? this.canUpgrade && sameFork
      : await this._canUpgrade(length, fork)

    if (length === this.remoteLength && fork === this.core.tree.fork) {
      this.canUpgrade = upgrade
    }

    if (--this.syncsProcessing !== 0) return // ie not latest

    if (this.needsSync === true || (this.core.tree.fork === this.remoteFork && this.core.tree.length > this.remoteLength)) {
      this.signalUpgrade()
    }

    this._update()
  }

  _shouldUpdateCanUpgrade () {
    return this.core.tree.fork === this.remoteFork &&
      this.core.tree.length > this.remoteLength &&
      this.canUpgrade === false &&
      this.syncsProcessing === 0
  }

  async _updateCanUpgradeAndSync () {
    const { length, fork } = this.core.tree

    const canUpgrade = await this._canUpgrade(this.remoteLength, this.remoteFork)

    if (this.syncsProcessing > 0 || length !== this.core.tree.length || fork !== this.core.tree.fork) {
      return
    }
    if (canUpgrade === this.canUpgrade) {
      return
    }

    this.canUpgrade = canUpgrade
    this.sendSync()
  }

  // Safe to call in the background - never fails
  async _canUpgrade (remoteLength, remoteFork) {
    if (remoteFork !== this.core.tree.fork) return false

    if (remoteLength === 0) return true
    if (remoteLength >= this.core.tree.length) return false

    try {
      // Rely on caching to make sure this is cheap...
      const canUpgrade = await this.core.tree.upgradeable(remoteLength)

      if (remoteFork !== this.core.tree.fork) return false

      return canUpgrade
    } catch {
      return false
    }
  }

  async _getProof (batch, msg) {
    let block = null

    if (msg.block) {
      const index = msg.block.index

      if (msg.fork !== this.core.tree.fork || !this.core.bitfield.get(index)) {
        return new ProofRequest(msg, null, null, null)
      }

      block = this.core.blocks.get(batch, index)
    }

    const manifest = (msg.manifest && !this.core.compat) ? this.core.header.manifest : null
    const proof = await this.core.tree.proof(batch, msg)

    return new ProofRequest(msg, proof, block, manifest)
  }

  async onrequest (msg) {
    const size = this.remoteRequests.size
    this.remoteRequests.set(msg.id, msg)

    // if size didnt change -> id overwrite -> old one is deleted, cancel current and re-add
    if (size === this.remoteRequests.size) {
      this._cancel(msg.id)
      this.remoteRequests.set(msg.id, msg)
    }

    if (!this.protomux.drained || this.receiverQueue.length) {
      this.receiverQueue.push(msg)
      return
    }

    if (this.replicator.destroyed) return

    await this._handleRequest(msg)
  }

  oncancel (msg) {
    this._cancel(msg.request)
  }

  _cancel (id) {
    this.remoteRequests.delete(id)
    this.receiverQueue.delete(id)
  }

  ondrain () {
    return this._handleRequests()
  }

  async _handleRequests () {
    if (this.receiverBusy || this.replicator.destroyed) return
    this.receiverBusy = true
    this.protomux.cork()

    while (this.remoteOpened && this.protomux.drained && this.receiverQueue.length > 0 && !this.removed) {
      const msg = this.receiverQueue.shift()
      await this._handleRequest(msg)
    }

    this.protomux.uncork()
    this.receiverBusy = false
  }

  async _handleRequest (msg) {
    const batch = this.core.storage.createReadBatch()

    // TODO: could still be answerable if (index, fork) is an ancestor of the current fork
    const req = msg.fork === this.core.tree.fork
      ? await this._getProof(batch, msg)
      : new ProofRequest(msg, null, null, null)

    batch.tryFlush()

    await this._fulfillRequest(req)
  }

  async _fulfillRequest (req) {
    const proof = await req.fulfill()

    // if cancelled do not reply
    if (this.remoteRequests.get(req.msg.id) !== req.msg) {
      return
    }

    // sync from now on, so safe to delete from the map
    this.remoteRequests.delete(req.msg.id)

    if (proof === null) {
      if (req.msg.manifest && this.core.header.manifest) {
        const manifest = this.core.header.manifest
<<<<<<< HEAD
        this.wireData.send({ request: req.msg.id, fork: this.core.tree.fork, block: null, hash: null, seek: null, upgrade: null, manifest })
=======
        this.wireData.send({ request: msg.id, fork: this.core.tree.fork, block: null, hash: null, seek: null, upgrade: null, manifest })
>>>>>>> 7dcd252d
        incrementTx(this.stats.wireData, this.replicator.stats.wireData)
        return
      }

      this.wireNoData.send({ request: req.msg.id })
      return
    }

    if (proof.block !== null) {
      this.replicator.onupload(proof.block.index, proof.block.value, this)
    }

    this.wireData.send({
      request: req.msg.id,
      fork: req.msg.fork,
      block: proof.block,
      hash: proof.hash,
      seek: proof.seek,
      upgrade: proof.upgrade,
      manifest: proof.manifest
    })
    incrementTx(this.stats.wireData, this.replicator.stats.wireData)
  }

  _cancelRequest (req) {
    if (req.priority === PRIORITY.CANCELLED) return
    // mark as cancelled also and avoid re-entry
    req.priority = PRIORITY.CANCELLED

    this.inflight--
    this.replicator._requestDone(req.id, false)

    // clear inflight state
    if (isBlockRequest(req)) this.replicator._unmarkInflight(req.block.index)
    if (isUpgradeRequest(req)) this.replicator._clearInflightUpgrade(req)

    if (this.roundtripQueue === null) this.roundtripQueue = new RoundtripQueue()
    this.roundtripQueue.add(req.id)
    this.wireCancel.send({ request: req.id })
    incrementTx(this.stats.wireCancel, this.replicator.stats.wireCancel)
  }

  _checkIfConflict () {
    this.paused = true

    const length = Math.min(this.core.tree.length, this.remoteLength)
    if (length === 0) return // pause and ignore

    this.wireRequest.send({
      id: 0, // TODO: use an more explicit id for this eventually...
      fork: this.remoteFork,
      block: null,
      hash: null,
      seek: null,
      upgrade: {
        start: 0,
        length
      }
    })

    incrementTx(this.stats.wireRequest, this.replicator.stats.wireRequest)
  }

  async ondata (data) {
    // always allow a fork conflict proof to be sent
    if (data.request === 0 && data.upgrade && data.upgrade.start === 0) {
      if (await this.core.checkConflict(data, this)) return
      this.paused = false
    }

    const req = data.request > 0 ? this.replicator._inflight.get(data.request) : null
    const reorg = data.fork > this.core.tree.fork

    // no push atm, TODO: check if this satisfies another pending request
    // allow reorg pushes tho as those are not written to storage so we'll take all the help we can get
    if (req === null && reorg === false) return

    if (req !== null) {
      if (req.peer !== this) return
      this._onrequestroundtrip(req)
    }

    try {
      if (reorg === true) return await this.replicator._onreorgdata(this, req, data)
    } catch (err) {
      safetyCatch(err)
      if (isBlockRequest(req)) this.replicator._unmarkInflight(req.block.index)

      this.paused = true
      this.replicator.oninvalid(err, req, data, this)
      return
    }

    this.dataProcessing++
    if (isBlockRequest(req)) this.replicator._markProcessing(req.block.index)

    try {
      if (!matchingRequest(req, data) || !(await this.core.verify(data, this))) {
        this.replicator._onnodata(this, req)
        return
      }
    } catch (err) {
      safetyCatch(err)
      if (isBlockRequest(req)) this.replicator._unmarkInflight(req.block.index)

      if (err.code === 'WRITE_FAILED') {
        // For example, we don't want to keep pulling data when storage is full
        // TODO: notify the user somehow
        this.paused = true
        return
      }

      if (this.core.closed && !isCriticalError(err)) return

      if (err.code !== 'INVALID_OPERATION') {
        // might be a fork, verify
        this._checkIfConflict()
      }

      this.replicator._onnodata(this, req)
      this.replicator.oninvalid(err, req, data, this)
      return
    } finally {
      if (isBlockRequest(req)) this.replicator._markProcessed(req.block.index)
      this.dataProcessing--
    }

    this.replicator._ondata(this, req, data)

    if (this._shouldUpdateCanUpgrade() === true) {
      this._updateCanUpgradeAndSync()
    }
  }

  onnodata ({ request }) {
    const req = request > 0 ? this.replicator._inflight.get(request) : null

    if (req === null || req.peer !== this) return

    this._onrequestroundtrip(req)
    this.replicator._onnodata(this, req)
  }

  _onrequestroundtrip (req) {
    if (req.priority === PRIORITY.CANCELLED) return
    // to avoid re-entry we also just mark it as cancelled
    req.priority = PRIORITY.CANCELLED

    this.inflight--
    this.replicator._requestDone(req.id, true)
    if (this.roundtripQueue === null) return
    const flushed = this.roundtripQueue.flush(req.rt)
    if (flushed === null) return
    for (const id of flushed) this.replicator._inflight.reusable(id)
  }

  onwant ({ start, length }) {
    this.replicator._onwant(this, start, length)
  }

  onunwant () {
    // TODO
  }

  onbitfield ({ start, bitfield }) {
    if (start < this._remoteContiguousLength) this._remoteContiguousLength = start // bitfield is always the truth
    this.remoteBitfield.insert(start, bitfield)
    this.missingBlocks.insert(start, bitfield)
    this._clearLocalRange(start, bitfield.byteLength * 8)
    this._update()
  }

  _clearLocalRange (start, length) {
    const bitfield = this.core.skipBitfield === null ? this.core.bitfield : this.core.skipBitfield

    if (length === 1) {
      this.missingBlocks.set(start, this._remoteHasBlock(start) && !bitfield.get(start))
      return
    }

    const contig = Math.min(this.core.tree.length, this.core.header.hints.contiguousLength)

    if (start + length < contig) {
      const delta = contig - start
      this.missingBlocks.setRange(start, delta, false)
      return
    }

    const rem = start & 32767
    if (rem > 0) {
      start -= rem
      length += rem
    }

    const end = start + Math.min(length, this.core.tree.length)
    while (start < end) {
      const local = bitfield.getBitfield(start)

      if (local && local.bitfield) {
        this.missingBlocks.clear(start, local.bitfield)
      }

      start += 32768
    }
  }

  _resetMissingBlock (index) {
    const bitfield = this.core.skipBitfield === null ? this.core.bitfield : this.core.skipBitfield
    this.missingBlocks.set(index, this._remoteHasBlock(index) && !bitfield.get(index))
  }

  _unclearLocalRange (start, length) {
    if (length === 1) {
      this._resetMissingBlock(start)
      return
    }

    const rem = start & 2097151
    if (rem > 0) {
      start -= rem
      length += rem
    }

    const fixedStart = start

    const end = start + Math.min(length, this.remoteLength)
    while (start < end) {
      const remote = this.remoteBitfield.getBitfield(start)
      if (remote && remote.bitfield) {
        this.missingBlocks.insert(start, remote.bitfield)
      }

      start += 2097152
    }

    this._clearLocalRange(fixedStart, length)
  }

  onrange ({ drop, start, length }) {
    const has = drop === false

    if (drop === true && start < this._remoteContiguousLength) {
      this._remoteContiguousLength = start
    }

    if (start === 0 && drop === false) {
      if (length > this._remoteContiguousLength) this._remoteContiguousLength = length
    } else if (length === 1) {
      const bitfield = this.core.skipBitfield === null ? this.core.bitfield : this.core.skipBitfield
      this.remoteBitfield.set(start, has)
      this.missingBlocks.set(start, has && !bitfield.get(start))
    } else {
      const rangeStart = this.remoteBitfield.findFirst(!has, start)
      const rangeLength = length - (rangeStart - start)

      if (rangeLength > 0) {
        this.remoteBitfield.setRange(rangeStart, rangeLength, has)
        this.missingBlocks.setRange(rangeStart, rangeLength, has)
        if (has) this._clearLocalRange(rangeStart, rangeLength)
      }
    }

    if (drop === false) this._update()
  }

  onreorghint () {
    // TODO
  }

  _update () {
    // TODO: if this is in a batch or similar it would be better to defer it
    // we could do that with nextTick/microtick mb? (combined with a property on the session to signal read buffer mb)
    this.replicator.updatePeer(this)
  }

  async _onconflict () {
    this.protomux.cork()
    if (this.remoteLength > 0 && this.core.tree.fork === this.remoteFork) {
      await this.onrequest({
        id: 0,
        fork: this.core.tree.fork,
        block: null,
        hash: null,
        seek: null,
        upgrade: {
          start: 0,
          length: Math.min(this.core.tree.length, this.remoteLength)
        }
      })
    }
    this.channel.close()
    this.protomux.uncork()
  }

  _makeRequest (needsUpgrade, priority, minLength) {
    if (needsUpgrade === true && this.replicator._shouldUpgrade(this) === false) {
      return null
    }

    // ensure that the remote has signalled they have the length we request
    if (this.remoteLength < minLength) {
      return null
    }

    if (needsUpgrade === false && this.replicator._autoUpgrade(this) === true) {
      needsUpgrade = true
    }

    return {
      peer: this,
      rt: this.roundtripQueue === null ? 0 : this.roundtripQueue.tick,
      id: 0,
      fork: this.remoteFork,
      block: null,
      hash: null,
      seek: null,
      upgrade: needsUpgrade === false
        ? null
        : { start: this.core.tree.length, length: this.remoteLength - this.core.tree.length },
      // remote manifest check can be removed eventually...
      manifest: this.core.header.manifest === null && this.remoteHasManifest === true,
      priority
    }
  }

  _requestManifest () {
    const req = this._makeRequest(false, 0, 0)
    this._send(req)
  }

  _requestUpgrade (u) {
    const req = this._makeRequest(true, 0, 0)
    if (req === null) return false

    this._send(req)

    return true
  }

  _requestSeek (s) {
    // if replicator is updating the seeks etc, bail and wait for it to drain
    if (this.replicator._updatesPending > 0) return false

    const { length, fork } = this.core.tree

    if (fork !== this.remoteFork) return false

    if (s.seeker.start >= length) {
      const req = this._makeRequest(true, 0, 0)

      // We need an upgrade for the seek, if non can be provided, skip
      if (req === null) return false

      req.seek = this.remoteSupportsSeeks ? { bytes: s.seeker.bytes, padding: s.seeker.padding } : null

      s.inflight.push(req)
      this._send(req)

      return true
    }

    const len = s.seeker.end - s.seeker.start
    const off = s.seeker.start + Math.floor(Math.random() * len)

    for (let i = 0; i < len; i++) {
      let index = off + i
      if (index > s.seeker.end) index -= len

      if (this._remoteHasBlock(index) === false) continue
      if (this.core.bitfield.get(index) === true) continue
      if (!this._hasTreeParent(index)) continue

      // Check if this block is currently inflight - if so pick another
      const b = this.replicator._blocks.get(index)
      if (b !== null && b.inflight.length > 0) continue

      // Block is not inflight, but we only want the hash, check if that is inflight
      const h = this.replicator._hashes.add(index, PRIORITY.NORMAL)
      if (h.inflight.length > 0) continue

      const req = this._makeRequest(false, h.priority, index + 1)
      if (req === null) continue

      const nodes = flatTree.depth(s.seeker.start + s.seeker.end - 1)

      req.hash = { index: 2 * index, nodes }
      req.seek = this.remoteSupportsSeeks ? { bytes: s.seeker.bytes, padding: s.seeker.padding } : null

      s.inflight.push(req)
      h.inflight.push(req)
      this._send(req)

      return true
    }

    this._maybeWant(s.seeker.start, len)
    return false
  }

  _hasTreeParent (index) {
    if (this.remoteLength >= this.core.tree.length) return true

    const ite = flatTree.iterator(index * 2)

    let span = 2
    let length = 0

    while (true) {
      ite.parent()

      const left = (ite.index - ite.factor / 2 + 1) / 2
      length = left + span

      // if larger than local AND larger than remote - they share the root so its ok
      if (length > this.core.tree.length) {
        if (length > this.remoteLength) return true
        break
      }

      // its less than local but larger than remote so skip it
      if (length > this.remoteLength) break

      span *= 2
      const first = this.core.bitfield.findFirst(true, left)
      if (first > -1 && first < length) return true
    }

    // TODO: push to async queue and check against our local merkle tree if we actually can request this block
    return false
  }

  _remoteHasBlock (index) {
    return index < this._remoteContiguousLength || this.remoteBitfield.get(index) === true
  }

  _sendBlockRequest (req, b) {
    req.block = { index: b.index, nodes: 0 }
    this.replicator._markInflight(b.index)

    b.inflight.push(req)
    this._send(req)
  }

  _requestBlock (b) {
    const { length, fork } = this.core.tree

    if (this._remoteHasBlock(b.index) === false || fork !== this.remoteFork) {
      this._maybeWant(b.index)
      return false
    }

    if (!this._hasTreeParent(b.index)) {
      return false
    }

    const req = this._makeRequest(b.index >= length, b.priority, b.index + 1)
    if (req === null) return false

    this._sendBlockRequest(req, b)

    return true
  }

  _requestRangeBlock (index, length) {
    if (this.core.bitfield.get(index) === true || !this._hasTreeParent(index)) return false

    const b = this.replicator._blocks.add(index, PRIORITY.NORMAL)
    if (b.inflight.length > 0) {
      this.missingBlocks.set(index, false) // in case we missed some states just set them ondemand, nbd
      return false
    }

    const req = this._makeRequest(index >= length, b.priority, index + 1)

    // If the request cannot be satisfied, dealloc the block request if no one is subscribed to it
    if (req === null) {
      b.gc()
      return false
    }

    this._sendBlockRequest(req, b)

    // Don't think this will ever happen, as the pending queue is drained before the range queue
    // but doesn't hurt to check this explicitly here also.
    if (b.queued) b.queued = false
    return true
  }

  _findNext (i) {
    if (i < this._remoteContiguousLength) {
      if (this.core.skipBitfield === null) this.replicator._openSkipBitfield()
      i = this.core.skipBitfield.findFirst(false, i)
      if (i < this._remoteContiguousLength && i > -1) return i
      i = this._remoteContiguousLength
    }

    return this.missingBlocks.findFirst(true, i)
  }

  _requestRange (r) {
    const { length, fork } = this.core.tree

    if (r.blocks) {
      let min = -1
      let max = -1

      for (let i = r.start; i < r.end; i++) {
        const index = r.blocks[i]
        if (min === -1 || index < min) min = index
        if (max === -1 || index > max) max = index
        const has = index < this._remoteContiguousLength || this.missingBlocks.get(index) === true
        if (has === true && this._requestRangeBlock(index, length)) return true
      }

      if (min > -1) this._maybeWant(min, max - min)
      return false
    }

    const end = Math.min(this.core.tree.length, Math.min(r.end === -1 ? this.remoteLength : r.end, this.remoteLength))
    if (end <= r.start || fork !== this.remoteFork) return false

    const len = end - r.start
    const off = r.start + (r.linear ? 0 : Math.floor(Math.random() * len))

    let i = off

    while (true) {
      i = this._findNext(i)
      if (i === -1 || i >= end) break

      if (this._requestRangeBlock(i, length)) return true
      i++
    }

    i = r.start

    while (true) {
      i = this._findNext(i)
      if (i === -1 || i >= off) break

      if (this._requestRangeBlock(i, length)) return true
      i++
    }

    this._maybeWant(r.start, len)
    return false
  }

  _requestForkProof (f) {
    const req = this._makeRequest(false, 0, 0)

    req.upgrade = { start: 0, length: this.remoteLength }
    req.manifest = !this.core.header.manifest

    f.inflight.push(req)
    this._send(req)
  }

  _requestForkRange (f) {
    if (f.fork !== this.remoteFork || f.batch.want === null) return false

    const end = Math.min(f.batch.want.end, this.remoteLength)
    if (end < f.batch.want.start) return false

    const len = end - f.batch.want.start
    const off = f.batch.want.start + Math.floor(Math.random() * len)

    for (let i = 0; i < len; i++) {
      let index = off + i
      if (index >= end) index -= len

      if (this._remoteHasBlock(index) === false) continue

      const req = this._makeRequest(false, 0, 0)

      req.hash = { index: 2 * index, nodes: f.batch.want.nodes }

      f.inflight.push(req)
      this._send(req)

      return true
    }

    this._maybeWant(f.batch.want.start, len)
    return false
  }

  _maybeWant (start, length = 1) {
    if (start + length <= this.remoteContiguousLength) return

    let i = Math.floor(start / DEFAULT_SEGMENT_SIZE)
    const n = Math.ceil((start + length) / DEFAULT_SEGMENT_SIZE)

    for (; i < n; i++) {
      if (this.segmentsWanted.has(i)) continue
      this.segmentsWanted.add(i)

      this.wireWant.send({
        start: i * DEFAULT_SEGMENT_SIZE,
        length: DEFAULT_SEGMENT_SIZE
      })
      incrementTx(this.stats.wireWant, this.replicator.stats.wireWant)
    }
  }

  isActive () {
    if (this.paused || this.removed) return false
    return true
  }

  async _send (req) {
    const fork = this.core.tree.fork

    this.inflight++
    this.replicator._inflight.add(req)

    if (req.upgrade !== null && req.fork === fork) {
      const u = this.replicator._addUpgrade()
      u.inflight.push(req)
    }

    try {
      if (req.block !== null && req.fork === fork) {
        req.block.nodes = await this.core.tree.missingNodes(2 * req.block.index)
        if (req.priority === PRIORITY.CANCELLED) return
      }
      if (req.hash !== null && req.fork === fork && req.hash.nodes === 0) {
        req.hash.nodes = await this.core.tree.missingNodes(req.hash.index)
        if (req.priority === PRIORITY.CANCELLED) return

        // nodes === 0, we already have it, bail
        if (req.hash.nodes === 0 && (req.hash.index & 1) === 0) {
          this.inflight--
          this.replicator._resolveHashLocally(this, req)
          return
        }
      }
    } catch (err) {
      this.stream.destroy(err)
      return
    }

    this.wireRequest.send(req)
    incrementTx(this.stats.wireRequest, this.replicator.stats.wireRequest)
  }
}

module.exports = class Replicator {
  static Peer = Peer // hack to be able to access Peer from outside this module

  constructor (core, key, {
    notDownloadingLinger = NOT_DOWNLOADING_SLACK,
    eagerUpgrade = true,
    allowFork = true,
    inflightRange = null,
    onpeerupdate = noop,
    onupload = noop,
    oninvalid = noop
  } = {}) {
    this.key = key
    this.discoveryKey = core.crypto.discoveryKey(key)
    this.core = core
    this.eagerUpgrade = eagerUpgrade
    this.allowFork = allowFork
    this.onpeerupdate = onpeerupdate
    this.onupload = onupload
    this.oninvalid = oninvalid
    this.ondownloading = null // optional external hook for monitoring downloading status
    this.peers = []
    this.findingPeers = 0 // updateable from the outside
    this.destroyed = false
    this.downloading = false
    this.activeSessions = 0

    this.inflightRange = inflightRange || DEFAULT_MAX_INFLIGHT

    // Note: nodata and unwant not currently tracked
    // tx = transmitted, rx = received
    this.stats = {
      wireSync: { tx: 0, rx: 0 },
      wireRequest: { tx: 0, rx: 0 },
      wireCancel: { tx: 0, rx: 0 },
      wireData: { tx: 0, rx: 0 },
      wireWant: { tx: 0, rx: 0 },
      wireBitfield: { tx: 0, rx: 0 },
      wireRange: { tx: 0, rx: 0 },
      wireExtension: { tx: 0, rx: 0 }
    }

    this._attached = new Set()
    this._inflight = new InflightTracker()
    this._blocks = new BlockTracker()
    this._hashes = new BlockTracker()

    this._queued = []

    this._seeks = []
    this._upgrade = null
    this._reorgs = []
    this._ranges = []

    this._hadPeers = false
    this._ifAvailable = 0
    this._updatesPending = 0
    this._applyingReorg = null
    this._manifestPeer = null
    this._hasSession = false
    this._peerSessions = 0
    this._notDownloadingLinger = notDownloadingLinger
    this._downloadingTimer = null

    const self = this
    this._onstreamclose = onstreamclose

    function onstreamclose () {
      self.detachFrom(this.userData)
    }
  }

  updateActivity (inc, session) {
    this.activeSessions += inc
    this.setDownloading(this.activeSessions !== 0, session)
  }

  isDownloading () {
    return this.downloading || !this._inflight.idle
  }

  setDownloading (downloading) {
    clearTimeout(this._downloadingTimer)

    if (this.destroyed) return
    if (downloading || this._notDownloadingLinger === 0) {
      this.setDownloadingNow(downloading)
      return
    }

    this._downloadingTimer = setTimeout(setDownloadingLater, this._notDownloadingLinger, this, downloading)
  }

  setDownloadingNow (downloading) {
    this._downloadingTimer = null
    if (this.downloading === downloading) return
    this.downloading = downloading
    if (!downloading && this.isDownloading()) return

    for (const peer of this.peers) peer.signalUpgrade()

    if (downloading) { // restart channel if needed...
      for (const protomux of this._attached) {
        if (!protomux.stream.handshakeHash) continue
        if (protomux.opened({ protocol: 'hypercore/alpha', id: this.discoveryKey })) continue
        this._makePeer(protomux, true)
      }
    } else {
      for (const peer of this.peers) peer.closeIfIdle()
    }

    if (this.ondownloading !== null && downloading) this.ondownloading()
  }

  cork () {
    for (const peer of this.peers) peer.protomux.cork()
  }

  uncork () {
    for (const peer of this.peers) peer.protomux.uncork()
  }

  // Called externally when a range of new blocks has been processed/removed
  onhave (start, length, drop = false) {
    for (const peer of this.peers) peer.broadcastRange(start, length, drop)
  }

  // Called externally when a truncation upgrade has been processed
  ontruncate (newLength, truncated) {
    const notify = []

    for (const blk of this._blocks) {
      if (blk.index < newLength) continue
      notify.push(blk)
    }

    for (const blk of notify) {
      for (const r of blk.refs) {
        if (r.snapshot === false) continue
        blk.detach(r, SNAPSHOT_NOT_AVAILABLE())
      }
    }

    for (const peer of this.peers) peer._unclearLocalRange(newLength, truncated)
  }

  // Called externally when a upgrade has been processed
  onupgrade () {
    for (const peer of this.peers) peer.signalUpgrade()
    if (this._blocks.isEmpty() === false) this._resolveBlocksLocally()
    if (this._upgrade !== null) this._resolveUpgradeRequest(null)
    if (!this._blocks.isEmpty() || this._ranges.length !== 0 || this._seeks.length !== 0) {
      this._updateNonPrimary(true)
    }
  }

  // Called externally when a conflict has been detected and verified
  async onconflict (from) {
    const all = []
    for (const peer of this.peers) {
      all.push(peer._onconflict())
    }
    await Promise.allSettled(all)
  }

  async applyPendingReorg () {
    if (this._applyingReorg !== null) {
      await this._applyingReorg
      return true
    }

    for (let i = this._reorgs.length - 1; i >= 0; i--) {
      const f = this._reorgs[i]
      if (f.batch !== null && f.batch.finished) {
        await this._applyReorg(f)
        return true
      }
    }

    return false
  }

  addUpgrade (session) {
    if (this._upgrade !== null) {
      const ref = this._upgrade.attach(session)
      this._checkUpgradeIfAvailable()
      return ref
    }

    const ref = this._addUpgrade().attach(session)

    this.updateAll()

    return ref
  }

  addBlock (session, index) {
    const b = this._blocks.add(index, PRIORITY.HIGH)
    const ref = b.attach(session)

    this._queueBlock(b)
    this.updateAll()

    return ref
  }

  addSeek (session, seeker) {
    const s = new SeekRequest(this._seeks, seeker)
    const ref = s.attach(session)

    this._seeks.push(s)
    this.updateAll()

    return ref
  }

  addRange (session, { start = 0, end = -1, length = toLength(start, end), blocks = null, linear = false, ifAvailable = false } = {}) {
    if (blocks !== null) { // if using blocks, start, end just acts as frames around the blocks array
      start = 0
      end = length = blocks.length
    }

    const r = new RangeRequest(
      this._ranges,
      start,
      length === -1 ? -1 : start + length,
      linear,
      ifAvailable,
      blocks
    )

    const ref = r.attach(session)

    this._ranges.push(r)

    // Trigger this to see if this is already resolved...
    // Also auto compresses the range based on local bitfield
    this._updateNonPrimary(true)

    return ref
  }

  cancel (ref) {
    ref.context.detach(ref, null)
  }

  clearRequests (session, err = null) {
    let cleared = false
    while (session.length > 0) {
      const ref = session[session.length - 1]
      ref.context.detach(ref, err)
      cleared = true
    }

    if (cleared) this.updateAll()
  }

  _addUpgradeMaybe () {
    return this.eagerUpgrade === true ? this._addUpgrade() : this._upgrade
  }

  // TODO: this function is OVER called atm, at each updatePeer/updateAll
  // instead its more efficient to only call it when the conditions in here change - ie on sync/add/remove peer
  // Do this when we have more tests.
  _checkUpgradeIfAvailable () {
    if (this._ifAvailable > 0 && this.peers.length < MAX_PEERS_UPGRADE) return
    if (this._upgrade === null || this._upgrade.refs.length === 0) return
    if (this._hadPeers === false && this.findingPeers > 0) return

    const maxPeers = Math.min(this.peers.length, MAX_PEERS_UPGRADE)

    // check if a peer can upgrade us

    for (let i = 0; i < maxPeers; i++) {
      const peer = this.peers[i]

      if (peer.remoteSynced === false) return

      if (this.core.tree.length === 0 && peer.remoteLength > 0) return

      if (peer.remoteLength <= this._upgrade.length || peer.remoteFork !== this._upgrade.fork) continue

      if (peer.syncsProcessing > 0) return

      if (peer.lengthAcked !== this.core.tree.length && peer.remoteFork === this.core.tree.fork) return
      if (peer.remoteCanUpgrade === true) return
    }

    // check if reorgs in progress...

    if (this._applyingReorg !== null) return

    // TODO: we prob should NOT wait for inflight reorgs here, seems better to just resolve the upgrade
    // and then apply the reorg on the next call in case it's slow - needs some testing in practice

    for (let i = 0; i < this._reorgs.length; i++) {
      const r = this._reorgs[i]
      if (r.inflight.length > 0) return
    }

    // if something is inflight, wait for that first
    if (this._upgrade.inflight.length > 0) return

    // nothing to do, indicate no update avail

    const u = this._upgrade
    this._upgrade = null
    u.resolve(false)
  }

  _addUpgrade () {
    if (this._upgrade !== null) return this._upgrade

    // TODO: needs a reorg: true/false flag to indicate if the user requested a reorg
    this._upgrade = new UpgradeRequest(this, this.core.tree.fork, this.core.tree.length)

    return this._upgrade
  }

  _addReorg (fork, peer) {
    if (this.allowFork === false) return null

    // TODO: eager gc old reorgs from the same peer
    // not super important because they'll get gc'ed when the request finishes
    // but just spam the remote can do ...

    for (const f of this._reorgs) {
      if (f.fork > fork && f.batch !== null) return null
      if (f.fork === fork) return f
    }

    const f = {
      fork,
      inflight: [],
      batch: null
    }

    this._reorgs.push(f)

    // maintain sorted by fork
    let i = this._reorgs.length - 1
    while (i > 0 && this._reorgs[i - 1].fork > fork) {
      this._reorgs[i] = this._reorgs[i - 1]
      this._reorgs[--i] = f
    }

    return f
  }

  _shouldUpgrade (peer) {
    if (this._upgrade !== null && this._upgrade.inflight.length > 0) return false
    return peer.remoteCanUpgrade === true &&
      peer.remoteLength > this.core.tree.length &&
      peer.lengthAcked === this.core.tree.length
  }

  _autoUpgrade (peer) {
    return this._upgrade !== null && peer.remoteFork === this.core.tree.fork && this._shouldUpgrade(peer)
  }

  _addPeer (peer) {
    this._hadPeers = true
    this.peers.push(peer)
    this.updatePeer(peer)
    this.onpeerupdate(true, peer)
  }

  _requestDone (id, roundtrip) {
    this._inflight.remove(id, roundtrip)
    if (this.isDownloading() === true) return
    for (const peer of this.peers) peer.signalUpgrade()
  }

  _removePeer (peer) {
    this.peers.splice(this.peers.indexOf(peer), 1)

    if (this._manifestPeer === peer) this._manifestPeer = null

    for (const req of this._inflight) {
      if (req.peer !== peer) continue
      this._inflight.remove(req.id, true)
      this._clearRequest(peer, req)
    }

    if (peer.useSession) this._closeSessionMaybe()

    this.onpeerupdate(false, peer)
    this.updateAll()
  }

  _queueBlock (b) {
    if (b.inflight.length > 0 || b.queued === true) return
    b.queued = true
    this._queued.push(b)
  }

  _resolveHashLocally (peer, req) {
    this._requestDone(req.id, false)
    this._resolveBlockRequest(this._hashes, req.hash.index / 2, null, req)
    this.updatePeer(peer)
  }

  // Runs in the background - not allowed to throw
  async _resolveBlocksLocally () {
    // TODO: check if fork compat etc. Requires that we pass down truncation info

    let clear = null

    for (const b of this._blocks) {
      if (this.core.bitfield.get(b.index) === false) continue

      const reader = this.core.storage.createReadBatch()

      try {
        const block = this.core.blocks.get(reader, b.index)
        reader.tryFlush()
        b.resolve(await block)
      } catch (err) {
        b.reject(err)
      }

      if (clear === null) clear = []
      clear.push(b)
    }

    if (clear === null) return

    // Currently the block tracker does not support deletes during iteration, so we make
    // sure to clear them afterwards.
    for (const b of clear) {
      this._blocks.remove(b.index)
    }
  }

  _resolveBlockRequest (tracker, index, value, req) {
    const b = tracker.remove(index)
    if (b === null) return false

    removeInflight(b.inflight, req)
    b.queued = false

    b.resolve(value)

    return true
  }

  _resolveUpgradeRequest (req) {
    if (req !== null) removeInflight(this._upgrade.inflight, req)

    if (this.core.tree.length === this._upgrade.length && this.core.tree.fork === this._upgrade.fork) return false

    const u = this._upgrade
    this._upgrade = null
    u.resolve(true)

    return true
  }

  _resolveRangeRequest (req, index) {
    const head = this._ranges.pop()

    if (index < this._ranges.length) this._ranges[index] = head

    req.resolve(true)
  }

  _clearInflightBlock (tracker, req) {
    const isBlock = tracker === this._blocks
    const index = isBlock === true ? req.block.index : req.hash.index / 2
    const b = tracker.get(index)

    if (b === null || removeInflight(b.inflight, req) === false) return

    if (b.refs.length > 0 && isBlock === true) {
      this._queueBlock(b)
      return
    }

    b.gc()
  }

  _clearInflightUpgrade (req) {
    if (removeInflight(this._upgrade.inflight, req) === false) return
    this._upgrade.gc()
  }

  _clearInflightSeeks (req) {
    for (const s of this._seeks) {
      if (removeInflight(s.inflight, req) === false) continue
      s.gc()
    }
  }

  _clearInflightReorgs (req) {
    for (const r of this._reorgs) {
      removeInflight(r.inflight, req)
    }
  }

  _clearOldReorgs (fork) {
    for (let i = 0; i < this._reorgs.length; i++) {
      const f = this._reorgs[i]
      if (f.fork >= fork) continue
      if (i === this._reorgs.length - 1) this._reorgs.pop()
      else this._reorgs[i] = this._reorgs.pop()
      i--
    }
  }

  // "slow" updates here - async but not allowed to ever throw
  async _updateNonPrimary (updateAll) {
    // Check if running, if so skip it and the running one will issue another update for us (debounce)
    while (++this._updatesPending === 1) {
      for (let i = 0; i < this._ranges.length; i++) {
        const r = this._ranges[i]

        clampRange(this.core, r)

        if (r.end !== -1 && r.start >= r.end) {
          this._resolveRangeRequest(r, i--)
        }
      }

      for (let i = 0; i < this._seeks.length; i++) {
        const s = this._seeks[i]

        let err = null
        let res = null

        try {
          res = await s.seeker.update()
        } catch (error) {
          err = error
        }

        if (!res && !err) continue

        if (i < this._seeks.length - 1) this._seeks[i] = this._seeks.pop()
        else this._seeks.pop()

        i--

        if (err) s.reject(err)
        else s.resolve(res)
      }

      // No additional updates scheduled - break
      if (--this._updatesPending === 0) break
      // Debounce the additional updates - continue
      this._updatesPending = 0
    }

    if (this._inflight.idle || updateAll) this.updateAll()
  }

  _maybeResolveIfAvailableRanges () {
    if (this._ifAvailable > 0 || !this._inflight.idle || !this._ranges.length) return

    for (let i = 0; i < this.peers.length; i++) {
      if (this.peers[i].dataProcessing > 0) return
    }

    for (let i = 0; i < this._ranges.length; i++) {
      const r = this._ranges[i]

      if (r.ifAvailable) {
        this._resolveRangeRequest(r, i--)
      }
    }
  }

  _clearRequest (peer, req) {
    if (req.block !== null) {
      this._clearInflightBlock(this._blocks, req)
      this._unmarkInflight(req.block.index)
    }

    if (req.hash !== null) {
      this._clearInflightBlock(this._hashes, req)
    }

    if (req.upgrade !== null && this._upgrade !== null) {
      this._clearInflightUpgrade(req)
    }

    if (this._seeks.length > 0) {
      this._clearInflightSeeks(req)
    }

    if (this._reorgs.length > 0) {
      this._clearInflightReorgs(req)
    }
  }

  _onnodata (peer, req) {
    this._clearRequest(peer, req)
    this.updateAll()
  }

  _openSkipBitfield () {
    // technically the skip bitfield gets bits cleared if .clear() is called
    // also which might be in inflight also, but that just results in that section being overcalled shortly
    // worst case, so ok for now

    const bitfield = this.core.openSkipBitfield()

    for (const req of this._inflight) {
      if (req.block) bitfield.set(req.block.index, true) // skip
    }
  }

  _markProcessing (index) {
    const b = this._blocks.get(index)
    if (b) {
      b.processing = true
      return
    }

    const h = this._hashes.get(index)
    if (h) h.processing = true
  }

  _markProcessed (index) {
    const b = this._blocks.get(index)
    if (b) return b.processed()

    const h = this._hashes.get(index)
    if (h) h.processed()
  }

  _markInflight (index) {
    if (this.core.skipBitfield !== null) this.core.skipBitfield.set(index, true)
    for (const peer of this.peers) peer._markInflight(index)
  }

  _unmarkInflight (index) {
    if (this.core.skipBitfield !== null) this.core.skipBitfield.set(index, this.core.bitfield.get(index))
    for (const peer of this.peers) peer._resetMissingBlock(index)
  }

  _ondata (peer, req, data) {
    if (data.block !== null) {
      this._resolveBlockRequest(this._blocks, data.block.index, data.block.value, req)
    }

    if (data.hash !== null && (data.hash.index & 1) === 0) {
      this._resolveBlockRequest(this._hashes, data.hash.index / 2, null, req)
    }

    if (this._upgrade !== null) {
      this._resolveUpgradeRequest(req)
    }

    if (this._seeks.length > 0) {
      this._clearInflightSeeks(req)
    }

    if (this._reorgs.length > 0) {
      this._clearInflightReorgs(req)
    }

    if (this._manifestPeer === peer && this.core.header.manifest !== null) {
      this._manifestPeer = null
    }

    if (this._seeks.length > 0 || this._ranges.length > 0) this._updateNonPrimary(this._seeks.length > 0)
    this.updatePeer(peer)
  }

  _onwant (peer, start, length) {
    const contig = Math.min(this.core.tree.length, this.core.header.hints.contiguousLength)

    if (start + length < contig || (this.core.tree.length === contig)) {
      peer.wireRange.send({
        drop: false,
        start: 0,
        length: contig
      })
      incrementTx(peer.stats.wireRange, this.stats.wireRange)
      return
    }

    length = Math.min(length, this.core.tree.length - start)

    peer.protomux.cork()

    for (const msg of this.core.bitfield.want(start, length)) {
      peer.wireBitfield.send(msg)
      incrementTx(peer.stats.wireBitfield, this.stats.wireBitfield)
    }

    peer.protomux.uncork()
  }

  async _onreorgdata (peer, req, data) {
    const newBatch = data.upgrade && await this.core.verifyReorg(data)
    const f = this._addReorg(data.fork, peer)

    if (f === null) {
      this.updateAll()
      return
    }

    removeInflight(f.inflight, req)

    if (f.batch) {
      await f.batch.update(data)
    } else if (data.upgrade) {
      f.batch = newBatch

      // Remove "older" reorgs in progress as we just verified this one.
      this._clearOldReorgs(f.fork)
    }

    if (f.batch && f.batch.finished) {
      if (this._addUpgradeMaybe() !== null) {
        await this._applyReorg(f)
      }
    }

    this.updateAll()
  }

  // Never throws, allowed to run in the background
  async _applyReorg (f) {
    // TODO: more optimal here to check if potentially a better reorg
    // is available, ie higher fork, and request that one first.
    // This will request that one after this finishes, which is fine, but we
    // should investigate the complexity in going the other way

    const u = this._upgrade

    this._reorgs = [] // clear all as the nodes are against the old tree - easier
    this._applyingReorg = this.core.reorg(f.batch, null) // TODO: null should be the first/last peer?

    try {
      await this._applyingReorg
    } catch (err) {
      this._upgrade = null
      u.reject(err)
    }

    this._applyingReorg = null

    if (this._upgrade !== null) {
      this._resolveUpgradeRequest(null)
    }

    for (const peer of this.peers) this._updateFork(peer)

    // TODO: all the remaining is a tmp workaround until we have a flag/way for ANY_FORK
    for (const r of this._ranges) {
      r.start = r.userStart
      r.end = r.userEnd
    }

    this.updateAll()
  }

  _maybeUpdate () {
    return this._upgrade !== null && this._upgrade.inflight.length === 0
  }

  _maybeRequestManifest () {
    return this.core.header.manifest === null && this._manifestPeer === null
  }

  _updateFork (peer) {
    if (this._applyingReorg !== null || this.allowFork === false || peer.remoteFork <= this.core.tree.fork) {
      return false
    }

    const f = this._addReorg(peer.remoteFork, peer)

    // TODO: one per peer is better
    if (f !== null && f.batch === null && f.inflight.length === 0) {
      return peer._requestForkProof(f)
    }

    return false
  }

  _updatePeer (peer) {
    if (!peer.isActive() || peer.inflight >= peer.getMaxInflight()) {
      return false
    }

    // Eagerly request the manifest even if the remote length is 0. If not 0 we'll get as part of the upgrade request...
    if (this._maybeRequestManifest() === true && peer.remoteLength === 0 && peer.remoteHasManifest === true) {
      this._manifestPeer = peer
      peer._requestManifest()
    }

    for (const s of this._seeks) {
      if (s.inflight.length > 0) continue // TODO: one per peer is better
      if (peer._requestSeek(s) === true) {
        return true
      }
    }

    // Implied that any block in the queue should be requested, no matter how many inflights
    const blks = new RandomIterator(this._queued)

    for (const b of blks) {
      if (b.queued === false || peer._requestBlock(b) === true) {
        b.queued = false
        blks.dequeue()
        return true
      }
    }

    return false
  }

  _updatePeerNonPrimary (peer) {
    if (!peer.isActive() || peer.inflight >= peer.getMaxInflight()) {
      return false
    }

    const ranges = new RandomIterator(this._ranges)

    for (const r of ranges) {
      if (peer._requestRange(r) === true) {
        return true
      }
    }

    // Iterate from newest fork to oldest fork...
    for (let i = this._reorgs.length - 1; i >= 0; i--) {
      const f = this._reorgs[i]
      if (f.batch !== null && f.inflight.length === 0 && peer._requestForkRange(f) === true) {
        return true
      }
    }

    if (this._maybeUpdate() === true && peer._requestUpgrade(this._upgrade) === true) {
      return true
    }

    return false
  }

  updatePeer (peer) {
    // Quick shortcut to wait for flushing reorgs - not needed but less waisted requests
    if (this._applyingReorg !== null) return

    while (this._updatePeer(peer) === true);
    while (this._updatePeerNonPrimary(peer) === true);

    this._checkUpgradeIfAvailable()
    this._maybeResolveIfAvailableRanges()
  }

  updateAll () {
    // Quick shortcut to wait for flushing reorgs - not needed but less waisted requests
    if (this._applyingReorg !== null) return

    const peers = new RandomIterator(this.peers)

    for (const peer of peers) {
      if (this._updatePeer(peer) === true) {
        peers.requeue()
      }
    }

    // Check if we can skip the non primary check fully
    if (this._maybeUpdate() === false && this._ranges.length === 0 && this._reorgs.length === 0) {
      this._checkUpgradeIfAvailable()
      return
    }

    for (const peer of peers.restart()) {
      if (this._updatePeerNonPrimary(peer) === true) {
        peers.requeue()
      }
    }

    this._checkUpgradeIfAvailable()
    this._maybeResolveIfAvailableRanges()
  }

  _closeSessionMaybe () {
<<<<<<< HEAD
    this._closeSession().catch(safetyCatch)
  }

  async _closeSession () {
    if (this._hasSession && this._peerSessions === 0) {
      this._hasSession = false
    }

    if (this._hasSession) return
=======
    if (this._hasSession && this._peerSessions === 0) {
      this._hasSession = false
      this.core.active--
    }
>>>>>>> 7dcd252d

    // we were the last active ref, so lets shut things down
    if (this.core.state.active === 1 && this.core.sessions.length === 0) {
      this.destroy()
      await this.core.state.unref() // close state after replicator
      this.core.close().catch(safetyCatch)
      return
    }

    await this.core.state.unref()

    // in case one session is still alive but its been marked for auto close also kill it
    if (this.core.sessions.length === 1 && this.core.state.active === 1 && this.core.sessions[0].autoClose) {
      this.core.sessions[0].close().catch(safetyCatch)
    }
  }

  attached (protomux) {
    return this._attached.has(protomux)
  }

  ensureSession () {
    if (this._hasSession) return
    this._hasSession = true
<<<<<<< HEAD
    this.core.state.ref()
=======
    this.core.active++
>>>>>>> 7dcd252d
  }

  attachTo (protomux, useSession) {
    if (this.core.closed) return
    if (useSession) this.ensureSession()

    const makePeer = this._makePeer.bind(this, protomux, useSession)

    this._attached.add(protomux)
    protomux.pair({ protocol: 'hypercore/alpha', id: this.discoveryKey }, makePeer)
    protomux.stream.setMaxListeners(0)
    protomux.stream.on('close', this._onstreamclose)

    if (useSession) this._peerSessions++
    this._ifAvailable++

    protomux.stream.opened.then((opened) => {
      if (useSession) this._peerSessions--
      this._ifAvailable--

      if (opened && !this.destroyed) makePeer()
      else if (useSession) this._closeSessionMaybe()
      this._checkUpgradeIfAvailable()
    })
  }

  detachFrom (protomux) {
    if (this._attached.delete(protomux)) {
      protomux.stream.removeListener('close', this._onstreamclose)
      protomux.unpair({ protocol: 'hypercore/alpha', id: this.discoveryKey })
    }
  }

  destroy () {
    this.destroyed = true

    if (this._downloadingTimer) {
      clearTimeout(this._downloadingTimer)
      this._downloadingTimer = null
    }
<<<<<<< HEAD
=======

    const waiting = []

>>>>>>> 7dcd252d
    while (this.peers.length) {
      const peer = this.peers[this.peers.length - 1]
      this.detachFrom(peer.protomux)
      peer.channel.close() // peer is removed from array in onclose
      waiting.push(peer.channel.fullyClosed())
    }

    for (const protomux of this._attached) {
      this.detachFrom(protomux)
    }

    return Promise.all(waiting)
  }

  _makePeer (protomux, useSession) {
    const replicator = this
    if (protomux.opened({ protocol: 'hypercore/alpha', id: this.discoveryKey })) return onnochannel()

    const channel = protomux.createChannel({
      userData: null,
      protocol: 'hypercore/alpha',
      aliases: ['hypercore'],
      id: this.discoveryKey,
      handshake: m.wire.handshake,
      messages: [
        { encoding: m.wire.sync, onmessage: onwiresync },
        { encoding: m.wire.request, onmessage: onwirerequest },
        { encoding: m.wire.cancel, onmessage: onwirecancel },
        { encoding: m.wire.data, onmessage: onwiredata },
        { encoding: m.wire.noData, onmessage: onwirenodata },
        { encoding: m.wire.want, onmessage: onwirewant },
        { encoding: m.wire.unwant, onmessage: onwireunwant },
        { encoding: m.wire.bitfield, onmessage: onwirebitfield },
        { encoding: m.wire.range, onmessage: onwirerange },
        { encoding: m.wire.extension, onmessage: onwireextension }
      ],
      onopen: onwireopen,
      onclose: onwireclose,
      ondrain: onwiredrain
    })

    if (channel === null) return onnochannel()

    const peer = new Peer(replicator, protomux, channel, useSession, this.inflightRange)
    const stream = protomux.stream

    if (useSession) {
      // session may have been unref'd underneath us
      replicator.ensureSession()
      replicator._peerSessions++
    }

    peer.channel.open({
      seeks: true,
      capability: caps.replicate(stream.isInitiator, this.key, stream.handshakeHash)
    })

    return true

    function onnochannel () {
      if (useSession) replicator._closeSessionMaybe()
      return false
    }
  }
}

function matchingRequest (req, data) {
  if (data.block !== null && (req.block === null || req.block.index !== data.block.index)) return false
  if (data.hash !== null && (req.hash === null || req.hash.index !== data.hash.index)) return false
  if (data.seek !== null && (req.seek === null || req.seek.bytes !== data.seek.bytes)) return false
  if (data.upgrade !== null && req.upgrade === null) return false
  return req.fork === data.fork
}

function removeInflight (inf, req) {
  const i = inf.indexOf(req)
  if (i === -1) return false
  if (i < inf.length - 1) inf[i] = inf.pop()
  else inf.pop()
  return true
}

function noop () {}

function toLength (start, end) {
  return end === -1 ? -1 : (end < start ? 0 : end - start)
}

function clampRange (core, r) {
  if (r.blocks === null) {
    const start = core.bitfield.firstUnset(r.start)

    if (r.end === -1) r.start = start === -1 ? core.tree.length : start
    else if (start === -1 || start >= r.end) r.start = r.end
    else {
      r.start = start

      const end = core.bitfield.lastUnset(r.end - 1)

      if (end === -1 || start >= end + 1) r.end = r.start
      else r.end = end + 1
    }
  } else {
    while (r.start < r.end && core.bitfield.get(r.blocks[r.start])) r.start++
    while (r.start < r.end && core.bitfield.get(r.blocks[r.end - 1])) r.end--
  }
}

function onrequesttimeout (req) {
  if (req.context) req.context.detach(req, REQUEST_TIMEOUT())
}

function destroyRequestTimeout (req) {
  if (req.timeout !== null) {
    clearTimeout(req.timeout)
    req.timeout = null
  }
}

function isCriticalError (err) {
  // TODO: expose .critical or similar on the hypercore errors that are critical (if all not are)
  return err.name === 'HypercoreError'
}

function onwireopen (m, c) {
  return c.userData.onopen(m)
}

function onwireclose (isRemote, c) {
  return c.userData.onclose(isRemote)
}

function onwiredrain (c) {
  return c.userData.ondrain()
}

function onwiresync (m, c) {
  incrementRx(c.userData.stats.wireSync, c.userData.replicator.stats.wireSync)
  return c.userData.onsync(m)
}

function onwirerequest (m, c) {
  incrementRx(c.userData.stats.wireRequest, c.userData.replicator.stats.wireRequest)
  return c.userData.onrequest(m)
}

function onwirecancel (m, c) {
  incrementRx(c.userData.stats.wireCancel, c.userData.replicator.stats.wireCancel)
  return c.userData.oncancel(m)
}

function onwiredata (m, c) {
  incrementRx(c.userData.stats.wireData, c.userData.replicator.stats.wireData)
  return c.userData.ondata(m)
}

function onwirenodata (m, c) {
  return c.userData.onnodata(m)
}

function onwirewant (m, c) {
  incrementRx(c.userData.stats.wireWant, c.userData.replicator.stats.wireWant)
  return c.userData.onwant(m)
}

function onwireunwant (m, c) {
  return c.userData.onunwant(m)
}

function onwirebitfield (m, c) {
  incrementRx(c.userData.stats.wireBitfield, c.userData.replicator.stats.wireBitfield)
  return c.userData.onbitfield(m)
}

function onwirerange (m, c) {
  incrementRx(c.userData.stats.wireRange, c.userData.replicator.stats.wireRange)
  return c.userData.onrange(m)
}

function onwireextension (m, c) {
  incrementRx(c.userData.stats.wireExtension, c.userData.replicator.stats.wireExtension)
  return c.userData.onextension(m)
}

function setDownloadingLater (repl, downloading, session) {
  repl.setDownloadingNow(downloading, session)
}

function isBlockRequest (req) {
  return req !== null && req.block !== null
}

function isUpgradeRequest (req) {
  return req !== null && req.upgrade !== null
}

function incrementTx (stats1, stats2) {
  stats1.tx++
  stats2.tx++
}

function incrementRx (stats1, stats2) {
  stats1.rx++
  stats2.rx++
}<|MERGE_RESOLUTION|>--- conflicted
+++ resolved
@@ -776,11 +776,7 @@
     if (proof === null) {
       if (req.msg.manifest && this.core.header.manifest) {
         const manifest = this.core.header.manifest
-<<<<<<< HEAD
         this.wireData.send({ request: req.msg.id, fork: this.core.tree.fork, block: null, hash: null, seek: null, upgrade: null, manifest })
-=======
-        this.wireData.send({ request: msg.id, fork: this.core.tree.fork, block: null, hash: null, seek: null, upgrade: null, manifest })
->>>>>>> 7dcd252d
         incrementTx(this.stats.wireData, this.replicator.stats.wireData)
         return
       }
@@ -2310,7 +2306,6 @@
   }
 
   _closeSessionMaybe () {
-<<<<<<< HEAD
     this._closeSession().catch(safetyCatch)
   }
 
@@ -2320,12 +2315,6 @@
     }
 
     if (this._hasSession) return
-=======
-    if (this._hasSession && this._peerSessions === 0) {
-      this._hasSession = false
-      this.core.active--
-    }
->>>>>>> 7dcd252d
 
     // we were the last active ref, so lets shut things down
     if (this.core.state.active === 1 && this.core.sessions.length === 0) {
@@ -2350,11 +2339,7 @@
   ensureSession () {
     if (this._hasSession) return
     this._hasSession = true
-<<<<<<< HEAD
     this.core.state.ref()
-=======
-    this.core.active++
->>>>>>> 7dcd252d
   }
 
   attachTo (protomux, useSession) {
@@ -2395,12 +2380,9 @@
       clearTimeout(this._downloadingTimer)
       this._downloadingTimer = null
     }
-<<<<<<< HEAD
-=======
 
     const waiting = []
 
->>>>>>> 7dcd252d
     while (this.peers.length) {
       const peer = this.peers[this.peers.length - 1]
       this.detachFrom(peer.protomux)
