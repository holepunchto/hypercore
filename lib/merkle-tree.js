const flat = require('flat-tree')
const crypto = require('hypercore-crypto')
const assert = require('nanoassert')
const b4a = require('b4a')
const caps = require('./caps')
const { INVALID_PROOF, INVALID_CHECKSUM, INVALID_OPERATION, BAD_ARGUMENT, ASSERTION } = require('hypercore-errors')

class NodeQueue {
  constructor (nodes, extra = null) {
    this.i = 0
    this.nodes = nodes
    this.extra = extra
    this.length = nodes.length + (this.extra === null ? 0 : 1)
  }

  shift (index) {
    if (this.extra !== null && this.extra.index === index) {
      const node = this.extra
      this.extra = null
      this.length--
      return node
    }

    if (this.i >= this.nodes.length) {
      throw INVALID_OPERATION('Expected node ' + index + ', got (nil)')
    }

    const node = this.nodes[this.i++]
    if (node.index !== index) {
      throw INVALID_OPERATION('Expected node ' + index + ', got node ' + node.index)
    }

    this.length--
    return node
  }
}

class MerkleTreeBatch {
  constructor (tree) {
    this.fork = tree.fork
    this.roots = [...tree.roots]
    this.length = tree.length
    this.ancestors = tree.length
    this.byteLength = tree.byteLength
    this.signature = null
    this.hashCached = null

    this.committed = false
    this.truncated = false
    this.treeLength = tree.length
    this.treeFork = tree.fork
    this.tree = tree
    this.nodes = []
    this.upgraded = false
  }

  checkout (length, additionalRoots) {
    const roots = []
    let r = 0

    const head = 2 * length - 2
    const gaps = new Set()
    const all = new Map()

    // additional roots is so the original roots can be passed (we mutate the array in appendRoot)
    if (additionalRoots) {
      for (const node of additionalRoots) all.set(node.index, node)
    }

    for (const node of this.nodes) all.set(node.index, node)

    for (const index of flat.fullRoots(head + 2)) {
      const left = flat.leftSpan(index)
      if (left !== 0) gaps.add(left - 1)

      if (r < this.roots.length && this.roots[r].index === index) {
        roots.push(this.roots[r++])
        continue
      }
      const node = all.get(index)
      if (!node) throw new BAD_ARGUMENT('root missing for given length')
      roots.push(node)
    }

    this.roots = roots
    this.length = length
    this.byteLength = totalSize(roots)
    this.hashCached = null
    this.signature = null

    for (let i = 0; i < this.nodes.length; i++) {
      const index = this.nodes[i].index
      if (index <= head && !gaps.has(index)) continue
      const last = this.nodes.pop()
      if (i < this.nodes.length) this.nodes[i--] = last
    }
  }

  prune (length) {
    if (length === 0) return

    const head = 2 * length - 2
    const gaps = new Set()

    // TODO: make a function for this in flat-tree
    for (const index of flat.fullRoots(head + 2)) {
      const left = flat.leftSpan(index)
      if (left !== 0) gaps.add(left - 1)
    }

    for (let i = 0; i < this.nodes.length; i++) {
      const index = this.nodes[i].index
      if (index > head || gaps.has(index)) continue
      const last = this.nodes.pop()
      if (i < this.nodes.length) this.nodes[i--] = last
    }
  }

  clone () {
    const b = new MerkleTreeBatch(this.tree)

    b.fork = this.fork
    b.roots = [...this.roots]
    b.length = this.length
    b.byteLength = this.byteLength
    b.signature = this.signature
    b.treeLength = this.treeLength
    b.treeFork = this.treeFork
    b.tree = this.tree
    b.nodes = [...this.nodes]
    b.upgraded = this.upgraded

    return b
  }

  hash () {
    if (this.hashCached === null) this.hashCached = unslab(this.tree.crypto.tree(this.roots))
    return this.hashCached
  }

  signable (manifestHash) {
    return caps.treeSignable(manifestHash, this.hash(), this.length, this.fork)
  }

  signableCompat (noHeader) {
    return caps.treeSignableCompat(this.hash(), this.length, this.fork, noHeader)
  }

  get (index, error) {
    if (index >= this.length * 2) {
      return null
    }

    for (const n of this.nodes) {
      if (n.index === index) return n
    }

    return this.tree.get(index, error)
  }

  proof (batch, { block, hash, seek, upgrade }) {
    return generateProof(batch, this, block, hash, seek, upgrade)
  }

  verifyUpgrade (proof) {
    const unverified = verifyTree(proof, this.tree.crypto, this.nodes)

    if (!proof.upgrade) throw INVALID_OPERATION('Expected upgrade proof')

    return verifyUpgrade(proof, unverified, this)
  }

  append (buf) {
    const head = this.length * 2
    const ite = flat.iterator(head)
    const node = blockNode(this.tree.crypto, head, buf)

    this.appendRoot(node, ite)
  }

  appendRoot (node, ite) {
    node = unslabNode(node)
    this.hashCached = null
    this.upgraded = true
    this.length += ite.factor / 2
    this.byteLength += node.size
    this.roots.push(node)
    this.nodes.push(node)

    while (this.roots.length > 1) {
      const a = this.roots[this.roots.length - 1]
      const b = this.roots[this.roots.length - 2]

      // TODO: just have a peek sibling instead? (pretty sure it's always the left sib as well)
      if (ite.sibling() !== b.index) {
        ite.sibling() // unset so it always points to last root
        break
      }

      const node = unslabNode(parentNode(this.tree.crypto, ite.parent(), a, b))
      this.nodes.push(node)
      this.roots.pop()
      this.roots.pop()
      this.roots.push(node)
    }
  }

  commitable () {
    return this.treeFork === this.tree.fork && (
      this.upgraded
        ? this.treeLength === this.tree.length
        : this.treeLength <= this.tree.length
    )
  }

  commit (writer) {
    if (writer === undefined) throw INVALID_OPERATION('No database batch was passed')
    if (!this.commitable()) throw INVALID_OPERATION('Tree was modified during batch, refusing to commit')

    if (this.upgraded) this._commitUpgrade(writer)

    for (let i = 0; i < this.nodes.length; i++) {
      const node = this.nodes[i]
      writer.putTreeNode(node)
    }

    this.committed = true

    return this
  }

  _commitUpgrade (writer) {
    // TODO: If easy to detect, we should refuse an trunc+append here without a fork id
    // change. Will only happen on user error so mostly to prevent that.

    if (this.ancestors < this.treeLength) {
      writer.deleteTreeNodeRange(this.ancestors * 2, this.treeLength * 2)

      if (this.ancestors > 0) {
        const head = this.ancestors * 2
        const ite = flat.iterator(head - 2)

        while (true) {
          if (ite.contains(head) && ite.index < head) {
            writer.deleteTreeNode(ite.index)
          }
          if (ite.offset === 0) break
          ite.parent()
        }

        this.truncated = true
      }
    }
  }

  finalise () {
    assert(this.committed, 'Batch has not been committed')

    if (!this.upgraded) return

    if (this.truncated) this.tree.truncated = true

    this.tree.roots = this.roots
    this.tree.length = this.length
    this.tree.byteLength = this.byteLength
    this.tree.fork = this.fork
    this.tree.signature = this.signature
  }

  seek (bytes, padding) {
    return new ByteSeeker(this, bytes, padding)
  }

  byteRange (index, readBatch = null) {
    return getByteRange(this, index, readBatch)
  }

  byteOffset (index, readBatch = null) {
    if (index === 2 * this.tree.length) return this.tree.byteLength
    return getByteOffset(this, index, readBatch)
  }
}

class ReorgBatch extends MerkleTreeBatch {
  constructor (tree) {
    super(tree)
    this.roots = []
    this.length = 0
    this.byteLength = 0
    this.diff = null
    this.ancestors = 0
    // We set upgraded because reorgs are signed so hit will
    // hit the same code paths (like the treeLength check in commit)
    this.upgraded = true
    this.want = {
      nodes: 0,
      start: 0,
      end: 0
    }
  }

  get finished () {
    return this.want === null
  }

  update (proof) {
    if (this.want === null) return true

    const nodes = []
    const root = verifyTree(proof, this.tree.crypto, nodes)

    if (root === null || !b4a.equals(root.hash, this.diff.hash)) return false

    this.nodes.push(...nodes)
    return this._update(nodes)
  }

  async _update (nodes) {
    const n = new Map()
    for (const node of nodes) n.set(node.index, node)

    let diff = null
    const ite = flat.iterator(this.diff.index)
    const startingDiff = this.diff

    while ((ite.index & 1) !== 0) {
      const left = n.get(ite.leftChild())
      if (!left) break

      const existing = await this.tree.get(left.index, false)
      if (!existing || !b4a.equals(existing.hash, left.hash)) {
        diff = left
      } else {
        diff = n.get(ite.sibling())
      }
    }

    if ((this.diff.index & 1) === 0) return true
    if (diff === null) return false
    if (startingDiff !== this.diff) return false

    return this._updateDiffRoot(diff)
  }

  _updateDiffRoot (diff) {
    if (this.want === null) return true

    const spans = flat.spans(diff.index)
    const start = spans[0] / 2
    const end = Math.min(this.treeLength, spans[1] / 2 + 1)
    const len = end - start

    this.ancestors = start
    this.diff = diff

    if ((diff.index & 1) === 0 || this.want.start >= this.treeLength || len <= 0) {
      this.want = null
      return true
    }

    this.want.start = start
    this.want.end = end
    this.want.nodes = log2(spans[1] - spans[0] + 2) - 1

    return false
  }
}

class ByteSeeker {
  constructor (tree, bytes, padding = 0) {
    this.tree = tree
    this.bytes = bytes
    this.padding = padding

    const size = tree.byteLength - (tree.length * padding)

    this.start = bytes >= size ? tree.length : 0
    this.end = bytes < size ? tree.length : 0
  }

  async _seek (bytes) {
    if (!bytes) return [0, 0]

    for (const node of this.tree.roots) { // all async ticks happen once we find the root so safe
      const size = getUnpaddedSize(node, this.padding, null)

      if (bytes === size) return [flat.rightSpan(node.index) + 2, 0]
      if (bytes > size) {
        bytes -= size
        continue
      }

      const ite = flat.iterator(node.index)

      while ((ite.index & 1) !== 0) {
        const l = await this.tree.get(ite.leftChild(), false)

        if (l) {
          const size = getUnpaddedSize(l, this.padding, ite)

          if (size === bytes) return [ite.rightSpan() + 2, 0]
          if (size > bytes) continue
          bytes -= size
          ite.sibling()
        } else {
          ite.parent()
          return [ite.index, bytes]
        }
      }

      return [ite.index, bytes]
    }

    return null
  }

  async update () { // TODO: combine _seek and this, much simpler
    const res = await this._seek(this.bytes)
    if (!res) return null
    if ((res[0] & 1) === 0) return [res[0] / 2, res[1]]

    const span = flat.spans(res[0])
    this.start = span[0] / 2
    this.end = span[1] / 2 + 1

    return null
  }
}

class TreeProof {
  constructor (tree, block, hash, seek, upgrade) {
    this.fork = tree.fork
    this.signature = tree.signature

    this.block = block
    this.hash = hash
    this.seek = seek
    this.upgrade = upgrade

    this.pending = {
      node: null,
      seek: null,
      upgrade: null,
      additionalUpgrade: null
    }
  }

  async settle () {
    const result = { fork: this.fork, block: null, hash: null, seek: null, upgrade: null, manifest: null }

    const [pNode, pSeek, pUpgrade, pAdditional] = await settleProof(this.pending)

    if (this.block) {
      result.block = {
        index: this.block.index,
        value: null, // populated upstream, alloc it here for simplicity
        nodes: pNode
      }
    } else if (this.hash) {
      result.hash = {
        index: this.hash.index,
        nodes: pNode
      }
    }

    if (this.seek && pSeek !== null) {
      result.seek = {
        bytes: this.seek.bytes,
        nodes: pSeek
      }
    }

    if (this.upgrade) {
      result.upgrade = {
        start: this.upgrade.start,
        length: this.upgrade.length,
        nodes: pUpgrade,
        additionalNodes: pAdditional || [],
        signature: this.signature
      }
    }

    return result
  }
}

module.exports = class MerkleTree {
  constructor (storage, roots, fork, signature, prologue) {
    this.storage = storage
    this.crypto = crypto
    this.fork = fork
    this.roots = roots
    this.length = roots.length ? totalSpan(roots) / 2 : 0
    this.byteLength = totalSize(roots)
    this.signature = signature
    this.prologue = prologue
  }

  onupdate (u) {
    return u.finalise()
  }

  batch () {
    return new MerkleTreeBatch(this)
  }

  async restoreBatch (length) {
    const batch = new MerkleTreeBatch(this)
    if (length === this.length) return batch

    const roots = unslabNodes(await this.getRoots(length))

    batch.roots = roots
    batch.length = length
    batch.byteLength = 0
    batch.ancestors = length

    for (const node of roots) batch.byteLength += node.size

    return batch
  }

  seek (bytes, padding) {
    return new ByteSeeker(this, bytes, padding)
  }

  hash () {
    return unslab(this.crypto.tree(this.roots))
  }

  signable (namespace) {
    return caps.treeSignable(namespace, this.hash(), this.length, this.fork)
  }

  getRoots (length) {
    const indexes = flat.fullRoots(2 * length)
    const roots = new Array(indexes.length)
    const readBatch = this.storage.createReadBatch()

    for (let i = 0; i < indexes.length; i++) {
      roots[i] = readBatch.getTreeNode(indexes[i], true)
    }

    readBatch.tryFlush()

    return Promise.all(roots)
  }

  setPrologue ({ hash, length }) {
    this.prologue = { hash, length }
  }

  getNeededNodes (length, start, end) {
    const nodes = new Map()
    const head = length * 2

    for (let i = start; i < end; i++) {
      const ite = flat.iterator(i * 2)

      while (true) {
        if (nodes.has(ite.index)) break
        nodes.set(ite.index, this.get(ite.index, true))

        const sibling = ite.sibling()

        ite.parent()
        if (ite.contains(head)) break

        if (nodes.has(sibling)) break
        nodes.set(sibling, this.get(sibling, true))
      }
    }

    return Promise.all([...nodes.values()])
  }

  async upgradeable (length) {
    const indexes = flat.fullRoots(2 * length)
    const roots = new Array(indexes.length)
    const readBatch = this.storage.createReadBatch()

    for (let i = 0; i < indexes.length; i++) {
      roots[i] = readBatch.getTreeNode(indexes[i], false)
    }

    readBatch.tryFlush()

    for (const node of await Promise.all(roots)) {
      if (node === null) return false
    }

    return true
  }

  get (index, error = true, readBatch = null) {
    if (readBatch) return readBatch.getTreeNode(index, error)

    return this.storage.getTreeNode(index, error)
  }

  clear (writer) {
    this.truncated = true
    this.truncateTo = 0
    this.roots = []
    this.length = 0
    this.byteLength = 0
    this.fork = 0
    this.signature = null

    return writer.deleteTreeNodeRange(0, -1)
  }

  async truncate (length, fork = this.fork) {
    const head = length * 2
    const batch = new MerkleTreeBatch(this)
    const fullRoots = flat.fullRoots(head)

    for (let i = 0; i < fullRoots.length; i++) {
      const root = fullRoots[i]
      if (i < batch.roots.length && batch.roots[i].index === root) continue

      while (batch.roots.length > i) batch.roots.pop()
      batch.roots.push(unslabNode(await this.get(root)))
    }

    while (batch.roots.length > fullRoots.length) {
      batch.roots.pop()
    }

    batch.fork = fork
    batch.length = length
    batch.ancestors = length
    batch.byteLength = totalSize(batch.roots)
    batch.upgraded = true

    return batch
  }

  async reorg (proof) {
    const batch = new ReorgBatch(this)

    let unverified = null

    if (proof.block || proof.hash || proof.seek) {
      unverified = verifyTree(proof, this.crypto, batch.nodes)
    }

    if (!verifyUpgrade(proof, unverified, batch)) {
      throw INVALID_PROOF('Fork proof not verifiable')
    }

    for (const root of batch.roots) {
      const existing = await this.get(root.index, false)
      if (existing && b4a.equals(existing.hash, root.hash)) continue
      batch._updateDiffRoot(root)
      break
    }

    if (batch.diff !== null) {
      await batch._update(batch.nodes)
    } else {
      batch.want = null
      batch.ancestors = batch.length
    }

    return batch
  }

  verifyFullyRemote (proof) {
    // TODO: impl this less hackishly
    const batch = new MerkleTreeBatch(this)

    batch.fork = proof.fork
    batch.roots = []
    batch.length = 0
    batch.ancestors = 0
    batch.byteLength = 0

    let unverified = verifyTree(proof, this.crypto, batch.nodes)

    if (proof.upgrade) {
      if (verifyUpgrade(proof, unverified, batch)) {
        unverified = null
      }
    }

    return batch
  }

  async verify (proof) {
    const batch = new MerkleTreeBatch(this)

    let unverified = verifyTree(proof, this.crypto, batch.nodes)

    if (proof.upgrade) {
      if (verifyUpgrade(proof, unverified, batch)) {
        unverified = null
      }
    }

    if (unverified) {
      const verified = await this.get(unverified.index)
      if (!b4a.equals(verified.hash, unverified.hash)) {
        throw INVALID_CHECKSUM('Invalid checksum at node ' + unverified.index)
      }
    }

    return batch
  }

  proof (batch, { block, hash, seek, upgrade }) {
    return generateProof(batch, this, block, hash, seek, upgrade)
  }

  // Successor to .nodes()
  async missingNodes (index) {
    const head = 2 * this.length
    const ite = flat.iterator(index)

    // See iterator.rightSpan()
    const iteRightSpan = ite.index + ite.factor / 2 - 1
    // If the index is not in the current tree, we do not know how many missing nodes there are...
    if (iteRightSpan >= head) return 0

    let cnt = 0
    // TODO: we could prop use a read batch here and do this in blocks of X for perf
    while (!ite.contains(head) && !(await this.storage.hasTreeNode(ite.index, false))) {
      cnt++
      ite.parent()
    }

    return cnt
  }

  // Deprecated
  async nodes (index) {
    const head = 2 * this.length
    const ite = flat.iterator(index)

    let cnt = 0
    while (!ite.contains(head) && (await this.get(ite.index, false)) === null) {
      cnt++
      ite.parent()
    }

    return cnt
  }

  byteRange (index) {
    return getByteRange(this, index, null)
  }

  byteOffset (index) {
    return getByteOffset(this, index, null)
  }

  static async open (storage, opts = {}) {
    const length = typeof opts.length === 'number' ? opts.length : await autoLength(storage)

    const roots = []
    for (const index of flat.fullRoots(2 * length)) {
<<<<<<< HEAD
      roots.push(await storage.getTreeNode(index, true))
=======
      roots.push(unslabNode(await getStoredNode(storage, index, null, true)))
>>>>>>> de993dc0
    }

    return new MerkleTree(storage, roots, opts.fork || 0, opts.signature || null, opts.prologue || null)
  }
}

async function getNodeSize (index, readBatch) {
  return (await readBatch.getTreeNode(index, true)).size
}

async function getByteOffset (tree, index, readBatch) {
  if (index === 2 * tree.length) return tree.byteLength
  if ((index & 1) === 1) index = flat.leftSpan(index)

  let head = 0
  let offset = 0

  for (const node of tree.roots) { // all async ticks happen once we find the root so safe
    head += 2 * ((node.index - head) + 1)

    if (index >= head) {
      offset += node.size
      continue
    }

    const ite = flat.iterator(node.index)

    if (readBatch === null) readBatch = tree.storage.createReadBatch()
    const promises = []

    while (ite.index !== index) {
      if (index < ite.index) {
        ite.leftChild()
      } else {
        promises.push(tree.get(ite.leftChild(), true, readBatch))
        ite.sibling()
      }
    }

    readBatch.tryFlush()
    for (const node of await Promise.all(promises)) offset += node.size

    return offset
  }

  throw ASSERTION('Failed to find offset')
}

function getByteRange (tree, index, readBatch) {
  const head = 2 * tree.length
  if (((index & 1) === 0 ? index : flat.rightSpan(index)) >= head) {
    throw BAD_ARGUMENT('Index is out of bounds')
  }

  if (readBatch === null) readBatch = tree.storage.createReadBatch()

  const offset = tree.byteOffset(index, readBatch)
  const size = getNodeSize(index, readBatch)

  const result = Promise.all([offset, size])

  readBatch.tryFlush()

  return result
}

// All the methods needed for proof verification

function verifyTree ({ block, hash, seek }, crypto, nodes) {
  const untrustedNode = block
    ? { index: 2 * block.index, value: block.value, nodes: block.nodes }
    : hash
      ? { index: hash.index, value: null, nodes: hash.nodes }
      : null

  if (untrustedNode === null && (!seek || !seek.nodes.length)) return null

  let root = null

  if (seek && seek.nodes.length) {
    const ite = flat.iterator(seek.nodes[0].index)
    const q = new NodeQueue(seek.nodes)

    root = q.shift(ite.index)
    nodes.push(root)

    while (q.length > 0) {
      const node = q.shift(ite.sibling())

      root = parentNode(crypto, ite.parent(), root, node)
      nodes.push(node)
      nodes.push(root)
    }
  }

  if (untrustedNode === null) return root

  const ite = flat.iterator(untrustedNode.index)
  const blockHash = untrustedNode.value && blockNode(crypto, ite.index, untrustedNode.value)

  const q = new NodeQueue(untrustedNode.nodes, root)

  root = blockHash || q.shift(ite.index)
  nodes.push(root)

  while (q.length > 0) {
    const node = q.shift(ite.sibling())

    root = parentNode(crypto, ite.parent(), root, node)
    nodes.push(node)
    nodes.push(root)
  }

  return root
}

function verifyUpgrade ({ fork, upgrade }, blockRoot, batch) {
  const prologue = batch.tree.prologue

  if (prologue) {
    const { start, length } = upgrade
    if (start < prologue.length && (start !== 0 || length < prologue.length)) {
      throw INVALID_PROOF('Upgrade does not satisfy prologue')
    }
  }

  const q = new NodeQueue(upgrade.nodes, blockRoot)

  let grow = batch.roots.length > 0
  let i = 0

  const to = 2 * (upgrade.start + upgrade.length)
  const ite = flat.iterator(0)

  for (; ite.fullRoot(to); ite.nextTree()) {
    if (i < batch.roots.length && batch.roots[i].index === ite.index) {
      i++
      continue
    }

    if (grow) {
      grow = false
      const root = ite.index
      if (i < batch.roots.length) {
        ite.seek(batch.roots[batch.roots.length - 1].index)
        while (ite.index !== root) {
          batch.appendRoot(q.shift(ite.sibling()), ite)
        }
        continue
      }
    }

    batch.appendRoot(q.shift(ite.index), ite)
  }

  if (prologue && batch.length === prologue.length) {
    if (!b4a.equals(prologue.hash, batch.hash())) {
      throw INVALID_PROOF('Invalid hash')
    }
  }

  const extra = upgrade.additionalNodes

  ite.seek(batch.roots[batch.roots.length - 1].index)
  i = 0

  while (i < extra.length && extra[i].index === ite.sibling()) {
    batch.appendRoot(extra[i++], ite)
  }

  while (i < extra.length) {
    const node = extra[i++]

    while (node.index !== ite.index) {
      if (ite.factor === 2) throw INVALID_OPERATION('Unexpected node: ' + node.index)
      ite.leftChild()
    }

    batch.appendRoot(node, ite)
    ite.sibling()
  }

  batch.signature = unslab(upgrade.signature)
  batch.fork = fork

  return q.extra === null
}

async function seekFromHead (tree, head, bytes, padding) {
  const roots = flat.fullRoots(head)

  for (let i = 0; i < roots.length; i++) {
    const root = roots[i]
    const node = await tree.get(root, true)
    const size = getUnpaddedSize(node, padding, null)

    if (bytes === size) return root
    if (bytes > size) {
      bytes -= size
      continue
    }

    return seekTrustedTree(tree, root, bytes, padding)
  }

  return head
}

// trust that bytes are within the root tree and find the block at bytes

async function seekTrustedTree (tree, root, bytes, padding) {
  if (!bytes) return root

  const ite = flat.iterator(root)

  while ((ite.index & 1) !== 0) {
    const l = await tree.get(ite.leftChild(), false)

    if (l) {
      const size = getUnpaddedSize(l, padding, ite)
      if (size === bytes) return ite.index
      if (size > bytes) continue
      bytes -= size
      ite.sibling()
    } else {
      ite.parent()
      return ite.index
    }
  }

  return ite.index
}

// try to find the block at bytes without trusting that is *is* within the root passed

async function seekUntrustedTree (tree, root, bytes, padding) {
  const offset = await tree.byteOffset(root) - (padding ? padding * flat.leftSpan(root) / 2 : 0)

  if (offset > bytes) throw INVALID_OPERATION('Invalid seek')
  if (offset === bytes) return root

  bytes -= offset

  const node = await tree.get(root, true)

  if (getUnpaddedSize(node, padding, null) <= bytes) throw INVALID_OPERATION('Invalid seek')

  return seekTrustedTree(tree, root, bytes, padding)
}

// Below is proof production, ie, construct proofs to verify a request
// Note, that all these methods are sync as we can statically infer which nodes
// are needed for the remote to verify given they arguments they passed us

function seekProof (tree, batch, seekRoot, root, p) {
  const ite = flat.iterator(seekRoot)

  p.seek = []
  p.seek.push(tree.get(ite.index, true, batch))

  while (ite.index !== root) {
    ite.sibling()
    p.seek.push(tree.get(ite.index, true, batch))
    ite.parent()
  }
}

function blockAndSeekProof (tree, batch, node, seek, seekRoot, root, p) {
  if (!node) return seekProof(tree, batch, seekRoot, root, p)

  const ite = flat.iterator(node.index)

  p.node = []
  if (!node.value) p.node.push(tree.get(ite.index, true, batch))

  while (ite.index !== root) {
    ite.sibling()

    if (seek && ite.contains(seekRoot) && ite.index !== seekRoot) {
      seekProof(tree, batch, seekRoot, ite.index, p)
    } else {
      p.node.push(tree.get(ite.index, true, batch))
    }

    ite.parent()
  }
}

function upgradeProof (tree, batch, node, seek, from, to, subTree, p) {
  if (from === 0) p.upgrade = []

  for (const ite = flat.iterator(0); ite.fullRoot(to); ite.nextTree()) {
    // check if they already have the node
    if (ite.index + ite.factor / 2 < from) continue

    // connect existing tree
    if (p.upgrade === null && ite.contains(from - 2)) {
      p.upgrade = []

      const root = ite.index
      const target = from - 2

      ite.seek(target)

      while (ite.index !== root) {
        ite.sibling()
        if (ite.index > target) {
          if (p.node === null && p.seek === null && ite.contains(subTree)) {
            blockAndSeekProof(tree, batch, node, seek, subTree, ite.index, p)
          } else {
            p.upgrade.push(batch.getTreeNode(ite.index, true))
          }
        }
        ite.parent()
      }

      continue
    }

    if (p.upgrade === null) {
      p.upgrade = []
    }

    // if the subtree included is a child of this tree, include that one
    // instead of a dup node
    if (p.node === null && p.seek === null && ite.contains(subTree)) {
      blockAndSeekProof(tree, batch, node, seek, subTree, ite.index, p)
      continue
    }

    // add root (can be optimised since the root might be in tree.roots)
    p.upgrade.push(tree.get(ite.index, true, batch))
  }
}

function additionalUpgradeProof (tree, batch, from, to, p) {
  if (from === 0) p.additionalUpgrade = []

  for (const ite = flat.iterator(0); ite.fullRoot(to); ite.nextTree()) {
    // check if they already have the node
    if (ite.index + ite.factor / 2 < from) continue

    // connect existing tree
    if (p.additionalUpgrade === null && ite.contains(from - 2)) {
      p.additionalUpgrade = []

      const root = ite.index
      const target = from - 2

      ite.seek(target)

      while (ite.index !== root) {
        ite.sibling()
        if (ite.index > target) {
          p.additionalUpgrade.push(tree.get(ite.index, true, batch))
        }
        ite.parent()
      }

      continue
    }

    if (p.additionalUpgrade === null) {
      p.additionalUpgrade = []
    }

    // add root (can be optimised since the root is in tree.roots)
    p.additionalUpgrade.push(tree.get(ite.index, true, batch))
  }
}

function nodesToRoot (index, nodes, head) {
  const ite = flat.iterator(index)

  for (let i = 0; i < nodes; i++) {
    ite.parent()
    if (ite.contains(head)) throw BAD_ARGUMENT('Nodes is out of bounds')
  }

  return ite.index
}

function totalSize (nodes) {
  let s = 0
  for (const node of nodes) s += node.size
  return s
}

function totalSpan (nodes) {
  let s = 0
  for (const node of nodes) s += 2 * ((node.index - s) + 1)
  return s
}

function blockNode (crypto, index, value) {
  return { index, size: value.byteLength, hash: crypto.data(value) }
}

function parentNode (crypto, index, a, b) {
  return { index, size: a.size + b.size, hash: crypto.parent(a, b) }
}

async function autoLength (storage) {
  const node = await storage.peakLastTreeNode()
  if (!node) return 0

  return flat.rightSpan(node.index) / 2 + 1
}

function log2 (n) {
  let res = 1

  while (n > 2) {
    n /= 2
    res++
  }

  return res
}

function normalizeIndexed (block, hash) {
  if (block) return { value: true, index: block.index * 2, nodes: block.nodes, lastIndex: block.index }
  if (hash) return { value: false, index: hash.index, nodes: hash.nodes, lastIndex: flat.rightSpan(hash.index) / 2 }
  return null
}

async function settleProof (p) {
  const result = [
    p.node && Promise.all(p.node),
    p.seek && Promise.all(p.seek),
    p.upgrade && Promise.all(p.upgrade),
    p.additionalUpgrade && Promise.all(p.additionalUpgrade)
  ]

  try {
    return await Promise.all(result)
  } catch (err) {
    if (p.node) await Promise.allSettled(p.node)
    if (p.seek) await Promise.allSettled(p.seek)
    if (p.upgrade) await Promise.allSettled(p.upgrade)
    if (p.additionalUpgrade) await Promise.allSettled(p.additionalUpgrade)
    throw err
  }
}

// tree can be either the merkle tree or a merkle tree batch
async function generateProof (readBatch, tree, block, hash, seek, upgrade) {
  // Important that this does not throw inbetween making the promise arrays
  // and finalise being called, otherwise there will be lingering promises in the background

  if (tree.prologue && upgrade) {
    upgrade.start = upgrade.start < tree.prologue.length ? 0 : upgrade.start
    upgrade.length = upgrade.start < tree.prologue.length ? tree.prologue.length : upgrade.length
  }

  const head = 2 * tree.length
  const from = upgrade ? upgrade.start * 2 : 0
  const to = upgrade ? from + upgrade.length * 2 : head
  const node = normalizeIndexed(block, hash)

  // can't do anything as we have no data...
  if (head === 0) return new TreeProof(tree, null, null, null, null)

  if (from >= to || to > head) {
    throw INVALID_OPERATION('Invalid upgrade')
  }
  if (seek && upgrade && node !== null && node.index >= from) {
    throw INVALID_OPERATION('Cannot both do a seek and block/hash request when upgrading')
  }

  let subTree = head

  const p = new TreeProof(tree, block, hash, seek, upgrade)

  if (node !== null && (!upgrade || node.lastIndex < upgrade.start)) {
    subTree = nodesToRoot(node.index, node.nodes, to)
    const seekRoot = seek ? await seekUntrustedTree(tree, subTree, seek.bytes, seek.padding) : head
    blockAndSeekProof(tree, readBatch, node, seek, seekRoot, subTree, p.pending)
  } else if ((node || seek) && upgrade) {
    subTree = seek ? await seekFromHead(tree, to, seek.bytes, seek.padding) : node.index
  }

  if (upgrade) {
<<<<<<< HEAD
    upgradeProof(tree, readBatch, node, seek, from, to, subTree, p.pending)
    if (head > to) additionalUpgradeProof(tree, readBatch, to, head, p.pending)
=======
    upgradeProof(tree, node, seek, from, to, subTree, p)
    if (head > to) additionalUpgradeProof(tree, to, head, p)
  }

  const [pNode, pSeek, pUpgrade, pAdditional] = await settleProof(p)

  if (block) {
    if (pNode === null) throw INVALID_OPERATION('Invalid block request')
    result.block = {
      index: block.index,
      value: null, // populated upstream, alloc it here for simplicity
      nodes: pNode
    }
  } else if (hash) {
    if (pNode === null) throw INVALID_OPERATION('Invalid hash request')
    result.hash = {
      index: hash.index,
      nodes: pNode
    }
>>>>>>> de993dc0
  }

  return p
}

function getUnpaddedSize (node, padding, ite) {
  return padding === 0 ? node.size : node.size - padding * (ite ? ite.countLeaves() : flat.countLeaves(node.index))
}

function unslabNodes (nodes) {
  for (const node of nodes) unslabNode(node)
  return nodes
}

function unslabNode (node) {
  if (node === null) return node
  node.hash = unslab(node.hash)
  return node
}<|MERGE_RESOLUTION|>--- conflicted
+++ resolved
@@ -2,6 +2,7 @@
 const crypto = require('hypercore-crypto')
 const assert = require('nanoassert')
 const b4a = require('b4a')
+const unslab = require('unslab')
 const caps = require('./caps')
 const { INVALID_PROOF, INVALID_CHECKSUM, INVALID_OPERATION, BAD_ARGUMENT, ASSERTION } = require('hypercore-errors')
 
@@ -759,11 +760,7 @@
 
     const roots = []
     for (const index of flat.fullRoots(2 * length)) {
-<<<<<<< HEAD
-      roots.push(await storage.getTreeNode(index, true))
-=======
-      roots.push(unslabNode(await getStoredNode(storage, index, null, true)))
->>>>>>> de993dc0
+      roots.push(unslabNode(await storage.getTreeNode(index, true)))
     }
 
     return new MerkleTree(storage, roots, opts.fork || 0, opts.signature || null, opts.prologue || null)
@@ -1247,30 +1244,8 @@
   }
 
   if (upgrade) {
-<<<<<<< HEAD
     upgradeProof(tree, readBatch, node, seek, from, to, subTree, p.pending)
     if (head > to) additionalUpgradeProof(tree, readBatch, to, head, p.pending)
-=======
-    upgradeProof(tree, node, seek, from, to, subTree, p)
-    if (head > to) additionalUpgradeProof(tree, to, head, p)
-  }
-
-  const [pNode, pSeek, pUpgrade, pAdditional] = await settleProof(p)
-
-  if (block) {
-    if (pNode === null) throw INVALID_OPERATION('Invalid block request')
-    result.block = {
-      index: block.index,
-      value: null, // populated upstream, alloc it here for simplicity
-      nodes: pNode
-    }
-  } else if (hash) {
-    if (pNode === null) throw INVALID_OPERATION('Invalid hash request')
-    result.hash = {
-      index: hash.index,
-      nodes: pNode
-    }
->>>>>>> de993dc0
   }
 
   return p
