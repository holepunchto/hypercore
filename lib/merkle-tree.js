--- conflicted
+++ resolved
@@ -1258,16 +1258,6 @@
   return { index, size: a.size + b.size, hash: crypto.parent(a, b) }
 }
 
-<<<<<<< HEAD
-async function autoLength (storage) {
-  const node = await storage.peekLastTreeNode()
-  if (!node) return 0
-
-  return flat.rightSpan(node.index) / 2 + 1
-}
-
-=======
->>>>>>> 161a69dd
 function log2 (n) {
   let res = 1
 
