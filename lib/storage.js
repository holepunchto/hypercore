var uint64be = require('uint64be')
var flat = require('flat-tree')
var createCache = require('./cache')

module.exports = Storage

var noarr = []

function Storage (create, opts) {
  if (!(this instanceof Storage)) return new Storage(create, opts)
<<<<<<< HEAD

  if (!opts) opts = {}
  if (typeof opts === 'string') opts = { cacheSize: opts }

  var cacheSize = opts.cacheSize || 65536
  var crypto = opts.crypto || {}

  this.cache = cacheSize > 0 ? alru(cacheSize, {indexedValues: true}) : null
  this.publicKeySize = crypto.publicKeySize || 32
  this.secretKeySize = crypto.secretKeySize || 64
  this.signatureSize = crypto.signatureSize || 64
  this.signatureType = crypto.signatureType || 'Ed25519'
=======

  const cache = createCache(opts)

  this.treeCache = cache.tree || null
  this.dataCache = cache.data || null
>>>>>>> 0534b7a2
  this.key = null
  this.secretKey = null
  this.tree = null
  this.data = null
  this.bitfield = null
  this.signatures = null
  this.create = create
}

Storage.prototype.putData = function (index, data, nodes, cb) {
  if (!cb) cb = noop
  var self = this
  if (!data.length) return cb(null)
  this.dataOffset(index, nodes, function (err, offset, size) {
    if (err) return cb(err)
    if (size !== data.length) return cb(new Error('Unexpected data size'))
    self.data.write(offset, data, cb)
  })
}

Storage.prototype.getData = function (index, cb) {
  var self = this
  var cached = this.dataCache && this.dataCache.get(index)
  if (cached) return process.nextTick(cb, null, cached)
  this.dataOffset(index, noarr, function (err, offset, size) {
    if (err) return cb(err)
    self.data.read(offset, size, (err, data) => {
      if (err) return cb(err)
      if (self.dataCache) self.dataCache.set(index, data)
      return cb(null, data)
    })
  })
}

Storage.prototype.nextSignature = function (index, cb) {
  var self = this

  this._getSignature(index, function (err, signature) {
    if (err) return cb(err)
    if (isBlank(signature)) return self.nextSignature(index + 1, cb)
    cb(null, { index: index, signature: signature })
  })
}

Storage.prototype.getSignature = function (index, cb) {
  this._getSignature(index, function (err, signature) {
    if (err) return cb(err)
    if (isBlank(signature)) return cb(new Error('No signature found'))
    cb(null, signature)
  })
}

// Caching not enabled for signatures because they are rarely reused.
Storage.prototype._getSignature = function (index, cb) {
  this.signatures.read(32 + this.signatureSize * index, 64, cb)
}

Storage.prototype.putSignature = function (index, signature, cb) {
  this.signatures.write(32 + this.signatureSize * index, signature, cb)
}

Storage.prototype.deleteSignatures = function (start, end, cb) {
  this.signatures.del(32 + 64 * start, (end - start) * 64, cb)
}

Storage.prototype.dataOffset = function (index, cachedNodes, cb) {
  var roots = flat.fullRoots(2 * index)
  var self = this
  var offset = 0
  var pending = roots.length
  var error = null
  var blk = 2 * index

  if (!pending) {
    pending = 1
    onnode(null, null)
    return
  }

  for (var i = 0; i < roots.length; i++) {
    var node = findNode(cachedNodes, roots[i])
    if (node) onnode(null, node)
    else this.getNode(roots[i], onnode)
  }

  function onlast (err, node) {
    if (err) return cb(err)
    cb(null, offset, node.size)
  }

  function onnode (err, node) {
    if (err) error = err
    if (node) offset += node.size
    if (--pending) return

    if (error) return cb(error)

    var last = findNode(cachedNodes, blk)
    if (last) onlast(null, last)
    else self.getNode(blk, onlast)
  }
}

// Caching not enabled for batch reads because they'd be complicated to batch and they're rarely used.
Storage.prototype.getDataBatch = function (start, n, cb) {
  var result = new Array(n)
  var sizes = new Array(n)
  var self = this

  this.dataOffset(start, noarr, function (err, offset, size) {
    if (err) return cb(err)

    start++
    n--

    if (n <= 0) return ontree(null, null)
    self.tree.read(32 + 80 * start, 80 * n - 40, ontree)

    function ontree (err, buf) {
      if (err) return cb(err)

      var total = sizes[0] = size

      if (buf) {
        for (var i = 1; i < sizes.length; i++) {
          sizes[i] = uint64be.decode(buf, 32 + (i - 1) * 80)
          total += sizes[i]
        }
      }

      self.data.read(offset, total, ondata)
    }

    function ondata (err, buf) {
      if (err) return cb(err)
      var total = 0
      for (var i = 0; i < result.length; i++) {
        result[i] = buf.slice(total, total += sizes[i])
      }

      cb(null, result)
    }
  })
}

Storage.prototype.getNode = function (index, cb) {
  if (this.treeCache) {
    var cached = this.treeCache.get(index)
    if (cached) return cb(null, cached)
  }

  var self = this

  this.tree.read(32 + 40 * index, 40, function (err, buf) {
    if (err) return cb(err)

    var hash = buf.slice(0, 32)
    var size = uint64be.decode(buf, 32)

    if (!size && isBlank(hash)) return cb(new Error('No node found'))

    var val = new Node(index, hash, size, null)
    if (self.treeCache) self.treeCache.set(index, val)
    cb(null, val)
  })
}

Storage.prototype.putNodeBatch = function (index, nodes, cb) {
  if (!cb) cb = noop

  var buf = Buffer.alloc(nodes.length * 40)

  for (var i = 0; i < nodes.length; i++) {
    var offset = i * 40
    var node = nodes[i]
    if (!node) continue
    node.hash.copy(buf, offset)
    uint64be.encode(node.size, buf, 32 + offset)
  }

  this.tree.write(32 + 40 * index, buf, cb)
}

Storage.prototype.putNode = function (index, node, cb) {
  if (!cb) cb = noop

  // TODO: re-enable put cache. currently this causes a memleak
  // because node.hash is a slice of the big data buffer on replicate
  // if (this.cache) this.cache.set(index, node)

  var buf = Buffer.allocUnsafe(40)

  node.hash.copy(buf, 0)
  uint64be.encode(node.size, buf, 32)
  this.tree.write(32 + 40 * index, buf, cb)
}

Storage.prototype.putBitfield = function (offset, data, cb) {
  this.bitfield.write(32 + offset, data, cb)
}

Storage.prototype.close = function (cb) {
  if (!cb) cb = noop
  var missing = 6
  var error = null

  close(this.bitfield, done)
  close(this.tree, done)
  close(this.data, done)
  close(this.key, done)
  close(this.secretKey, done)
  close(this.signatures, done)

  function done (err) {
    if (err) error = err
    if (--missing) return
    cb(error)
  }
}

Storage.prototype.destroy = function (cb) {
  if (!cb) cb = noop
  var missing = 6
  var error = null

  destroy(this.bitfield, done)
  destroy(this.tree, done)
  destroy(this.data, done)
  destroy(this.key, done)
  destroy(this.secretKey, done)
  destroy(this.signatures, done)

  function done (err) {
    if (err) error = err
    if (--missing) return
    cb(error)
  }
}

Storage.prototype.openKey = function (opts, cb) {
  if (typeof opts === 'function') return this.openKey({}, opts)
  if (!this.key) this.key = this.create('key', opts)
  this.key.read(0, this.publicKeySize, cb)
}

Storage.prototype.open = function (opts, cb) {
  if (typeof opts === 'function') return this.open({}, opts)

  var self = this
  var error = null
  var missing = 5

  if (!this.key) this.key = this.create('key', opts)
  if (!this.secretKey) this.secretKey = this.create('secret_key', opts)
  if (!this.tree) this.tree = this.create('tree', opts)
  if (!this.data) this.data = this.create('data', opts)
  if (!this.bitfield) this.bitfield = this.create('bitfield', opts)
  if (!this.signatures) this.signatures = this.create('signatures', opts)

  var result = {
    bitfield: [],
    bitfieldPageSize: 3584, // we upgraded the page size to fix a bug
    secretKey: null,
    key: null
  }

  this.bitfield.read(0, 32, function (err, h) {
    if (err && err.code === 'ELOCKED') return cb(err)
    if (h) result.bitfieldPageSize = h.readUInt16BE(5)
    self.bitfield.write(0, header(0, result.bitfieldPageSize, null), function (err) {
      if (err) return cb(err)
      readAll(self.bitfield, 32, result.bitfieldPageSize, function (err, pages) {
        if (pages) result.bitfield = pages
        done(err)
      })
    })
  })

  this.signatures.write(0, header(1, this.signatureSize, this.signatureType), done)
  this.tree.write(0, header(2, 40, 'BLAKE2b'), done)

  // TODO: Improve the error handling here.
  this.secretKey.read(0, this.secretKeySize, function (_, data) {
    if (data) result.secretKey = data
    done(null)
  })

  this.key.read(0, this.publicKeySize, function (_, data) {
    if (data) result.key = data
    done(null)
  })

  function done (err) {
    if (err) error = err
    if (--missing) return
    if (error) cb(error)
    else cb(null, result)
  }
}

Storage.Node = Node

function noop () {}

function header (type, size, name) {
  var buf = Buffer.alloc(32)

  // magic number
  buf[0] = 5
  buf[1] = 2
  buf[2] = 87
  buf[3] = type

  // version
  buf[4] = 0

  // block size
  buf.writeUInt16BE(size, 5)

  if (name) {
    // algo name
    buf[7] = name.length
    buf.write(name, 8)
  }

  return buf
}

function Node (index, hash, size) {
  this.index = index
  this.hash = hash
  this.size = size
}

function findNode (nodes, index) {
  for (var i = 0; i < nodes.length; i++) {
    if (nodes[i].index === index) return nodes[i]
  }
  return null
}

function isBlank (buf) {
  for (var i = 0; i < buf.length; i++) {
    if (buf[i]) return false
  }
  return true
}

function close (st, cb) {
  if (st.close) st.close(cb)
  else cb()
}

function destroy (st, cb) {
  if (st.destroy) st.destroy(cb)
  else cb()
}

function statAndReadAll (st, offset, pageSize, cb) {
  st.stat(function (err, stat) {
    if (err) return cb(null, [])

    var result = []

    loop(null, null)

    function loop (err, batch) {
      if (err) return cb(err)

      if (batch) {
        offset += batch.length
        for (var i = 0; i < batch.length; i += pageSize) {
          result.push(batch.slice(i, i + pageSize))
        }
      }

      var next = Math.min(stat.size - offset, 32 * pageSize)
      if (!next) return cb(null, result)

      st.read(offset, next, loop)
    }
  })
}

function readAll (st, offset, pageSize, cb) {
  if (st.statable === true) return statAndReadAll(st, offset, pageSize, cb)

  var bufs = []

  st.read(offset, pageSize, loop)

  function loop (err, buf) {
    if (err) return cb(null, bufs)
    bufs.push(buf)
    st.read(offset + bufs.length * pageSize, pageSize, loop)
  }
}<|MERGE_RESOLUTION|>--- conflicted
+++ resolved
@@ -8,26 +8,35 @@
 
 function Storage (create, opts) {
   if (!(this instanceof Storage)) return new Storage(create, opts)
-<<<<<<< HEAD
-
+  
+  const cache = createCache(opts)
+
+  this.treeCache = cache.tree || null
+  this.dataCache = cache.data || null
+  this.key = null
+  this.secretKey = null
+  this.tree = null
+  this.data = null
+  this.bitfield = null
+  this.signatures = null
+  this.create = create
+  
   if (!opts) opts = {}
-  if (typeof opts === 'string') opts = { cacheSize: opts }
-
-  var cacheSize = opts.cacheSize || 65536
-  var crypto = opts.crypto || {}
-
-  this.cache = cacheSize > 0 ? alru(cacheSize, {indexedValues: true}) : null
+  const crypto = opts.crypto || {}
+  
   this.publicKeySize = crypto.publicKeySize || 32
   this.secretKeySize = crypto.secretKeySize || 64
   this.signatureSize = crypto.signatureSize || 64
   this.signatureType = crypto.signatureType || 'Ed25519'
-=======
+}
+
+function Storage (create, opts) {
+  if (!(this instanceof Storage)) return new Storage(create, opts)
 
   const cache = createCache(opts)
 
   this.treeCache = cache.tree || null
   this.dataCache = cache.data || null
->>>>>>> 0534b7a2
   this.key = null
   this.secretKey = null
   this.tree = null
