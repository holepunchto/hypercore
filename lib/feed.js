--- conflicted
+++ resolved
@@ -187,32 +187,11 @@
 
   function doneStorage (err, value) {
     if (err) return cb(err)
-<<<<<<< HEAD
-=======
     if (!opts.verify) return done(null, value)
->>>>>>> 604f6871
     // there are different storage schemes which may not keep historical data
     // if opts.verify is enabled, we need to double check that the data returned
     // is correct. if it's not, then we must update the local bitfield and
     // return an error.
-<<<<<<< HEAD
-    if (opts.verify) {
-      self._core._nodes.get(self._prefix + (block * 2), function (err, node) {
-        if (err) return cb(err)
-        var blockHash = hash.data(value)
-        if (!equals(blockHash, node.hash)) {
-          self.bitfield.set(block, false) // remove from the local bitfield
-          var error = new Error('Block not found')
-          error.blockNotFound = true
-          cb(error)
-        } else {
-          done(null, value)
-        }
-      })
-    } else {
-      done(null, value)
-    }
-=======
     self._core._nodes.get(self._prefix + (block * 2), function (err, node) {
       if (err) return cb(err)
       var blockHash = hash.data(value)
@@ -226,7 +205,6 @@
         done(null, value)
       }
     })
->>>>>>> 604f6871
   }
 
   function done (err, value) {
@@ -250,7 +228,7 @@
 
   function loop (err) {
     if (err) {
-      if (err.blockNotFound) numMissing++
+      if (err.notFound) numMissing++
       else return cb(err)
     }
 
