const BigSparseArray = require('big-sparse-array')
const b4a = require('b4a')
const quickbit = require('quickbit-universal')

class BitfieldPage {
  constructor (index, bitfield) {
    this.dirty = false
    this.index = index
    this.bitfield = bitfield
    this.tree = new quickbit.Index(this.bitfield)
  }

  get (index) {
    return quickbit.get(this.bitfield, index)
  }

  set (index, val) {
    const changed = quickbit.set(this.bitfield, index, val)

    this.tree.update(index)

    return changed
  }

  setRange (start, length, val) {
    quickbit.fill(this.bitfield, val, start, start + length)

    let i = Math.floor(start / 32)
    const n = i + Math.ceil(length / 32)

    while (i < n) this.tree.update(i++ * 32)

    return true
  }

  indexOf (val, position) {
    return quickbit.indexOf(this.bitfield, val, position, this.tree)
  }

  lastIndexOf (val, position) {
    return quickbit.lastIndexOf(this.bitfield, val, position, this.tree)
  }
}

module.exports = class Bitfield {
  constructor (storage, buf) {
    this.pageSize = 2097152
    this.pages = new BigSparseArray()
    this.unflushed = []
    this.storage = storage
    this.resumed = !!(buf && buf.byteLength >= 4)

    const all = this.resumed
<<<<<<< HEAD
      ? new Uint32Array(
          buf.buffer,
          buf.byteOffset,
          Math.floor(buf.byteLength / 4)
        )
      : new Uint32Array(this.pageSize / 32)
=======
      ? new Uint32Array(buf.buffer, buf.byteOffset, Math.floor(buf.byteLength / 4))
      : new Uint32Array(1024)
>>>>>>> d765dfa8

    for (let i = 0; i < all.length; i += this.pageSize / 32) {
      const bitfield = ensureSize(all.subarray(i, i + (this.pageSize / 32)), this.pageSize / 32)
      const page = new BitfieldPage(i / (this.pageSize / 32), bitfield)
      this.pages.set(page.index, page)
    }
  }

  get (index) {
    const j = index & (this.pageSize - 1)
    const i = (index - j) / this.pageSize

    const p = this.pages.get(i)

    return p ? p.get(j) : false
  }

  set (index, val) {
    const j = index & (this.pageSize - 1)
    const i = (index - j) / this.pageSize

    let p = this.pages.get(i)

    if (!p && val) {
      p = this.pages.set(i, new BitfieldPage(i, new Uint32Array(this.pageSize / 32)))
    }

    if (p && p.set(j, val) && !p.dirty) {
      p.dirty = true
      this.unflushed.push(p)
    }
  }

  setRange (start, length, val) {
    let j = start & (this.pageSize - 1)
    let i = (start - j) / this.pageSize

    while (length > 0) {
      let p = this.pages.get(i)

      if (!p && val) {
        p = this.pages.set(i, new BitfieldPage(i, new Uint32Array(this.pageSize / 32)))
      }

      const end = Math.min(j + length, this.pageSize)
      const range = end - j

      if (p && p.setRange(j, range, val) && !p.dirty) {
        p.dirty = true
        this.unflushed.push(p)
      }

      j = 0
      i++
      length -= range
    }
  }

  indexOf (val, position) {
    let j = position & (this.pageSize - 1)
    let i = (position - j) / this.pageSize

    while (i < this.pages.factor) {
      const p = this.pages.get(i)

      if (p) {
        const index = p.indexOf(val, j)

        if (index !== -1) {
          return i * this.pageSize + index
        }
      }

      j = 0
      i++
    }

    return -1
  }

  firstSet (position) {
    return this.indexOf(true, position)
  }

  firstUnset (position) {
    return this.indexOf(false, position)
  }

  lastIndexOf (val, position) {
    let j = position & (this.pageSize - 1)
    let i = (position - j) / this.pageSize

    while (i >= 0) {
      const p = this.pages.get(i)

      if (p) {
        const index = p.lastIndexOf(val, j)

        if (index !== -1) {
          return i * this.pageSize + index
        }
      }

      j = this.pageSize - 1
      i--
    }

    return -1
  }

  lastSet (position) {
    return this.lastIndexOf(true, position)
  }

  lastUnset (position) {
    return this.lastIndexOf(false, position)
  }

  clear () {
    return new Promise((resolve, reject) => {
      this.storage.truncate(0, (err) => {
        if (err) return reject(err)
        this.pages = new BigSparseArray()
        this.unflushed = []
        resolve()
      })
    })
  }

  close () {
    return new Promise((resolve, reject) => {
      this.storage.close((err) => {
        if (err) reject(err)
        else resolve()
      })
    })
  }

  flush () {
    return new Promise((resolve, reject) => {
      if (!this.unflushed.length) return resolve()

      const self = this
      let missing = this.unflushed.length
      let error = null

      for (const page of this.unflushed) {
        const buf = b4a.from(
          page.bitfield.buffer,
          page.bitfield.byteOffset,
          page.bitfield.byteLength
        )

        page.dirty = false
        this.storage.write(page.index * (this.pageSize / 8), buf, done)
      }

      function done (err) {
        if (err) error = err
        if (--missing) return
        if (error) return reject(error)
        self.unflushed = []
        resolve()
      }
    })
  }

  static open (storage) {
    return new Promise((resolve, reject) => {
      storage.stat((err, st) => {
        if (err) return resolve(new Bitfield(storage, null))
        const size = st.size - (st.size & 3)
        if (!size) return resolve(new Bitfield(storage, null))
        storage.read(0, size, (err, data) => {
          if (err) return reject(err)
          resolve(new Bitfield(storage, data))
        })
      })
    })
  }
}

function ensureSize (buffer, size) {
  if (buffer.byteLength === size) return buffer
  const copy = new Uint32Array(size)
  copy.set(buffer, 0)
  return copy
}<|MERGE_RESOLUTION|>--- conflicted
+++ resolved
@@ -51,17 +51,8 @@
     this.resumed = !!(buf && buf.byteLength >= 4)
 
     const all = this.resumed
-<<<<<<< HEAD
-      ? new Uint32Array(
-          buf.buffer,
-          buf.byteOffset,
-          Math.floor(buf.byteLength / 4)
-        )
+      ? new Uint32Array(buf.buffer, buf.byteOffset, Math.floor(buf.byteLength / 4))
       : new Uint32Array(this.pageSize / 32)
-=======
-      ? new Uint32Array(buf.buffer, buf.byteOffset, Math.floor(buf.byteLength / 4))
-      : new Uint32Array(1024)
->>>>>>> d765dfa8
 
     for (let i = 0; i < all.length; i += this.pageSize / 32) {
       const bitfield = ensureSize(all.subarray(i, i + (this.pageSize / 32)), this.pageSize / 32)
